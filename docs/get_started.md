--- conflicted
+++ resolved
@@ -1,132 +1,63 @@
-<<<<<<< HEAD
-# Get Started with Development
-
-## Prerequisites
-
-* [Docker Desktop](https://www.docker.com/products/docker-desktop/)
-* [VSCode](https://code.visualstudio.com/)
-* [VSCode DevContainers Extension](https://code.visualstudio.com/docs/devcontainers/containers)
-
-## Before Starting a DevContainer: Establish a .env File
-
-**You must complete this step _before_ attempting to start a VSCode DevContainer. If you do not, you will likely see the 'Open in DevContainer' action fail.**
-
-The backend service configuration depends on [Environment Variables](https://12factor.net/config). Add the following contents to a file named `backend/.env` within the project:
-
-```
-MODE=development
-POSTGRES_USER=postgres
-POSTGRES_PASSWORD=postgres
-POSTGRES_HOST=db
-POSTGRES_PORT=5432
-POSTGRES_DATABASE=csxl
-HOST=localhost
-JWT_SECRET=REPLACE_ME
-```
-
-You should replace the value associated with `JWT_SECRET` with a randomly generated value, such as a [generated UUID](https://www.uuidgenerator.net/).
-
-## Start the Dev Container
-
-Use VSCode's Command Palette to run "Dev Container: Reopen in Container". This will kick-off a process that builds the development environment's container with most required dependencies, intialize a PostgreSQL database using the configuration defaults you specified in `.env`, and establish a special volume for the frontend's `node_modules` directory.
-
-Once the Dev Container begins, open a terminal and complete the following:
-
-1. Install frontend dependencies: 
-    1. `pushd frontend` 
-    2. `npm install`
-    3. `popd`
-2. Create database and reset demo data:
-    2. `python3 -m backend.script.create_database`
-    3. `python3 -m backend.script.reset_database`
-3. Start dev server processes using the `honcho` process manager
-    1. `honcho start`
-        1. Wait until you see "frontend.1 | Compiled successfully" emitted from the Angular dev server.
-    2. Open `localhost:1560` in a browser and you should see the XL site running locally in development.
-    3. To stop the development servers, press `Ctrl+C` in the terminal running `honcho` and close VSCode.
-
-## Develop in Branches
-
-Before beginning any feature work, fixes, or other modifications, you should checkout a branch to keep the history separate from the `main` line history until it is ready deploying into production.
-
-## Adding Authorization Restricted Features
-
-See [docs/auth.md] for more detailed information on authentication and authorization development concerns.
-
-## Authorize as Alternate Users
-
-When running in a development environment, it is helpful to be able to switch between authenticated users.
-Our current mechanism for doing so is a special authorization route that only works in development:
-
-Change users route pattern: `http://localhost:1560/auth/as/{onyen}/{pid}`
-
-For reference, here are some mock personas that are installed in the `reset_database` script from above:
-
-1. Sol Student: <http://localhost:1560/auth/as/sol/100000000>
-2. Arden Ambassador: <http://localhost:1560/auth/as/arden/100000001>
-3. Merritt Manager: <http://localhost:1560/auth/as/merritt/100000002>
-=======
-# Get Started with Development
-
-## Prerequisites
-
-* [Docker Desktop](https://www.docker.com/products/docker-desktop/)
-* [VSCode](https://code.visualstudio.com/)
-* [VSCode DevContainers Extension](https://code.visualstudio.com/docs/devcontainers/containers)
-
-## Before Starting a DevContainer: Establish a .env File
-
-**You must complete this step _before_ attempting to start a VSCode DevContainer. If you do not, you will likely see the 'Open in DevContainer' action fail.**
-
-The backend service configuration depends on [Environment Variables](https://12factor.net/config). Add the following contents to a file named `backend/.env` within the project:
-
-```
-MODE=development
-POSTGRES_USER=postgres
-POSTGRES_PASSWORD=postgres
-POSTGRES_HOST=db
-POSTGRES_PORT=5432
-POSTGRES_DATABASE=csxl
-HOST=localhost
-JWT_SECRET=REPLACE_ME
-```
-
-You should replace the value associated with `JWT_SECRET` with a randomly generated value, such as a [generated UUID](https://www.uuidgenerator.net/).
-
-## Start the Dev Container
-
-Use VSCode's Command Palette to run "Dev Container: Reopen in Container". This will kick-off a process that builds the development environment's container with most required dependencies, intialize a PostgreSQL database using the configuration defaults you specified in `.env`, and establish a special volume for the frontend's `node_modules` directory.
-
-Once the Dev Container begins, open a terminal and complete the following:
-
-1. Install frontend dependencies: 
-    1. `pushd frontend` 
-    2. `npm install`
-    3. `popd`
-2. Create database and reset demo data:
-    2. `python3 -m backend.script.create_database`
-    3. `python3 -m backend.script.reset_database`
-3. Start dev server processes using the `honcho` process manager
-    1. `honcho start`
-        1. Wait until you see "frontend.1 | Compiled successfully" emitted from the Angular dev server.
-    2. Open `localhost:1560` in a browser and you should see the XL site running locally in development.
-    3. To stop the development servers, press `Ctrl+C` in the terminal running `honcho` and close VSCode.
-
-## Develop in Branches
-
-Before beginning any feature work, fixes, or other modifications, you should checkout a branch to keep the history separate from the `main` line history until it is ready deploying into production.
-
-## Authorize as Alternate Users
-
-When running in a development environment, it is helpful to be able to switch between authenticated users.
-Our current mechanism for doing so is a special authorization route that only works in development:
-
-Change users route pattern: `http://localhost:1560/auth/as/{onyen}/{pid}`
-
-For reference, here are some mock personas that are installed in the `reset_database` script from above:
-
-1. Sol Student: <http://localhost:1560/auth/as/sol/100000000>
-2. Arden Ambassador: <http://localhost:1560/auth/as/arden/100000001>
-3. Merritt Manager: <http://localhost:1560/auth/as/merritt/100000002>
->>>>>>> 8af28846
+# Get Started with Development
+
+## Prerequisites
+
+* [Docker Desktop](https://www.docker.com/products/docker-desktop/)
+* [VSCode](https://code.visualstudio.com/)
+* [VSCode DevContainers Extension](https://code.visualstudio.com/docs/devcontainers/containers)
+
+## Before Starting a DevContainer: Establish a .env File
+
+**You must complete this step _before_ attempting to start a VSCode DevContainer. If you do not, you will likely see the 'Open in DevContainer' action fail.**
+
+The backend service configuration depends on [Environment Variables](https://12factor.net/config). Add the following contents to a file named `backend/.env` within the project:
+
+```
+MODE=development
+POSTGRES_USER=postgres
+POSTGRES_PASSWORD=postgres
+POSTGRES_HOST=db
+POSTGRES_PORT=5432
+POSTGRES_DATABASE=csxl
+HOST=localhost
+JWT_SECRET=REPLACE_ME
+```
+
+You should replace the value associated with `JWT_SECRET` with a randomly generated value, such as a [generated UUID](https://www.uuidgenerator.net/).
+
+## Start the Dev Container
+
+Use VSCode's Command Palette to run "Dev Container: Reopen in Container". This will kick-off a process that builds the development environment's container with most required dependencies, intialize a PostgreSQL database using the configuration defaults you specified in `.env`, and establish a special volume for the frontend's `node_modules` directory.
+
+Once the Dev Container begins, open a terminal and complete the following:
+
+1. Install frontend dependencies: 
+    1. `pushd frontend` 
+    2. `npm install`
+    3. `popd`
+2. Create database and reset demo data:
+    2. `python3 -m backend.script.create_database`
+    3. `python3 -m backend.script.reset_database`
+3. Start dev server processes using the `honcho` process manager
+    1. `honcho start`
+        1. Wait until you see "frontend.1 | Compiled successfully" emitted from the Angular dev server.
+    2. Open `localhost:1560` in a browser and you should see the XL site running locally in development.
+    3. To stop the development servers, press `Ctrl+C` in the terminal running `honcho` and close VSCode.
+
+## Develop in Branches
+
+Before beginning any feature work, fixes, or other modifications, you should checkout a branch to keep the history separate from the `main` line history until it is ready deploying into production.
+
+## Authorize as Alternate Users
+
+When running in a development environment, it is helpful to be able to switch between authenticated users.
+Our current mechanism for doing so is a special authorization route that only works in development:
+
+Change users route pattern: `http://localhost:1560/auth/as/{onyen}/{pid}`
+
+For reference, here are some mock personas that are installed in the `reset_database` script from above:
+
+1. Sol Student: <http://localhost:1560/auth/as/sol/100000000>
+2. Arden Ambassador: <http://localhost:1560/auth/as/arden/100000001>
+3. Merritt Manager: <http://localhost:1560/auth/as/merritt/100000002>
 4. Super User: <http://localhost:1560/auth/as/root/999999999>