--- conflicted
+++ resolved
@@ -1,57 +1,3 @@
-<<<<<<< HEAD
-# Administrative Permissions of CSXL Services
-
-> Written by Jade Keegan for the CSXL Web Application.<br> _Last Updated: 11/6/2023_
-
-## Introduction
-
-This document specifies the permissions to be added for the various actions within the application that require special authorization. In the frontend of the application, these permissions may be added on the `Admin Role Details` page.
-
-Each permission consists of an _action_ and a _resource_, both of which are strings. The action consists of the name of the corresponding feature service followed by an action such as create/view/update/delete (such as `organizations.create`). The resource specifies the path of the API route being operated on.
-
-For more comprehensive information about how permissions work within the backend and frontend code, please refer to the document titled [auth.md](./auth.md).
-
-## Organizations
-
-| Action              | Resource                       | Permission                                          |
-| ------------------- | ------------------------------ | --------------------------------------------------- |
-| organization.create | organization                   | Create an organization to be added to the database. |
-| organization.delete | organization                   | Delete an existing organization from the database.  |
-| organization.update | organization/{organization_id} | Update information about an existing organization.  |
-
-The table above defines permissions for the Organizations feature of the application. _Note that these are not fully implemented yet in the backend and frontend._
-
-The `organization.create` and `organization.delete` permissions may be added to any Role in the application, but this should be done with caution, especially since deleting an organization will permanently delete it and its corresponding events from the database.
-
-The `organization.update` permission should be added under a role for a particular organization with some `organization_id` corresponding to that organization. Roles for organizations are specified as follows: "Org: [*Organization Name/Slug*]".The resource must include the `organization_id` to ensure that only members of the organization have the ability to update it.
-
-As an example, to add the `organization.update` permission to leaders of HackNC (which has an organization ID of 29), first find/create a role with the name _Org: HackNC_. On the role details page, input `organization.update` as the action for a new permission and `organization/29` as the resource and click **Grant**. Now, any user added to the _Org: HackNC_ role will have the ability to update HackNC's organization information!
-
-## Events
-
-| Action                     | Resource                       | Permission                                   |
-| -------------------------- | ------------------------------ | -------------------------------------------- |
-| organization.events.create | organization/{organization_id} | Create an event to be added to the database. |
-| organization.events.delete | organization/{organization_id} | Delete an existing event from the database.  |
-| organization.events.update | organization/{organization_id} | Update information about an existing event.  |
-
-The table above defines permissions for the Events feature of the application.
-
-These permissions require the resource string to include `organization_id` to ensure that users may only alter events for the organization(s) they have permissions for. Further, similar to the `organization.update` permission, these event permissions should be added under the Role for a specific Organization, and the `organization_id` in the resource string should correspond to that organization.
-
-For example, to add all of these event management permissions to leaders of HackNC (which has an organization ID of 29), first find/create a role with the name _Org: HackNC_. On the role details page, input `organization.events.*` as the action for a new permission and `organization/29` as the resource and click **Grant**. Now, any user added to the _Org: HackNC_ role will have the ability to manage HackNC's events!
-_\*Note that we use "\*" as a wild card character to encompass all of the actions (create/delete/update) since the leader of an organization should have full management permissions for the organization's events. This is equivalent to individually granting each permission to the Role._
-
-## Coworking
-
-| Action                           | Resource                                       | Permission |
-| -------------------------------- | ---------------------------------------------- | ---------- |
-| coworking.operating_hours.create | coworking/operating_hours                      | Add new operating hours to the XL |
-| coworking.operating_hours.delete | coworking/operating_hours/{operating_hours.id} | Delete operating hours from the XL  |
-| coworking.reservation.read       | user/{user.id}                                 | Read the reservations of a specific user |
-| coworking.reservation.manage     | user/{user.id}                                 | Manage (create/update/delete) the reservations of a specific user |
-
-=======
 # Administrative Permissions of CSXL Services
 
 > Written by Jade Keegan for the CSXL Web Application.<br> _Last Updated: 11/6/2023_
@@ -104,5 +50,4 @@
 | coworking.reservation.read       | user/{user.id}                                 | Read the reservations of a specific user                          |
 | coworking.reservation.manage     | user/{user.id}                                 | Manage (create/update/delete) the reservations of a specific user |
 
->>>>>>> 1e2b2099
 The administrative permissions of coworking are under development as this feature is being worked on by many groups in COMP590 this Fall. As these features land, more permissions will likely need to be added to this list.