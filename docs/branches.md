--- conflicted
+++ resolved
@@ -1,367 +1,182 @@
-<<<<<<< HEAD
-# Branches and Pull Requests
-
-## COMP423 / COMP590 Branching Conventions
-
-For coursework, the `stage` branch is deployed to your team's cloud infrastructure. The `stage` branch serves as your team's "main" branch, in the sense that when you merge work to it your work will be deployed. The `stage` branch is also what your individual branches should be based on and merged back into.
-
-Common team workflow scenarios include:
-
-* Beginning work on a new Issue Branch
-* Beginning work on a subtask of an Issue Branch
-* Pushing your branch to GitHub
-* Collaborating on a branch on GitHub
-* Creating a Pull Request (PR) and Code Review (CR)
-* Continuing work after on PR after creation / CR changes requested
-* Catching a PR branch up with its base branch before merging
-* Merging a PR via Squash and Merge
-* Switching Issues/Tasks to Work on the "Next Thing"
-* Switching Issues/Tasks to Review a Teammate's Code
-* Catching your team's `stage` branch up with [csxl.unc.edu](https://csxl.unc.edu) production's `main` branch
-
-Each of these scenarios is discussed step-by-step below.
-
-### Beginning Work on a New Issue Branch
-
-When using GitHub Project Board and Issues to organize your team's tasks and work, you can and should link relevant `git` branches in development to the Issue. This will cause pushes to the branch to be added to the issue's history to create a single, coherent narrative around updates to the branch. Additionally, when the time comes to merge this branch via a pull request, the merge of the pull request will automatically close the issue and transition it to the merged/done column of your Project Board. The names of your branches should, ideally, contain the issue's number. There are two strategies for getting started on a new Issue branch:
-
-#### Creating the Branch via GitHub's UI
-
-1. Use GitHub's Issues UI to open the Issue
-2. Look for "Development" in the right-hand sidebar, click "Create a branch" for the issue.
-3. Review the suggested branch name
-4. Click "Change branch source" and verify the source is `stage`
-5. Under What's next? Click "Checkout locally"
-6. Copy or retype the commands to `fetch` from `origin` and then `checkout` or `switch` to the branch established
-
-#### Creating the Branch via `git` Locally
-
-1. In your DevContainer, switch to the `stage` branch.
-2. Create and switch to your branch `git switch --create NN-[descriptive-branch-name]` where `NN` is the issue number on GitHub and the `[descriptive-branch-name]` adds explanatory context of what the purpose of the branch is.
-3. Push your branch ref to GitHub: `git push origin [your branch's name]` 
-4. From the GitHub UI, open the Issue, look for "Development" in the right-hand sidebar. Click the gear icon.
-5. Search for your branch name and link it to the issue.
-
-### Beginning Work on a Subtask of a Medium-sized Issue Branch
-
-Medium-sized issues, which involve subtasks, should certainly have their own Issues and respective branches established as described above. Toward the end of following a best practice of "small, incremental pull requests (PRs) and code reviews (CRs)", we encourage branching subtasks off of your issue branch. Then, for each subtask, request a PR and CR before merging the task branch back into the issue branch. When all subtasks are complete, the final PR and CR to merge back into `stage` is much less daunting because all code has previously been reviewed.
-
-After establishing an Issue Branch, here's how to begin working on a subtask branch:
-
-1. Confirm you are working on your issue branch: `git branch --show-current`
-    * If you are not on the correct branch, switch to it and `git pull origin --rebase` first
-2. Create the subtask branch `git switch --create NN-subtask-[descriptive-branch-name]` where `NN` is the issue number and `[descriptive-branch-name]` describes the subtask.
-3. Once commits/progress has been made, push the subtask branch to GitHub as below
-
-### Pushing a Branch to GitHub
-
-When you reach a stopping point on a branch, whether it is complete or not, it's a good practice to form a commit with an update on what you have completed and what remains and pushing it to GitHub.
-
-1. Confirm you are working on the branch you expect:
-    * In our DevContainer terminal's shell prompt, you should see the current branch in the yellow, parenthetical text of your prompt string.
-    * Or, use the git command: `git branch --show-current`
-2. Check status of changes `git status` and be sure any untracked files or changes not staged for commit, that should be, have been `get add`'ed to your staging area.
-3. Make a commit and give it a meaningful title and body per best practice of writing git commit messages.
-4. Push your branch: `git push origin [branch-name]`
-
-### Collaborating on a Branch
-
-When collaborating on a branch, it is important to pull changes your collaborator(s) may have pushed regularly. A good habbit is before you resume work on a shared branch, go ahead and pull each time. Additionally, if you attempt to push and are rejected because your branch is out of date, you will need to pull and this workflow also addresses this need.
-
-When collaborating on a shared branch, we recommend pulling with rebasing such that your changes are linear and follow commits your team may have pushed:
-
-1. Confirm you are working on the branch you expect:
-    * In our DevContainer terminal's shell prompt, you should see the current branch in the yellow, parenthetical text of your prompt string.
-    * Or, use the git command: `git branch --show-current`
-2. Pull any progress on the branch your collaborator(s) may have pushed:
-    * `get pull origin --rebase [branch-name]`
-3. Reset your development database with fresh data:
-    * `python3 -m backend.script.reset_demo` (if this fails, see the [database documentation](docs/database.md))
-
-As per the above section, when you reach progress points large and small, you are encouraged to push to collaborative branches so that you and your partners on the branch do not diverge to significantly.
-
-### Pull Requests and Code Review
-
-There are three scenarios in which you will encounter Pull Requests and Code Reviews:
-
-1. Before merging a small Issue Branch into `stage`
-2. Before merging a subtask into an Issue Branch
-3. Before merging a medium Issue Branch (whose subtasks were reviewed) into `stage`
-
-The process is largely the same, however it is important to be careful to properly establish the branch that the Pull Request will be merged into (the "base ref").
-
-After successfully pushing to a branch on GitHub, you will see a link to create a pull request for the branch printed in the terminal output. 
-
-Alternatively, if you go to GitHub's Pull Requests tab and select "New Pull Request", the first selection is the base and the second is the branch you are creating the PR for. **This is where to be careful!** If you are working on a subtask of an Issue Branch, the `base` should be the Issue Branch. However, if you believe the current branch is ready to be merged back into `stage`, select `stage` here (it _should_ be the default selection due to how your team configured the repository). Then, for the **compare** branch, select the branch you are creating the Pull Request for. Below, you should see an overview of how many commits, file changes, and so on, differentiate the base branch from the comparison branch. Assuming this looks correct, press the Green "Create Pull Request" button.
-
-Name your Pull Request more meaningfully than just the default branch name. Additionally, make an effortful attempt to write a solid description of what is going on in this PR at a high-level, in English. It is important that your PR highlights all of the changes made so that your code reviewer is able to understand the motivation behind the PR. Below is a good format for items to include in your PR.
-
-**Pull Request Template**:
-> - Short description of the pull request and what it accomplishes.
-> - Major Changes Section: Include a list of major changes and provide important points for your Code Reviewer if necessary.
-> - Testing Section: It is useful to verify that you have tested your feature and that it works. Explain what you did to test your feature to your Code Reviewer.
-> - Future Considerations Section: Your PR will often either leave some features / fixes to be worked on later, or create the need for new features / fixes. Include these in this section.
-*In addition, if there is anything important to point out to a Code Reviewer, you can do so here.*
-
-[Here is an example of a PR from the CSXL Site that follows this template](https://github.com/unc-csxl/csxl.unc.edu/pull/107). 
-
-Add your Code Reviewer(s) in the right-hand column to request a Code Review. Also, assign the members who contributed code to the PR.
-
-Create the Pull Request!
-
-
-### Continuing work after on PR after creation / changes requested
-
-Creating a Pull Request does not prohibit you from making additional commits and pushes to the PR branch, in fact this is common and required when a Code Review (CR) requests changes before giving approval to merge.
-
-To continue work on a branch with an open PR, just switch to the branch in your development environment and follow the steps of "Collaborating on a Branch" above. Namely: give the branch a pull with rebase in the event that one of your partners made some progress. From this point, you can make additional progress, commits, and push to the branch of the PR. These changes will show up in the PR history.
-
-If changes to your PR were requested by a Code Reviewer, after you've fixed them it's best to ask for a final review pass for sign-off from the Code Reviewer.
-
-### Merging a PR via Squash and Merge
-
-Once a PR has an approving CR and is ready to be merged, you should see a green check in the PR interface and a comment that "This branch has no conflicts with the base branch" so that merging can be performed automatically. If you see a message about a merge conflict preventing automatic merging, see the next section below.
-
-**Important**: to maintain a clean, linear `git` history we recommend selecting the merge strategy of "Squash and merge". This strategy will enable GitHub to combine all of the commits of this branch into a single commit that gets merged back into the base branch. Click the down arrow on the green button if you do not see "Squash and merge" and select it.
-
-After merging in the PR, best practice is to go ahead and delete the branch. If this PR was for an Issue Branch and you linked it to an Issue on your project board, as described above, not only will the Issue automatically be closed, but the card on your Project Board will be moved to **Done**.
-
-Finally, back in your local dev container, if you were working in this branch you can go ahead and switch back to the base branch, pull, and delete your local branch with the work that was merged in:
-
-~~~
-git switch [base-branch]
-git pull origin [base-branch]
-git branch -d [merged-in-branch-name]
-~~~
-
-### Catching a PR branch up with its base branch before merging
-
-When a PR targets a base branch to be merged into that has progressed since the original branch was established, and merging cannot be performed automatically, it is requisite to "catch up" the branch of the PR. There are many ways of doing this, but our recommended strategy is tied to the convention of ultimately merging by squashing into a single commit. With this strategy, our recommendation for catching up a branch is to simply create a merge commit on your Issue/PR branch by pulling from the base branch and resolving any conflicts. Remember, your base branch may either be `stage` or, if you are working on a subtask branch, the issue branch your subtask targets.
-
-1. Confirm you are currently working on the PR/Issue branch in your DevContainer
-2. Pull the latest changes on your PR/Issue branch (see Collaborating on a Branch Above)
-3. Fetch latest changes on the base branch: `get fetch origin base-branch-name`
-4. Merge the base branch with your issue branch: `git merge base-branch-name`
-5. Resolve any merge conflicts and follow `git` instructions (read `git status`) to navigate
-6. Push resulting merge commit to your PR/Issue branch: `git push origin issue-branch-name`
-
-After completing these steps, you should be able to "Squash and Merge" your PR.
-
-### Switching Issues/Tasks to Work on the "Next Thing"
-
-When working in a highly collaborative `git` environment, it is common to jump around between working branches. Getting comfortable with this will be a huge productivity boon!
-
-Before changing branches, you need to be considerate of any uncommitted changes. To avoid loss of work, `git` will generally prevent you from doing anything that may overwrite changes, however if you are working on new files that are not staged, you may not receive a warning because they do not risk being overwritten. There is a risk in creating a mess of your work or accidentally committing files you meant for one branch to another, unrelated, branch. Therefore, as a general rule of thumb, **always check your current branch status before switching branches with `git status`.**
-
-Once you have confirmed everything you are working on is committed appropriately, it is generally wise to go ahead and push your branch. This makes it possible to collaborate, if it comes up, it also serves as a backup of your work in the event your computer malfunctioned or you wanted to resume your own work from another machine.
-
-(Advanced `git` note: the `git stash` command can be useful in very quick context switches, but because we are making use of a highly granular git branching strategy, the benefits of `stash` are somewhat outweighed by the benefits of granular git branches for collaboration.)
-
-Finally, fetch latest changes and switch to the branch you are looking to work on and reset the database:
-
-1. `git fetch origin && git switch [branch-name]`
-2. `python3 -m backend.script.reset_demo`
-
-If you're looking to take on a new Issue or Subtask, you'll switch to `main` or the issue branch, respectively, and create a new branch as discussed in the beginning work sections above.
-
-### Catching your team's `stage` branch up with [csxl.unc.edu](https://csxl.unc.edu) production's `main` branch
-
-While you are working on your projects, improvements, features, and functionality continue to happen on the `main` branch of the CSXL.unc.edu web site! Your repository is connected to the upstream, production repository via a `git remote` named `upstream`. Ultimately, for your work to be mergable into the production's `main` branch, you'll need to catch your `stage` branch up with production periodically. This is not a hard requirement, but it is a good practice, and we are being mindful not to make significant changes for the duration of the semester in the areas which you all are working on, so conflicts should be minimal.
-
-The most straightforward process for catching your team's `stage` branch up with production's `main` branch is conceptually the same as the section "Catching a PR branch up with its base branch before merging", however you'll need to do this from the `upstream` remote repository, <https://github.com/unc-csxl/csxl.unc.edu> rather than your team's repository:
-
-~~~
-git switch stage
-git pull origin stage
-git switch --create merge/upstream/main
-git fetch upstream
-git merge upstream/main
-# Resolve any conflicts and create merge commit
-git push origin merge/upstream/main
-~~~
-
-At this point, create a PR for a team member to approve to merge in upstream changes and catch your stage branch up.
-=======
-# Branches and Pull Requests
-
-## COMP423 / COMP590 Branching Conventions
-
-For coursework, the `stage` branch is deployed to your team's cloud infrastructure. The `stage` branch serves as your team's "main" branch, in the sense that when you merge work to it your work will be deployed. The `stage` branch is also what your individual branches should be based on and merged back into.
-
-Common team workflow scenarios include:
-
-* Beginning work on a new Issue Branch
-* Beginning work on a subtask of an Issue Branch
-* Pushing your branch to GitHub
-* Collaborating on a branch on GitHub
-* Creating a Pull Request (PR) and Code Review (CR)
-* Continuing work after on PR after creation / CR changes requested
-* Catching a PR branch up with its base branch before merging
-* Merging a PR via Squash and Merge
-* Switching Issues/Tasks to Work on the "Next Thing"
-* Switching Issues/Tasks to Review a Teammate's Code
-* Catching your team's `stage` branch up with [csxl.unc.edu](https://csxl.unc.edu) production's `main` branch
-
-Each of these scenarios is discussed step-by-step below.
-
-### Beginning Work on a New Issue Branch
-
-When using GitHub Project Board and Issues to organize your team's tasks and work, you can and should link relevant `git` branches in development to the Issue. This will cause pushes to the branch to be added to the issue's history to create a single, coherent narrative around updates to the branch. Additionally, when the time comes to merge this branch via a pull request, the merge of the pull request will automatically close the issue and transition it to the merged/done column of your Project Board. The names of your branches should, ideally, contain the issue's number. There are two strategies for getting started on a new Issue branch:
-
-#### Creating the Branch via GitHub's UI
-
-1. Use GitHub's Issues UI to open the Issue
-2. Look for "Development" in the right-hand sidebar, click "Create a branch" for the issue.
-3. Review the suggested branch name
-4. Click "Change branch source" and verify the source is `stage`
-5. Under What's next? Click "Checkout locally"
-6. Copy or retype the commands to `fetch` from `origin` and then `checkout` or `switch` to the branch established
-
-#### Creating the Branch via `git` Locally
-
-1. In your DevContainer, switch to the `stage` branch.
-2. Create and switch to your branch `git switch --create NN-[descriptive-branch-name]` where `NN` is the issue number on GitHub and the `[descriptive-branch-name]` adds explanatory context of what the purpose of the branch is.
-3. Push your branch ref to GitHub: `git push origin [your branch's name]` 
-4. From the GitHub UI, open the Issue, look for "Development" in the right-hand sidebar. Click the gear icon.
-5. Search for your branch name and link it to the issue.
-
-### Beginning Work on a Subtask of a Medium-sized Issue Branch
-
-Medium-sized issues, which involve subtasks, should certainly have their own Issues and respective branches established as described above. Toward the end of following a best practice of "small, incremental pull requests (PRs) and code reviews (CRs)", we encourage branching subtasks off of your issue branch. Then, for each subtask, request a PR and CR before merging the task branch back into the issue branch. When all subtasks are complete, the final PR and CR to merge back into `stage` is much less daunting because all code has previously been reviewed.
-
-After establishing an Issue Branch, here's how to begin working on a subtask branch:
-
-1. Confirm you are working on your issue branch: `git branch --show-current`
-    * If you are not on the correct branch, switch to it and `git pull origin --rebase` first
-2. Create the subtask branch `git switch --create NN-subtask-[descriptive-branch-name]` where `NN` is the issue number and `[descriptive-branch-name]` describes the subtask.
-3. Once commits/progress has been made, push the subtask branch to GitHub as below
-
-### Pushing a Branch to GitHub
-
-When you reach a stopping point on a branch, whether it is complete or not, it's a good practice to form a commit with an update on what you have completed and what remains and pushing it to GitHub.
-
-1. Confirm you are working on the branch you expect:
-    * In our DevContainer terminal's shell prompt, you should see the current branch in the yellow, parenthetical text of your prompt string.
-    * Or, use the git command: `git branch --show-current`
-2. Check status of changes `git status` and be sure any untracked files or changes not staged for commit, that should be, have been `get add`'ed to your staging area.
-3. Make a commit and give it a meaningful title and body per best practice of writing git commit messages.
-4. Push your branch: `git push origin [branch-name]`
-
-### Collaborating on a Branch
-
-When collaborating on a branch, it is important to pull changes your collaborator(s) may have pushed regularly. A good habbit is before you resume work on a shared branch, go ahead and pull each time. Additionally, if you attempt to push and are rejected because your branch is out of date, you will need to pull and this workflow also addresses this need.
-
-When collaborating on a shared branch, we recommend pulling with rebasing such that your changes are linear and follow commits your team may have pushed:
-
-1. Confirm you are working on the branch you expect:
-    * In our DevContainer terminal's shell prompt, you should see the current branch in the yellow, parenthetical text of your prompt string.
-    * Or, use the git command: `git branch --show-current`
-2. Pull any progress on the branch your collaborator(s) may have pushed:
-    * `get pull origin --rebase [branch-name]`
-3. Reset your development database with fresh data:
-    * `python3 -m backend.script.reset_demo` (if this fails, see the [database documentation](docs/database.md))
-
-As per the above section, when you reach progress points large and small, you are encouraged to push to collaborative branches so that you and your partners on the branch do not diverge to significantly.
-
-### Pull Requests and Code Review
-
-There are three scenarios in which you will encounter Pull Requests and Code Reviews:
-
-1. Before merging a small Issue Branch into `stage`
-2. Before merging a subtask into an Issue Branch
-3. Before merging a medium Issue Branch (whose subtasks were reviewed) into `stage`
-
-The process is largely the same, however it is important to be careful to properly establish the branch that the Pull Request will be merged into (the "base ref").
-
-After successfully pushing to a branch on GitHub, you will see a link to create a pull request for the branch printed in the terminal output. 
-
-Alternatively, if you go to GitHub's Pull Requests tab and select "New Pull Request", the first selection is the base and the second is the branch you are creating the PR for. **This is where to be careful!** If you are working on a subtask of an Issue Branch, the `base` should be the Issue Branch. However, if you believe the current branch is ready to be merged back into `stage`, select `stage` here (it _should_ be the default selection due to how your team configured the repository). Then, for the **compare** branch, select the branch you are creating the Pull Request for. Below, you should see an overview of how many commits, file changes, and so on, differentiate the base branch from the comparison branch. Assuming this looks correct, press the Green "Create Pull Request" button.
-
-Name your Pull Request more meaningfully than just the default branch name. Additionally, make an effortful attempt to write a solid description of what is going on in this PR at a high-level, in English. It is important that your PR highlights all of the changes made so that your code reviewer is able to understand the motivation behind the PR. Below is a good format for items to include in your PR.
-
-**Pull Request Template**:
-> - Short description of the pull request and what it accomplishes.
-> - Major Changes Section: Include a list of major changes and provide important points for your Code Reviewer if necessary.
-> - Testing Section: It is useful to verify that you have tested your feature and that it works. Explain what you did to test your feature to your Code Reviewer.
-> - Future Considerations Section: Your PR will often either leave some features / fixes to be worked on later, or create the need for new features / fixes. Include these in this section.
-*In addition, if there is anything important to point out to a Code Reviewer, you can do so here.*
-
-[Here is an example of a PR from the CSXL Site that follows this template](https://github.com/unc-csxl/csxl.unc.edu/pull/107). 
-
-Add your Code Reviewer(s) in the right-hand column to request a Code Review. Also, assign the members who contributed code to the PR.
-
-Create the Pull Request!
-
-
-### Continuing work after on PR after creation / changes requested
-
-Creating a Pull Request does not prohibit you from making additional commits and pushes to the PR branch, in fact this is common and required when a Code Review (CR) requests changes before giving approval to merge.
-
-To continue work on a branch with an open PR, just switch to the branch in your development environment and follow the steps of "Collaborating on a Branch" above. Namely: give the branch a pull with rebase in the event that one of your partners made some progress. From this point, you can make additional progress, commits, and push to the branch of the PR. These changes will show up in the PR history.
-
-If changes to your PR were requested by a Code Reviewer, after you've fixed them it's best to ask for a final review pass for sign-off from the Code Reviewer.
-
-### Merging a PR via Squash and Merge
-
-Once a PR has an approving CR and is ready to be merged, you should see a green check in the PR interface and a comment that "This branch has no conflicts with the base branch" so that merging can be performed automatically. If you see a message about a merge conflict preventing automatic merging, see the next section below.
-
-**Important**: to maintain a clean, linear `git` history we recommend selecting the merge strategy of "Squash and merge". This strategy will enable GitHub to combine all of the commits of this branch into a single commit that gets merged back into the base branch. Click the down arrow on the green button if you do not see "Squash and merge" and select it.
-
-After merging in the PR, best practice is to go ahead and delete the branch. If this PR was for an Issue Branch and you linked it to an Issue on your project board, as described above, not only will the Issue automatically be closed, but the card on your Project Board will be moved to **Done**.
-
-Finally, back in your local dev container, if you were working in this branch you can go ahead and switch back to the base branch, pull, and delete your local branch with the work that was merged in:
-
-~~~
-git switch [base-branch]
-git pull origin [base-branch]
-git branch -d [merged-in-branch-name]
-~~~
-
-### Catching a PR branch up with its base branch before merging
-
-When a PR targets a base branch to be merged into that has progressed since the original branch was established, and merging cannot be performed automatically, it is requisite to "catch up" the branch of the PR. There are many ways of doing this, but our recommended strategy is tied to the convention of ultimately merging by squashing into a single commit. With this strategy, our recommendation for catching up a branch is to simply create a merge commit on your Issue/PR branch by pulling from the base branch and resolving any conflicts. Remember, your base branch may either be `stage` or, if you are working on a subtask branch, the issue branch your subtask targets.
-
-1. Confirm you are currently working on the PR/Issue branch in your DevContainer
-2. Pull the latest changes on your PR/Issue branch (see Collaborating on a Branch Above)
-3. Fetch latest changes on the base branch: `get fetch origin base-branch-name`
-4. Merge the base branch with your issue branch: `git merge base-branch-name`
-5. Resolve any merge conflicts and follow `git` instructions (read `git status`) to navigate
-6. Push resulting merge commit to your PR/Issue branch: `git push origin issue-branch-name`
-
-After completing these steps, you should be able to "Squash and Merge" your PR.
-
-### Switching Issues/Tasks to Work on the "Next Thing"
-
-When working in a highly collaborative `git` environment, it is common to jump around between working branches. Getting comfortable with this will be a huge productivity boon!
-
-Before changing branches, you need to be considerate of any uncommitted changes. To avoid loss of work, `git` will generally prevent you from doing anything that may overwrite changes, however if you are working on new files that are not staged, you may not receive a warning because they do not risk being overwritten. There is a risk in creating a mess of your work or accidentally committing files you meant for one branch to another, unrelated, branch. Therefore, as a general rule of thumb, **always check your current branch status before switching branches with `git status`.**
-
-Once you have confirmed everything you are working on is committed appropriately, it is generally wise to go ahead and push your branch. This makes it possible to collaborate, if it comes up, it also serves as a backup of your work in the event your computer malfunctioned or you wanted to resume your own work from another machine.
-
-(Advanced `git` note: the `git stash` command can be useful in very quick context switches, but because we are making use of a highly granular git branching strategy, the benefits of `stash` are somewhat outweighed by the benefits of granular git branches for collaboration.)
-
-Finally, fetch latest changes and switch to the branch you are looking to work on and reset the database:
-
-1. `git fetch origin && git switch [branch-name]`
-2. `python3 -m backend.script.reset_demo`
-
-If you're looking to take on a new Issue or Subtask, you'll switch to `main` or the issue branch, respectively, and create a new branch as discussed in the beginning work sections above.
-
-### Catching your team's `stage` branch up with [csxl.unc.edu](https://csxl.unc.edu) production's `main` branch
-
-While you are working on your projects, improvements, features, and functionality continue to happen on the `main` branch of the CSXL.unc.edu web site! Your repository is connected to the upstream, production repository via a `git remote` named `upstream`. Ultimately, for your work to be mergable into the production's `main` branch, you'll need to catch your `stage` branch up with production periodically. This is not a hard requirement, but it is a good practice, and we are being mindful not to make significant changes for the duration of the semester in the areas which you all are working on, so conflicts should be minimal.
-
-The most straightforward process for catching your team's `stage` branch up with production's `main` branch is conceptually the same as the section "Catching a PR branch up with its base branch before merging", however you'll need to do this from the `upstream` remote repository, <https://github.com/unc-csxl/csxl.unc.edu> rather than your team's repository:
-
-~~~
-git switch stage
-git pull origin stage
-git switch --create merge/upstream/main
-git fetch upstream
-git merge upstream/main
-# Resolve any conflicts and create merge commit
-git push origin merge/upstream/main
-~~~
-
-At this point, create a PR for a team member to approve to merge in upstream changes and catch your stage branch up. When merging this PR, you are encouraged to use the strategy of creating a merge commit rather than squashing and merging.
->>>>>>> ad43ff70
+# Branches and Pull Requests
+
+## COMP423 / COMP590 Branching Conventions
+
+For coursework, the `stage` branch is deployed to your team's cloud infrastructure. The `stage` branch serves as your team's "main" branch, in the sense that when you merge work to it your work will be deployed. The `stage` branch is also what your individual branches should be based on and merged back into.
+
+Common team workflow scenarios include:
+
+* Beginning work on a new Issue Branch
+* Beginning work on a subtask of an Issue Branch
+* Pushing your branch to GitHub
+* Collaborating on a branch on GitHub
+* Creating a Pull Request (PR) and Code Review (CR)
+* Continuing work after on PR after creation / CR changes requested
+* Catching a PR branch up with its base branch before merging
+* Merging a PR via Squash and Merge
+* Switching Issues/Tasks to Work on the "Next Thing"
+* Switching Issues/Tasks to Review a Teammate's Code
+* Catching your team's `stage` branch up with [csxl.unc.edu](https://csxl.unc.edu) production's `main` branch
+
+Each of these scenarios is discussed step-by-step below.
+
+### Beginning Work on a New Issue Branch
+
+When using GitHub Project Board and Issues to organize your team's tasks and work, you can and should link relevant `git` branches in development to the Issue. This will cause pushes to the branch to be added to the issue's history to create a single, coherent narrative around updates to the branch. Additionally, when the time comes to merge this branch via a pull request, the merge of the pull request will automatically close the issue and transition it to the merged/done column of your Project Board. The names of your branches should, ideally, contain the issue's number. There are two strategies for getting started on a new Issue branch:
+
+#### Creating the Branch via GitHub's UI
+
+1. Use GitHub's Issues UI to open the Issue
+2. Look for "Development" in the right-hand sidebar, click "Create a branch" for the issue.
+3. Review the suggested branch name
+4. Click "Change branch source" and verify the source is `stage`
+5. Under What's next? Click "Checkout locally"
+6. Copy or retype the commands to `fetch` from `origin` and then `checkout` or `switch` to the branch established
+
+#### Creating the Branch via `git` Locally
+
+1. In your DevContainer, switch to the `stage` branch.
+2. Create and switch to your branch `git switch --create NN-[descriptive-branch-name]` where `NN` is the issue number on GitHub and the `[descriptive-branch-name]` adds explanatory context of what the purpose of the branch is.
+3. Push your branch ref to GitHub: `git push origin [your branch's name]` 
+4. From the GitHub UI, open the Issue, look for "Development" in the right-hand sidebar. Click the gear icon.
+5. Search for your branch name and link it to the issue.
+
+### Beginning Work on a Subtask of a Medium-sized Issue Branch
+
+Medium-sized issues, which involve subtasks, should certainly have their own Issues and respective branches established as described above. Toward the end of following a best practice of "small, incremental pull requests (PRs) and code reviews (CRs)", we encourage branching subtasks off of your issue branch. Then, for each subtask, request a PR and CR before merging the task branch back into the issue branch. When all subtasks are complete, the final PR and CR to merge back into `stage` is much less daunting because all code has previously been reviewed.
+
+After establishing an Issue Branch, here's how to begin working on a subtask branch:
+
+1. Confirm you are working on your issue branch: `git branch --show-current`
+    * If you are not on the correct branch, switch to it and `git pull origin --rebase` first
+2. Create the subtask branch `git switch --create NN-subtask-[descriptive-branch-name]` where `NN` is the issue number and `[descriptive-branch-name]` describes the subtask.
+3. Once commits/progress has been made, push the subtask branch to GitHub as below
+
+### Pushing a Branch to GitHub
+
+When you reach a stopping point on a branch, whether it is complete or not, it's a good practice to form a commit with an update on what you have completed and what remains and pushing it to GitHub.
+
+1. Confirm you are working on the branch you expect:
+    * In our DevContainer terminal's shell prompt, you should see the current branch in the yellow, parenthetical text of your prompt string.
+    * Or, use the git command: `git branch --show-current`
+2. Check status of changes `git status` and be sure any untracked files or changes not staged for commit, that should be, have been `get add`'ed to your staging area.
+3. Make a commit and give it a meaningful title and body per best practice of writing git commit messages.
+4. Push your branch: `git push origin [branch-name]`
+
+### Collaborating on a Branch
+
+When collaborating on a branch, it is important to pull changes your collaborator(s) may have pushed regularly. A good habbit is before you resume work on a shared branch, go ahead and pull each time. Additionally, if you attempt to push and are rejected because your branch is out of date, you will need to pull and this workflow also addresses this need.
+
+When collaborating on a shared branch, we recommend pulling with rebasing such that your changes are linear and follow commits your team may have pushed:
+
+1. Confirm you are working on the branch you expect:
+    * In our DevContainer terminal's shell prompt, you should see the current branch in the yellow, parenthetical text of your prompt string.
+    * Or, use the git command: `git branch --show-current`
+2. Pull any progress on the branch your collaborator(s) may have pushed:
+    * `get pull origin --rebase [branch-name]`
+3. Reset your development database with fresh data:
+    * `python3 -m backend.script.reset_demo` (if this fails, see the [database documentation](docs/database.md))
+
+As per the above section, when you reach progress points large and small, you are encouraged to push to collaborative branches so that you and your partners on the branch do not diverge to significantly.
+
+### Pull Requests and Code Review
+
+There are three scenarios in which you will encounter Pull Requests and Code Reviews:
+
+1. Before merging a small Issue Branch into `stage`
+2. Before merging a subtask into an Issue Branch
+3. Before merging a medium Issue Branch (whose subtasks were reviewed) into `stage`
+
+The process is largely the same, however it is important to be careful to properly establish the branch that the Pull Request will be merged into (the "base ref").
+
+After successfully pushing to a branch on GitHub, you will see a link to create a pull request for the branch printed in the terminal output. 
+
+Alternatively, if you go to GitHub's Pull Requests tab and select "New Pull Request", the first selection is the base and the second is the branch you are creating the PR for. **This is where to be careful!** If you are working on a subtask of an Issue Branch, the `base` should be the Issue Branch. However, if you believe the current branch is ready to be merged back into `stage`, select `stage` here (it _should_ be the default selection due to how your team configured the repository). Then, for the **compare** branch, select the branch you are creating the Pull Request for. Below, you should see an overview of how many commits, file changes, and so on, differentiate the base branch from the comparison branch. Assuming this looks correct, press the Green "Create Pull Request" button.
+
+Name your Pull Request more meaningfully than just the default branch name. Additionally, make an effortful attempt to write a solid description of what is going on in this PR at a high-level, in English. It is important that your PR highlights all of the changes made so that your code reviewer is able to understand the motivation behind the PR. Below is a good format for items to include in your PR.
+
+**Pull Request Template**:
+> - Short description of the pull request and what it accomplishes.
+> - Major Changes Section: Include a list of major changes and provide important points for your Code Reviewer if necessary.
+> - Testing Section: It is useful to verify that you have tested your feature and that it works. Explain what you did to test your feature to your Code Reviewer.
+> - Future Considerations Section: Your PR will often either leave some features / fixes to be worked on later, or create the need for new features / fixes. Include these in this section.
+*In addition, if there is anything important to point out to a Code Reviewer, you can do so here.*
+
+[Here is an example of a PR from the CSXL Site that follows this template](https://github.com/unc-csxl/csxl.unc.edu/pull/107). 
+
+Add your Code Reviewer(s) in the right-hand column to request a Code Review. Also, assign the members who contributed code to the PR.
+
+Create the Pull Request!
+
+
+### Continuing work after on PR after creation / changes requested
+
+Creating a Pull Request does not prohibit you from making additional commits and pushes to the PR branch, in fact this is common and required when a Code Review (CR) requests changes before giving approval to merge.
+
+To continue work on a branch with an open PR, just switch to the branch in your development environment and follow the steps of "Collaborating on a Branch" above. Namely: give the branch a pull with rebase in the event that one of your partners made some progress. From this point, you can make additional progress, commits, and push to the branch of the PR. These changes will show up in the PR history.
+
+If changes to your PR were requested by a Code Reviewer, after you've fixed them it's best to ask for a final review pass for sign-off from the Code Reviewer.
+
+### Merging a PR via Squash and Merge
+
+Once a PR has an approving CR and is ready to be merged, you should see a green check in the PR interface and a comment that "This branch has no conflicts with the base branch" so that merging can be performed automatically. If you see a message about a merge conflict preventing automatic merging, see the next section below.
+
+**Important**: to maintain a clean, linear `git` history we recommend selecting the merge strategy of "Squash and merge". This strategy will enable GitHub to combine all of the commits of this branch into a single commit that gets merged back into the base branch. Click the down arrow on the green button if you do not see "Squash and merge" and select it.
+
+After merging in the PR, best practice is to go ahead and delete the branch. If this PR was for an Issue Branch and you linked it to an Issue on your project board, as described above, not only will the Issue automatically be closed, but the card on your Project Board will be moved to **Done**.
+
+Finally, back in your local dev container, if you were working in this branch you can go ahead and switch back to the base branch, pull, and delete your local branch with the work that was merged in:
+
+~~~
+git switch [base-branch]
+git pull origin [base-branch]
+git branch -d [merged-in-branch-name]
+~~~
+
+### Catching a PR branch up with its base branch before merging
+
+When a PR targets a base branch to be merged into that has progressed since the original branch was established, and merging cannot be performed automatically, it is requisite to "catch up" the branch of the PR. There are many ways of doing this, but our recommended strategy is tied to the convention of ultimately merging by squashing into a single commit. With this strategy, our recommendation for catching up a branch is to simply create a merge commit on your Issue/PR branch by pulling from the base branch and resolving any conflicts. Remember, your base branch may either be `stage` or, if you are working on a subtask branch, the issue branch your subtask targets.
+
+1. Confirm you are currently working on the PR/Issue branch in your DevContainer
+2. Pull the latest changes on your PR/Issue branch (see Collaborating on a Branch Above)
+3. Fetch latest changes on the base branch: `get fetch origin base-branch-name`
+4. Merge the base branch with your issue branch: `git merge base-branch-name`
+5. Resolve any merge conflicts and follow `git` instructions (read `git status`) to navigate
+6. Push resulting merge commit to your PR/Issue branch: `git push origin issue-branch-name`
+
+After completing these steps, you should be able to "Squash and Merge" your PR.
+
+### Switching Issues/Tasks to Work on the "Next Thing"
+
+When working in a highly collaborative `git` environment, it is common to jump around between working branches. Getting comfortable with this will be a huge productivity boon!
+
+Before changing branches, you need to be considerate of any uncommitted changes. To avoid loss of work, `git` will generally prevent you from doing anything that may overwrite changes, however if you are working on new files that are not staged, you may not receive a warning because they do not risk being overwritten. There is a risk in creating a mess of your work or accidentally committing files you meant for one branch to another, unrelated, branch. Therefore, as a general rule of thumb, **always check your current branch status before switching branches with `git status`.**
+
+Once you have confirmed everything you are working on is committed appropriately, it is generally wise to go ahead and push your branch. This makes it possible to collaborate, if it comes up, it also serves as a backup of your work in the event your computer malfunctioned or you wanted to resume your own work from another machine.
+
+(Advanced `git` note: the `git stash` command can be useful in very quick context switches, but because we are making use of a highly granular git branching strategy, the benefits of `stash` are somewhat outweighed by the benefits of granular git branches for collaboration.)
+
+Finally, fetch latest changes and switch to the branch you are looking to work on and reset the database:
+
+1. `git fetch origin && git switch [branch-name]`
+2. `python3 -m backend.script.reset_demo`
+
+If you're looking to take on a new Issue or Subtask, you'll switch to `main` or the issue branch, respectively, and create a new branch as discussed in the beginning work sections above.
+
+### Catching your team's `stage` branch up with [csxl.unc.edu](https://csxl.unc.edu) production's `main` branch
+
+While you are working on your projects, improvements, features, and functionality continue to happen on the `main` branch of the CSXL.unc.edu web site! Your repository is connected to the upstream, production repository via a `git remote` named `upstream`. Ultimately, for your work to be mergable into the production's `main` branch, you'll need to catch your `stage` branch up with production periodically. This is not a hard requirement, but it is a good practice, and we are being mindful not to make significant changes for the duration of the semester in the areas which you all are working on, so conflicts should be minimal.
+
+The most straightforward process for catching your team's `stage` branch up with production's `main` branch is conceptually the same as the section "Catching a PR branch up with its base branch before merging", however you'll need to do this from the `upstream` remote repository, <https://github.com/unc-csxl/csxl.unc.edu> rather than your team's repository:
+
+~~~
+git switch stage
+git pull origin stage
+git switch --create merge/upstream/main
+git fetch upstream
+git merge upstream/main
+# Resolve any conflicts and create merge commit
+git push origin merge/upstream/main
+~~~
+
+At this point, create a PR for a team member to approve to merge in upstream changes and catch your stage branch up. When merging this PR, you are encouraged to use the strategy of creating a merge commit rather than squashing and merging.