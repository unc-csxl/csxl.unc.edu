--- conflicted
+++ resolved
@@ -1,35 +1,17 @@
-<<<<<<< HEAD
-# Computer Science Experience Labs
-
-The Experience Labs' (XL) mission is to accelerate technical experience and build community among undergraduate CS majors at The University of North Carolina at Chapel Hill. The XL's web app, found in production at `csxl.unc.edu`, is backed by this repository.
-
-* [Get Started with a Development Environment](docs/get_started.md)
-
-## Developer Docs
-
-* [Branch, Pull Request, and Code Review Practices](docs/branches.md)
-* [Database Concerns](docs/database.md)
-* [Authentication, Authorization, and Permissions](docs/auth.md)
-* [Testing Tools](docs/testing.md)
-
-## Feature Docs
-
-=======
-# Computer Science Experience Labs
-
-The Experience Labs' (XL) mission is to accelerate technical experience and build community among undergraduate CS majors at The University of North Carolina at Chapel Hill. The XL's web app, found in production at `csxl.unc.edu`, is backed by this repository.
-
-* [Get Started with a Development Environment](docs/get_started.md)
-
-## Developer Docs
-
-* [Branch, Pull Request, and Code Review Practices](docs/branches.md)
-* [Database Concerns](docs/database.md)
-* [Authentication, Authorization, and Permissions](docs/auth.md)
-* [Testing Tools](docs/testing.md)
-* [Debugging Tools](docs/debugging.md)
-
-## Feature Docs
-
->>>>>>> ad43ff70
+# Computer Science Experience Labs
+
+The Experience Labs' (XL) mission is to accelerate technical experience and build community among undergraduate CS majors at The University of North Carolina at Chapel Hill. The XL's web app, found in production at `csxl.unc.edu`, is backed by this repository.
+
+* [Get Started with a Development Environment](docs/get_started.md)
+
+## Developer Docs
+
+* [Branch, Pull Request, and Code Review Practices](docs/branches.md)
+* [Database Concerns](docs/database.md)
+* [Authentication, Authorization, and Permissions](docs/auth.md)
+* [Testing Tools](docs/testing.md)
+* [Debugging Tools](docs/debugging.md)
+
+## Feature Docs
+
 * [Github Integration](docs/github_integration.md)