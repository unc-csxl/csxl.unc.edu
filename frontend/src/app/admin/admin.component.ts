--- conflicted
+++ resolved
@@ -12,13 +12,9 @@
 
   public links = [
     { label: 'Users', path: '/admin/users' },
-<<<<<<< HEAD
-    { label: 'Roles', path: '/admin/roles' }
-=======
     { label: 'Roles', path: '/admin/roles' },
     { label: 'Organizations', path: '/admin/organizations' }
     // { label: 'Applications', path: '/admin/applications' } ---> ignore until future development
->>>>>>> 622f271b
   ];
 
   constructor(public profileService: ProfileService) {
