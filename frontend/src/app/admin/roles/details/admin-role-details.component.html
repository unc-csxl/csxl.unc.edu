--- conflicted
+++ resolved
@@ -1,4 +1,3 @@
-<<<<<<< HEAD
 <h2>Role: {{ role.name }}</h2>
 
 <h3>Permissions</h3>
@@ -109,117 +108,4 @@
     <tr mat-row *matRowDef="let row; columns: ['user', 'actions']"></tr>
     <tr mat-footer-row *matFooterRowDef="['user', 'actions']"></tr>
   </table>
-</form>
-=======
-<h2>Role: {{ role.name }}</h2>
-
-<h3>Permissions</h3>
-
-<table mat-table [dataSource]="role.permissions">
-  <ng-container matColumnDef="action">
-    <th mat-header-cell *matHeaderCellDef>Action</th>
-    <td mat-cell *matCellDef="let permission">{{ permission.action }}</td>
-    <td mat-footer-cell *matFooterCellDef>
-      <mat-form-field appearance="outline"
-        ><mat-label>Action</mat-label
-        ><input matInput [(ngModel)]="grantPermissionForm.action"
-      /></mat-form-field>
-    </td>
-  </ng-container>
-  <ng-container matColumnDef="resource">
-    <th mat-header-cell *matHeaderCellDef>Resource</th>
-    <td mat-cell *matCellDef="let permission">{{ permission.resource }}</td>
-    <td mat-footer-cell *matFooterCellDef>
-      <mat-form-field appearance="outline"
-        ><mat-label>Resource</mat-label
-        ><input [(ngModel)]="grantPermissionForm.resource" matInput
-      /></mat-form-field>
-    </td>
-  </ng-container>
-  <ng-container matColumnDef="actions">
-    <th mat-header-cell *matHeaderCellDef>Actions</th>
-    <td mat-cell *matCellDef="let permission">
-      <button
-        mat-stroked-button
-        color="warn"
-        (click)="onRevokePermission(permission)">
-        Revoke
-      </button>
-    </td>
-    <td mat-footer-cell *matFooterCellDef>
-      <button mat-stroked-button color="primary" (click)="onGrantPermission()">
-        Grant
-      </button>
-    </td>
-  </ng-container>
-  <tr mat-header-row *matHeaderRowDef="['action', 'resource', 'actions']"></tr>
-  <tr
-    mat-row
-    *matRowDef="let row; columns: ['action', 'resource', 'actions']"></tr>
-  <tr mat-footer-row *matFooterRowDef="['action', 'resource', 'actions']"></tr>
-</table>
-
-<h3 class="title">Members</h3>
-
-<form>
-  <table mat-table [dataSource]="role.users">
-    <ng-container matColumnDef="user">
-      <th mat-header-cell *matHeaderCellDef>User</th>
-      <td mat-cell *matCellDef="let user">
-        {{ user.first_name }} {{ user.last_name }}
-      </td>
-      <td mat-footer-cell *matFooterCellDef>
-        <div *ngIf="selectedUser; else search" class="selected-user">
-          <button
-            mat-form-field
-            mat-stroked-button
-            (click)="changeSelectedMember()">
-            {{ selectedUser.first_name }} {{ selectedUser.last_name }}
-          </button>
-        </div>
-        <ng-template #search>
-          <mat-form-field appearance="outline">
-            <mat-label>User</mat-label>
-            <input
-              type="text"
-              placeholder="Find User"
-              aria-label="User"
-              matInput
-              [matAutocomplete]="auto"
-              [formControl]="userLookup" />
-            <mat-autocomplete
-              #auto="matAutocomplete"
-              (optionSelected)="onOptionSelected($event)">
-              <mat-option
-                *ngFor="let option of filteredUsers$ | async"
-                [value]="option">
-                {{ option.first_name }} {{ option.last_name }}
-              </mat-option>
-            </mat-autocomplete>
-          </mat-form-field>
-        </ng-template>
-      </td>
-    </ng-container>
-    <ng-container matColumnDef="actions">
-      <th mat-header-cell *matHeaderCellDef>Actions</th>
-      <td mat-cell *matCellDef="let user">
-        <button mat-stroked-button color="warn" (click)="onRemoveMember(user)">
-          Remove
-        </button>
-      </td>
-      <td mat-footer-cell *matFooterCellDef>
-        <button
-          mat-stroked-button
-          color="primary"
-          (click)="onAddMember()"
-          [disabled]="selectedUser === undefined">
-          Add
-        </button>
-      </td>
-    </ng-container>
-    <tr mat-header-row *matHeaderRowDef="['user', 'actions']"></tr>
-    <tr mat-row *matRowDef="let row; columns: ['user', 'actions']"></tr>
-    <tr mat-footer-row *matFooterRowDef="['user', 'actions']"></tr>
-  </table>
-</form>
->>>>>>> 1e2b2099
+</form>