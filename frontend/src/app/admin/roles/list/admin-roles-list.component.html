<<<<<<< HEAD
<div class="content">
  <table mat-table [dataSource]="roles">
    <ng-container matColumnDef="name">
      <th mat-header-cell *matHeaderCellDef>
        Role
        <button
          mat-stroked-button
          style="float: right"
          (click)="onClickAddRole()">
          Create New Role
        </button>
      </th>
      <td mat-cell *matCellDef="let element">{{ element.name }}</td>
    </ng-container>

    <tr mat-header-row *matHeaderRowDef="displayedColumns"></tr>
    <tr
      mat-row
      *matRowDef="let row; columns: displayedColumns"
      (click)="onClick(row)"></tr>
  </table>
</div>
=======
<div class="content">
  <table mat-table [dataSource]="roles">
    <ng-container matColumnDef="name">
      <th mat-header-cell *matHeaderCellDef>
        Role
        <button
          mat-stroked-button
          style="float: right"
          (click)="onClickAddRole()">
          Create New Role
        </button>
      </th>
      <td mat-cell *matCellDef="let element">{{ element.name }}</td>
    </ng-container>

    <tr mat-header-row *matHeaderRowDef="displayedColumns"></tr>
    <tr
      mat-row
      *matRowDef="let row; columns: displayedColumns"
      (click)="onClick(row)"></tr>
  </table>
</div>
>>>>>>> 1e2b2099
<|MERGE_RESOLUTION|>--- conflicted
+++ resolved
@@ -1,4 +1,3 @@
-<<<<<<< HEAD
 <div class="content">
   <table mat-table [dataSource]="roles">
     <ng-container matColumnDef="name">
@@ -20,28 +19,4 @@
       *matRowDef="let row; columns: displayedColumns"
       (click)="onClick(row)"></tr>
   </table>
-</div>
-=======
-<div class="content">
-  <table mat-table [dataSource]="roles">
-    <ng-container matColumnDef="name">
-      <th mat-header-cell *matHeaderCellDef>
-        Role
-        <button
-          mat-stroked-button
-          style="float: right"
-          (click)="onClickAddRole()">
-          Create New Role
-        </button>
-      </th>
-      <td mat-cell *matCellDef="let element">{{ element.name }}</td>
-    </ng-container>
-
-    <tr mat-header-row *matHeaderRowDef="displayedColumns"></tr>
-    <tr
-      mat-row
-      *matRowDef="let row; columns: displayedColumns"
-      (click)="onClick(row)"></tr>
-  </table>
-</div>
->>>>>>> 1e2b2099
+</div>