--- conflicted
+++ resolved
@@ -117,7 +117,6 @@
     return this.http.get<Section[]>(`/api/academics/section/term/${term.id}`);
   }
 
-<<<<<<< HEAD
   /** Returns all section entries by a term at which an office hours section doesn't exist.
    * @param term Term to get sections by
    * @returns {Observable<Section[]>}
@@ -126,13 +125,13 @@
     return this.http.get<Section[]>(
       `/api/academics/section/term/${term.id}/no-office-hours`
     );
-=======
+  }
+
   /** Returns all section entries by a term.
    * @returns {Observable<Section[]>}
    */
   getSectionsByTerm24F(): Observable<Section[]> {
     return this.http.get<Section[]>(`/api/academics/section/term/24F`);
->>>>>>> 05a53271
   }
 
   /** Returns one section from the backend database.
