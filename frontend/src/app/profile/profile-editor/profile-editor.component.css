--- conflicted
+++ resolved
@@ -1,64 +1,38 @@
-<<<<<<< HEAD
-.mat-mdc-card {
-    margin: 1em;
-    max-width: 640px;
-}
-
-.mat-mdc-form-field {
-    width: stretch;
-    /* margin-left: 1em; */
-}
-
-.mat-mdc-card-actions .mdc-button {
-    margin-left: 8px;
-    margin-bottom: 8px;
-}
-
-.mat-mdc-card-title a,
-.mat-mdc-card-title a:hover,
-.mat-mdc-card-title a:visited {
-    color: #fff;
-}
-
-mat-card-content {
-    margin-top: 8px;
-=======
-.mat-mdc-card {
-  margin: 1em;
-  max-width: 640px;
-}
-
-.mat-mdc-form-field {
-  width: stretch;
-  /* margin-left: 1em; */
-}
-
-.mat-mdc-card-actions .mdc-button {
-  margin-left: 8px;
-  margin-bottom: 8px;
-}
-
-.mat-mdc-card-title a,
-.mat-mdc-card-title a:hover,
-.mat-mdc-card-title a:visited {
-  color: #fff;
-}
-
-mat-card-content {
-  margin-top: 8px;
-}
-
-@media (prefers-color-scheme: light) {
-  #github_link {
-    color: black;
-  }
-}
-
-.display {
-  width: 35%;
-}
-
-.token {
-  word-wrap: break-word;
->>>>>>> b1ce1186
-}+.mat-mdc-card {
+  margin: 1em;
+  max-width: 640px;
+}
+
+.mat-mdc-form-field {
+  width: stretch;
+  /* margin-left: 1em; */
+}
+
+.mat-mdc-card-actions .mdc-button {
+  margin-left: 8px;
+  margin-bottom: 8px;
+}
+
+.mat-mdc-card-title a,
+.mat-mdc-card-title a:hover,
+.mat-mdc-card-title a:visited {
+  color: #fff;
+}
+
+mat-card-content {
+  margin-top: 8px;
+}
+
+@media (prefers-color-scheme: light) {
+  #github_link {
+    color: black;
+  }
+}
+
+.display {
+  width: 35%;
+}
+
+.token {
+  word-wrap: break-word;
+}