<form [formGroup]="profileForm" (ngSubmit)="onSubmit()">
    <mat-card appearance="outlined">
        <mat-card-header *ngIf="profile.id; else registration">
            <mat-card-title>Update your Profile</mat-card-title>
        </mat-card-header>
        <ng-template #registration>
            <mat-card-header>
                <mat-card-title>Welcome to CSXL! Please verify and complete your profile
                    below.</mat-card-title>
                <mat-card-subtitle>
                    Once your profile is setup you will be able to take advantage of CSXL
                    initiatives such as enrolling in workshops, reserving a desk during
                    coworking hours, and more!
                </mat-card-subtitle>
            </mat-card-header>
        </ng-template>
        <mat-card-content>
            <mat-form-field appearance="outline">
                <mat-label>First Name</mat-label>
                <input matInput placeholder="Jane" formControlName="first_name" name="first_name" required />
            </mat-form-field>
            <mat-form-field appearance="outline">
                <mat-label>Last Name</mat-label>
                <input matInput placeholder="Doe" formControlName="last_name" name="last_name" required />
            </mat-form-field>
            <mat-form-field appearance="outline">
                <mat-label>UNC Email</mat-label>
                <input matInput type="email" placeholder="jane.doe@unc.edu" formControlName="email" name="email"
                    required />
                <mat-error *ngIf="profileForm.value.email">Must provide a valid UNC email address.</mat-error>
            </mat-form-field>
            <mat-form-field appearance="outline">
                <mat-label>Pronouns</mat-label>
                <input matInput placeholder="she / her / hers" formControlName="pronouns" name="pronouns" required />
            </mat-form-field>
        </mat-card-content>
        <mat-card-actions>
            <button mat-stroked-button type="submit" [disabled]="profileForm.invalid">
                SAVE
            </button>
        </mat-card-actions>
    </mat-card>
</form>

<mat-card *ngIf="profile.id" appearance="outlined">
    <div *ngIf="profile.github !== ''; else associate_github">
        <mat-card-header>
            <img mat-card-avatar [src]="profile.github_avatar" />
            <mat-card-title>GitHub /
                <a id="github_link" href="https://github.com/{{ profile.github }}" target="_blank">
                    {{ profile.github }}
                </a></mat-card-title>
        </mat-card-header>
        <mat-card-actions>
            <button mat-stroked-button (click)="unlinkGitHub()">Unlink GitHub</button>
        </mat-card-actions>
    </div>
    <ng-template #associate_github>
        <mat-card-header>
            <mat-card-title>Link Your GitHub Account</mat-card-title>
        </mat-card-header>
        <mat-card-actions>
            <button mat-stroked-button (click)="linkWithGitHub()">
                Link with GitHub
            </button>
        </mat-card-actions>
    </ng-template>
</mat-card>

<mat-card *ngIf="profile.id" appearance="outlined">
<<<<<<< HEAD
    <mat-card-actions class="token">
        <button class="display" mat-stroked-button type="submit" (click)="displayToken()">
            {{ showToken ? 'Hide Bearer Token' : 'Display Bearer Token' }}
        </button>
        <button class="cancel-button" mat-stroked-button type="submit" (click)="copyToken()">
            Copy
        </button>
    </mat-card-actions>
    <div *ngIf="showToken">
        <mat-card-content class="token" *ngIf="token">
            <code>{{ token }}</code></mat-card-content>
    </div>
=======
  <mat-card-title style="margin-left: 10px; margin-top: 10px">
    Community Agreement</mat-card-title
  >
  <mat-card-actions class="token">
    <button
      class="agreement-button"
      mat-stroked-button
      type="button"
      (click)="openAgreementDialog()">
      View Agreement
    </button>
  </mat-card-actions>
</mat-card>

<mat-card *ngIf="profile.id" appearance="outlined">
  <mat-card-actions class="token">
    <button
      class="display"
      mat-stroked-button
      type="submit"
      (click)="displayToken()">
      {{ showToken ? 'Hide Bearer Token' : 'Display Bearer Token' }}
    </button>
    <button
      class="cancel-button"
      mat-stroked-button
      type="submit"
      (click)="copyToken()">
      Copy
    </button>
  </mat-card-actions>
  <div *ngIf="showToken">
    <mat-card-content class="token" *ngIf="token">
      <code>{{ token }}</code></mat-card-content
    >
  </div>
>>>>>>> 54992381
</mat-card><|MERGE_RESOLUTION|>--- conflicted
+++ resolved
@@ -68,20 +68,6 @@
 </mat-card>
 
 <mat-card *ngIf="profile.id" appearance="outlined">
-<<<<<<< HEAD
-    <mat-card-actions class="token">
-        <button class="display" mat-stroked-button type="submit" (click)="displayToken()">
-            {{ showToken ? 'Hide Bearer Token' : 'Display Bearer Token' }}
-        </button>
-        <button class="cancel-button" mat-stroked-button type="submit" (click)="copyToken()">
-            Copy
-        </button>
-    </mat-card-actions>
-    <div *ngIf="showToken">
-        <mat-card-content class="token" *ngIf="token">
-            <code>{{ token }}</code></mat-card-content>
-    </div>
-=======
   <mat-card-title style="margin-left: 10px; margin-top: 10px">
     Community Agreement</mat-card-title
   >
@@ -118,5 +104,4 @@
       <code>{{ token }}</code></mat-card-content
     >
   </div>
->>>>>>> 54992381
 </mat-card>