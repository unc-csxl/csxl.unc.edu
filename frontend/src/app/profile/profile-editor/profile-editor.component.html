--- conflicted
+++ resolved
@@ -93,34 +93,25 @@
   </ng-template>
 </mat-card>
 
-<<<<<<< HEAD
-<html>
-  <mat-card appearance="outlined">
-    <mat-card-actions class="token">
-      <button mat-stroked-button type="submit" (click)="displayToken()">
+<mat-card *ngIf="profile.id" appearance="outlined">
+  <mat-card-actions class="token">
+    <button
+      *ngIf="showToken; else display"
+      class="display"
+      mat-stroked-button
+      type="submit"
+      (click)="displayToken()">
+      Hide Bearer Token
+    </button>
+    <ng-template #display>
+      <button
+        class="display"
+        mat-stroked-button
+        type="submit"
+        (click)="displayToken()">
         Display Bearer Token
       </button>
-      <button
-        class="cancel-button"
-        mat-stroked-button
-        type="submit"
-        (click)="copyToken()">
-        Copy
-      </button>
-    </mat-card-actions>
-    <div *ngIf="token">
-      <mat-card-content class="token" *ngIf="token">
-        {{ token }}</mat-card-content
-      >
-    </div>
-  </mat-card>
-</html>
-=======
-<mat-card *ngIf="profile.id" appearance="outlined">
-  <mat-card-actions class="token">
-    <button mat-stroked-button type="submit" (click)="displayToken()">
-      Display Bearer Token
-    </button>
+    </ng-template>
     <button
       class="cancel-button"
       mat-stroked-button
@@ -131,7 +122,7 @@
   </mat-card-actions>
   <div *ngIf="showToken">
     <mat-card-content class="token" *ngIf="token">
-      <code>{{ token }}</code></mat-card-content>
+      <code>{{ token }}</code></mat-card-content
+    >
   </div>
-</mat-card>
->>>>>>> b8dbd22e
+</mat-card>