<<<<<<< HEAD
<form [formGroup]="profileForm" (ngSubmit)="onSubmit()">
    <mat-card>
        <mat-card-header *ngIf="profile.id; else registration">
            <mat-card-title>Update your Profile</mat-card-title>
        </mat-card-header>
        <ng-template #registration>
            <mat-card-header>
                <mat-card-title>Welcome to CSXL! Please verify and complete your profile below.</mat-card-title>
                <mat-card-subtitle>
                    Once your profile is setup you will be able to take advantage of CSXL initiatives such as
                    enrolling in workshops, reserving a desk during coworking hours, and more!
                </mat-card-subtitle>
            </mat-card-header>
        </ng-template>
        <mat-card-content>
            <mat-form-field appearance="fill">
                <mat-label>First Name</mat-label>
                <input matInput placeholder="Jane" formControlName="first_name" name="first_name" required>
            </mat-form-field>
            <mat-form-field appearance="fill">
                <mat-label>Last Name</mat-label>
                <input matInput placeholder="Doe" formControlName="last_name" name="last_name" required>
            </mat-form-field>
            <mat-form-field appearance="fill">
                <mat-label>UNC Email</mat-label>
                <input matInput type="email" placeholder="jane.doe@unc.edu" formControlName="email" name="email" required>
                <mat-error *ngIf="profileForm.value.email">Must provide a valid UNC email address.</mat-error>
            </mat-form-field>
            <mat-form-field appearance="fill">
                <mat-label>Pronouns</mat-label>
                <input matInput placeholder="she / her / hers" formControlName="pronouns" name="pronouns" required>
            </mat-form-field>
        </mat-card-content>
        <mat-card-actions>
            <button mat-raised-button type="submit" [disabled]="profileForm.invalid">SAVE</button>
        </mat-card-actions>
    </mat-card>
</form>

<mat-card *ngIf="profile.id">
    <div *ngIf="profile.github !== ''; else associate_github">
        <mat-card-header>
            <img mat-card-avatar [src]="profile.github_avatar">
            <mat-card-title>GitHub / <a href="https://github.com/{{profile.github}}" target="_blank">{{ profile.github }}</a></mat-card-title>
        </mat-card-header>
        <mat-card-actions>
            <button mat-raised-button (click)="unlinkGitHub()">Unlink GitHub</button>
        </mat-card-actions>
    </div>
    <ng-template #associate_github>
        <mat-card-header>
            <mat-card-title>Link Your GitHub Account</mat-card-title>
        </mat-card-header>
        <mat-card-actions>
            <button mat-raised-button (click)="linkWithGitHub()">Link with GitHub</button>
        </mat-card-actions>
    </ng-template>
</mat-card>
=======
<form [formGroup]="profileForm" (ngSubmit)="onSubmit()">
    <mat-card>
        <mat-card-header *ngIf="profile.id; else registration">
            <mat-card-title>Update your Profile</mat-card-title>
        </mat-card-header>
        <ng-template #registration>
            <mat-card-header>
                <mat-card-title>Welcome to CSXL! Please verify and complete your profile below.</mat-card-title>
                <mat-card-subtitle>
                    Once your profile is setup you will be able to take advantage of CSXL initiatives such as
                    enrolling in workshops, reserving a desk during coworking hours, and more!
                </mat-card-subtitle>
            </mat-card-header>
        </ng-template>
        <mat-card-content>
            <mat-form-field appearance="fill">
                <mat-label>First Name</mat-label>
                <input matInput placeholder="Jane" formControlName="first_name" name="first_name" required>
            </mat-form-field>
            <mat-form-field appearance="fill">
                <mat-label>Last Name</mat-label>
                <input matInput placeholder="Doe" formControlName="last_name" name="last_name" required>
            </mat-form-field>
            <mat-form-field appearance="fill">
                <mat-label>UNC Email</mat-label>
                <input matInput type="email" placeholder="jane.doe@unc.edu" formControlName="email" name="email" required>
                <mat-error *ngIf="profileForm.value.email">Must provide a valid UNC email address.</mat-error>
            </mat-form-field>
            <mat-form-field appearance="fill">
                <mat-label>Pronouns</mat-label>
                <input matInput placeholder="she / her / hers" formControlName="pronouns" name="pronouns" required>
            </mat-form-field>
        </mat-card-content>
        <mat-card-actions>
            <button mat-raised-button type="submit" [disabled]="profileForm.invalid">SAVE</button>
        </mat-card-actions>
    </mat-card>
</form>
>>>>>>> 8af28846
<|MERGE_RESOLUTION|>--- conflicted
+++ resolved
@@ -1,99 +1,38 @@
-<<<<<<< HEAD
-<form [formGroup]="profileForm" (ngSubmit)="onSubmit()">
-    <mat-card>
-        <mat-card-header *ngIf="profile.id; else registration">
-            <mat-card-title>Update your Profile</mat-card-title>
-        </mat-card-header>
-        <ng-template #registration>
-            <mat-card-header>
-                <mat-card-title>Welcome to CSXL! Please verify and complete your profile below.</mat-card-title>
-                <mat-card-subtitle>
-                    Once your profile is setup you will be able to take advantage of CSXL initiatives such as
-                    enrolling in workshops, reserving a desk during coworking hours, and more!
-                </mat-card-subtitle>
-            </mat-card-header>
-        </ng-template>
-        <mat-card-content>
-            <mat-form-field appearance="fill">
-                <mat-label>First Name</mat-label>
-                <input matInput placeholder="Jane" formControlName="first_name" name="first_name" required>
-            </mat-form-field>
-            <mat-form-field appearance="fill">
-                <mat-label>Last Name</mat-label>
-                <input matInput placeholder="Doe" formControlName="last_name" name="last_name" required>
-            </mat-form-field>
-            <mat-form-field appearance="fill">
-                <mat-label>UNC Email</mat-label>
-                <input matInput type="email" placeholder="jane.doe@unc.edu" formControlName="email" name="email" required>
-                <mat-error *ngIf="profileForm.value.email">Must provide a valid UNC email address.</mat-error>
-            </mat-form-field>
-            <mat-form-field appearance="fill">
-                <mat-label>Pronouns</mat-label>
-                <input matInput placeholder="she / her / hers" formControlName="pronouns" name="pronouns" required>
-            </mat-form-field>
-        </mat-card-content>
-        <mat-card-actions>
-            <button mat-raised-button type="submit" [disabled]="profileForm.invalid">SAVE</button>
-        </mat-card-actions>
-    </mat-card>
-</form>
-
-<mat-card *ngIf="profile.id">
-    <div *ngIf="profile.github !== ''; else associate_github">
-        <mat-card-header>
-            <img mat-card-avatar [src]="profile.github_avatar">
-            <mat-card-title>GitHub / <a href="https://github.com/{{profile.github}}" target="_blank">{{ profile.github }}</a></mat-card-title>
-        </mat-card-header>
-        <mat-card-actions>
-            <button mat-raised-button (click)="unlinkGitHub()">Unlink GitHub</button>
-        </mat-card-actions>
-    </div>
-    <ng-template #associate_github>
-        <mat-card-header>
-            <mat-card-title>Link Your GitHub Account</mat-card-title>
-        </mat-card-header>
-        <mat-card-actions>
-            <button mat-raised-button (click)="linkWithGitHub()">Link with GitHub</button>
-        </mat-card-actions>
-    </ng-template>
-</mat-card>
-=======
-<form [formGroup]="profileForm" (ngSubmit)="onSubmit()">
-    <mat-card>
-        <mat-card-header *ngIf="profile.id; else registration">
-            <mat-card-title>Update your Profile</mat-card-title>
-        </mat-card-header>
-        <ng-template #registration>
-            <mat-card-header>
-                <mat-card-title>Welcome to CSXL! Please verify and complete your profile below.</mat-card-title>
-                <mat-card-subtitle>
-                    Once your profile is setup you will be able to take advantage of CSXL initiatives such as
-                    enrolling in workshops, reserving a desk during coworking hours, and more!
-                </mat-card-subtitle>
-            </mat-card-header>
-        </ng-template>
-        <mat-card-content>
-            <mat-form-field appearance="fill">
-                <mat-label>First Name</mat-label>
-                <input matInput placeholder="Jane" formControlName="first_name" name="first_name" required>
-            </mat-form-field>
-            <mat-form-field appearance="fill">
-                <mat-label>Last Name</mat-label>
-                <input matInput placeholder="Doe" formControlName="last_name" name="last_name" required>
-            </mat-form-field>
-            <mat-form-field appearance="fill">
-                <mat-label>UNC Email</mat-label>
-                <input matInput type="email" placeholder="jane.doe@unc.edu" formControlName="email" name="email" required>
-                <mat-error *ngIf="profileForm.value.email">Must provide a valid UNC email address.</mat-error>
-            </mat-form-field>
-            <mat-form-field appearance="fill">
-                <mat-label>Pronouns</mat-label>
-                <input matInput placeholder="she / her / hers" formControlName="pronouns" name="pronouns" required>
-            </mat-form-field>
-        </mat-card-content>
-        <mat-card-actions>
-            <button mat-raised-button type="submit" [disabled]="profileForm.invalid">SAVE</button>
-        </mat-card-actions>
-    </mat-card>
-</form>
->>>>>>> 8af28846
+<form [formGroup]="profileForm" (ngSubmit)="onSubmit()">
+    <mat-card>
+        <mat-card-header *ngIf="profile.id; else registration">
+            <mat-card-title>Update your Profile</mat-card-title>
+        </mat-card-header>
+        <ng-template #registration>
+            <mat-card-header>
+                <mat-card-title>Welcome to CSXL! Please verify and complete your profile below.</mat-card-title>
+                <mat-card-subtitle>
+                    Once your profile is setup you will be able to take advantage of CSXL initiatives such as
+                    enrolling in workshops, reserving a desk during coworking hours, and more!
+                </mat-card-subtitle>
+            </mat-card-header>
+        </ng-template>
+        <mat-card-content>
+            <mat-form-field appearance="fill">
+                <mat-label>First Name</mat-label>
+                <input matInput placeholder="Jane" formControlName="first_name" name="first_name" required>
+            </mat-form-field>
+            <mat-form-field appearance="fill">
+                <mat-label>Last Name</mat-label>
+                <input matInput placeholder="Doe" formControlName="last_name" name="last_name" required>
+            </mat-form-field>
+            <mat-form-field appearance="fill">
+                <mat-label>UNC Email</mat-label>
+                <input matInput type="email" placeholder="jane.doe@unc.edu" formControlName="email" name="email" required>
+                <mat-error *ngIf="profileForm.value.email">Must provide a valid UNC email address.</mat-error>
+            </mat-form-field>
+            <mat-form-field appearance="fill">
+                <mat-label>Pronouns</mat-label>
+                <input matInput placeholder="she / her / hers" formControlName="pronouns" name="pronouns" required>
+            </mat-form-field>
+        </mat-card-content>
+        <mat-card-actions>
+            <button mat-raised-button type="submit" [disabled]="profileForm.invalid">SAVE</button>
+        </mat-card-actions>
+    </mat-card>
+</form>