--- conflicted
+++ resolved
@@ -7,24 +7,7 @@
  */
 
 import { Component, OnDestroy, OnInit } from '@angular/core';
-<<<<<<< HEAD
 import { Router } from '@angular/router';
-=======
-import { Route } from '@angular/router';
-import { permissionGuard } from 'src/app/permission.guard';
-import { profileResolver } from 'src/app/profile/profile.resolver';
-import { Observable, Subscription, map, tap, timer } from 'rxjs';
-import {
-  CoworkingStatus,
-  Reservation,
-  SeatAvailability
-} from '../coworking.models';
-import { AmbassadorService } from './ambassador.service';
-import { PublicProfile } from 'src/app/profile/profile.service';
-import { CoworkingService } from '../coworking.service';
-
-const FIVE_SECONDS = 5 * 1000;
->>>>>>> 54992381
 
 @Component({
   selector: 'app-coworking-ambassador-home',
@@ -41,7 +24,6 @@
     { label: 'Room Reservations', path: '/coworking/ambassador/room' }
   ];
 
-<<<<<<< HEAD
   constructor(private router: Router) {}
 
   ngOnInit(): void {
@@ -50,51 +32,6 @@
     if (defaultLink) {
       this.router.navigate([defaultLink.path]);
     }
-=======
-  reservations$: Observable<Reservation[]>;
-  upcomingReservations$: Observable<Reservation[]>;
-  activeReservations$: Observable<Reservation[]>;
-
-  welcomeDeskReservationSelection: PublicProfile[] = [];
-  status$: Observable<CoworkingStatus>;
-
-  columnsToDisplay = ['id', 'name', 'seat', 'start', 'end', 'actions'];
-
-  private refreshSubscription!: Subscription;
-
-  constructor(
-    public ambassadorService: AmbassadorService,
-    public coworkingService: CoworkingService
-  ) {
-    this.reservations$ = this.ambassadorService.reservations$;
-    this.upcomingReservations$ = this.reservations$.pipe(
-      map((reservations) => reservations.filter((r) => r.state === 'CONFIRMED'))
-    );
-    this.activeReservations$ = this.reservations$.pipe(
-      map((reservations) =>
-        reservations.filter((r) => r.state === 'CHECKED_IN')
-      )
-    );
-
-    this.status$ = coworkingService.status$;
-  }
-
-  beginReservationRefresh(): void {
-    if (this.refreshSubscription) {
-      this.refreshSubscription.unsubscribe();
-    }
-    this.refreshSubscription = timer(0, FIVE_SECONDS)
-      .pipe(tap((_) => this.ambassadorService.fetchReservations()))
-      .subscribe();
-  }
-
-  ngOnInit(): void {
-    this.beginReservationRefresh();
-  }
-
-  ngOnDestroy(): void {
-    this.refreshSubscription.unsubscribe();
->>>>>>> 54992381
   }
 
   onUsersChanged(users: PublicProfile[]) {
