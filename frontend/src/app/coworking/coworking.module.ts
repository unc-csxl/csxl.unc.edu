import { AsyncPipe, CommonModule } from '@angular/common';
import { NgModule } from '@angular/core';

import { CoworkingRoutingModule } from './coworking-routing.module';
import { CoworkingPageComponent } from './coworking-home/coworking-home.component';
import { AmbassadorPageComponent } from './ambassador-home/ambassador-home.component';
import { MatCardModule } from '@angular/material/card';
import { CoworkingReservationCard } from './widgets/coworking-reservation-card/coworking-reservation-card';
import { CoworkingDropInCard } from './widgets/dropin-availability-card/dropin-availability-card.widget';
import { MatListModule } from '@angular/material/list';
import { CoworkingHoursCard } from './widgets/operating-hours-panel/operating-hours-panel.widget';
import { MatExpansionModule } from '@angular/material/expansion';
import { MatTableModule } from '@angular/material/table';
import { ReservationComponent } from './reservation/reservation.component';
import { MatIconModule } from '@angular/material/icon';
import { MatDividerModule } from '@angular/material/divider';
import { MatButtonModule } from '@angular/material/button';
import { NewReservationPageComponent } from './room-reservation/new-reservation-page/new-reservation-page.component';
import { RoomReservationWidgetComponent } from './widgets/room-reservation-table/room-reservation-table.widget';
import { ConfirmReservationComponent } from './room-reservation/confirm-reservation/confirm-reservation.component';
import { DateSelector } from './widgets/date-selector/date-selector.widget';
import { MatDatepickerModule } from '@angular/material/datepicker';
import { MatNativeDateModule } from '@angular/material/core';
import { OperatingHoursDialog } from './widgets/operating-hours-dialog/operating-hours-dialog.widget';
import { MatFormFieldModule } from '@angular/material/form-field';
import { MatAutocompleteModule } from '@angular/material/autocomplete';
import { ReactiveFormsModule } from '@angular/forms';
import { MatInputModule } from '@angular/material/input';
import { SharedModule } from '../shared/shared.module';
import { MatTabsModule } from '@angular/material/tabs';
import { MatTooltipModule } from '@angular/material/tooltip';
import { AmbassadorXlListComponent } from './ambassador-home/ambassador-xl/list/ambassador-xl-list.component';
import { AmbassadorRoomListComponent } from './ambassador-home/ambassador-room/list/ambassador-room-list.component';
<<<<<<< HEAD
import { GroupReservation } from './widgets/group-reservation-card/group-reservation-card.widget';
import { MatDialogModule } from '@angular/material/dialog';
import { MatChipsModule } from '@angular/material/chips';
=======
import { RoomCapacityDialogComponent } from './widgets/room-dialogue/room-dialogue.component';
>>>>>>> 5927f256

@NgModule({
  declarations: [
    NewReservationPageComponent,
    RoomReservationWidgetComponent,
    CoworkingPageComponent,
    ReservationComponent,
    AmbassadorPageComponent,
    AmbassadorXlListComponent,
    AmbassadorRoomListComponent,
    CoworkingDropInCard,
    CoworkingReservationCard,
    CoworkingHoursCard,
    ConfirmReservationComponent,
    NewReservationPageComponent,
    DateSelector,
    OperatingHoursDialog,
<<<<<<< HEAD
    GroupReservation
=======
    RoomCapacityDialogComponent
>>>>>>> 5927f256
  ],
  imports: [
    CommonModule,
    MatCardModule,
    MatButtonModule,
    MatDividerModule,
    MatIconModule,
    CoworkingRoutingModule,
    MatCardModule,
    MatDividerModule,
    MatListModule,
    MatDialogModule,
    MatChipsModule,
    MatExpansionModule,
    MatButtonModule,
    MatTableModule,
    MatFormFieldModule,
    MatInputModule,
    MatAutocompleteModule,
    MatCardModule,
    AsyncPipe,
    AsyncPipe,
    SharedModule,
    MatDatepickerModule,
    MatInputModule,
    MatNativeDateModule,
    MatFormFieldModule,
    MatTooltipModule,
    MatTabsModule
  ]
})
export class CoworkingModule {}<|MERGE_RESOLUTION|>--- conflicted
+++ resolved
@@ -31,13 +31,10 @@
 import { MatTooltipModule } from '@angular/material/tooltip';
 import { AmbassadorXlListComponent } from './ambassador-home/ambassador-xl/list/ambassador-xl-list.component';
 import { AmbassadorRoomListComponent } from './ambassador-home/ambassador-room/list/ambassador-room-list.component';
-<<<<<<< HEAD
 import { GroupReservation } from './widgets/group-reservation-card/group-reservation-card.widget';
 import { MatDialogModule } from '@angular/material/dialog';
 import { MatChipsModule } from '@angular/material/chips';
-=======
 import { RoomCapacityDialogComponent } from './widgets/room-dialogue/room-dialogue.component';
->>>>>>> 5927f256
 
 @NgModule({
   declarations: [
@@ -55,11 +52,8 @@
     NewReservationPageComponent,
     DateSelector,
     OperatingHoursDialog,
-<<<<<<< HEAD
-    GroupReservation
-=======
+    GroupReservation,
     RoomCapacityDialogComponent
->>>>>>> 5927f256
   ],
   imports: [
     CommonModule,
