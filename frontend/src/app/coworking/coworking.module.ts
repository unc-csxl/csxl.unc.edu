import { AsyncPipe, CommonModule } from '@angular/common';
import { NgModule } from '@angular/core';

import { CoworkingRoutingModule } from './coworking-routing.module';
import { CoworkingPageComponent } from './coworking-home/coworking-home.component';
import { AmbassadorPageComponent } from './ambassador-home/ambassador-home.component';
import { MatCardModule } from '@angular/material/card';
import { CoworkingReservationCard } from './widgets/coworking-reservation-card/coworking-reservation-card';
import { CoworkingDropInCard } from './widgets/dropin-availability-card/dropin-availability-card.widget';
import { MatListModule } from '@angular/material/list';
import { CoworkingHoursCard } from './widgets/operating-hours-panel/operating-hours-panel.widget';
import { MatExpansionModule } from '@angular/material/expansion';
import { MatTableModule } from '@angular/material/table';
import { ReservationComponent } from './reservation/reservation.component';
import { MatIconModule } from '@angular/material/icon';
import { MatDividerModule } from '@angular/material/divider';
import { MatButtonModule } from '@angular/material/button';
import { NewReservationPageComponent } from './room-reservation/new-reservation-page/new-reservation-page.component';
import { RoomReservationWidgetComponent } from './widgets/room-reservation-table/room-reservation-table.widget';
import { ConfirmReservationComponent } from './room-reservation/confirm-reservation/confirm-reservation.component';
import { DateSelector } from './widgets/date-selector/date-selector.widget';
import { MatDatepickerModule } from '@angular/material/datepicker';
import { MatNativeDateModule } from '@angular/material/core';
import { MatInputModule } from '@angular/material/input';
import { MatFormFieldModule } from '@angular/material/form-field';
import { OperatingHoursDialog } from './widgets/operating-hours-dialog/operating-hours-dialog.widget';
<<<<<<< HEAD
import { MatTabsModule } from '@angular/material/tabs';
import { MatTooltipModule } from '@angular/material/tooltip';
=======
import { MatFormFieldModule } from '@angular/material/form-field';
import { MatAutocompleteModule } from '@angular/material/autocomplete';
import { ReactiveFormsModule } from '@angular/forms';
import { MatInputModule } from '@angular/material/input';
import { SharedModule } from '../shared/shared.module';
>>>>>>> 54992381

@NgModule({
  declarations: [
    NewReservationPageComponent,
    RoomReservationWidgetComponent,
    CoworkingPageComponent,
    ReservationComponent,
    AmbassadorPageComponent,
    CoworkingDropInCard,
    CoworkingReservationCard,
    CoworkingHoursCard,
    ConfirmReservationComponent,
    NewReservationPageComponent,
    DateSelector,
    OperatingHoursDialog
  ],
  imports: [
    CommonModule,
    MatCardModule,
    MatButtonModule,
    MatDividerModule,
    MatIconModule,
    CoworkingRoutingModule,
    MatCardModule,
    MatDividerModule,
    MatListModule,
    MatExpansionModule,
    MatButtonModule,
    MatTableModule,
<<<<<<< HEAD
    AsyncPipe,
    MatDatepickerModule,
    MatInputModule,
    MatNativeDateModule,
    MatFormFieldModule,
    MatTooltipModule,
    MatTabsModule
=======
    MatFormFieldModule,
    MatInputModule,
    MatAutocompleteModule,
    MatCardModule,
    AsyncPipe,
    AsyncPipe,
    SharedModule
>>>>>>> 54992381
  ]
})
export class CoworkingModule {}<|MERGE_RESOLUTION|>--- conflicted
+++ resolved
@@ -24,16 +24,13 @@
 import { MatInputModule } from '@angular/material/input';
 import { MatFormFieldModule } from '@angular/material/form-field';
 import { OperatingHoursDialog } from './widgets/operating-hours-dialog/operating-hours-dialog.widget';
-<<<<<<< HEAD
-import { MatTabsModule } from '@angular/material/tabs';
-import { MatTooltipModule } from '@angular/material/tooltip';
-=======
 import { MatFormFieldModule } from '@angular/material/form-field';
 import { MatAutocompleteModule } from '@angular/material/autocomplete';
 import { ReactiveFormsModule } from '@angular/forms';
 import { MatInputModule } from '@angular/material/input';
 import { SharedModule } from '../shared/shared.module';
->>>>>>> 54992381
+import { MatTabsModule } from '@angular/material/tabs';
+import { MatTooltipModule } from '@angular/material/tooltip';
 
 @NgModule({
   declarations: [
@@ -63,23 +60,19 @@
     MatExpansionModule,
     MatButtonModule,
     MatTableModule,
-<<<<<<< HEAD
+    MatFormFieldModule,
+    MatInputModule,
+    MatAutocompleteModule,
+    MatCardModule,
     AsyncPipe,
+    AsyncPipe,
+    SharedModule,
     MatDatepickerModule,
     MatInputModule,
     MatNativeDateModule,
     MatFormFieldModule,
     MatTooltipModule,
     MatTabsModule
-=======
-    MatFormFieldModule,
-    MatInputModule,
-    MatAutocompleteModule,
-    MatCardModule,
-    AsyncPipe,
-    AsyncPipe,
-    SharedModule
->>>>>>> 54992381
   ]
 })
 export class CoworkingModule {}