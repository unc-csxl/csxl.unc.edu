--- conflicted
+++ resolved
@@ -20,7 +20,6 @@
 import { MatDialog } from '@angular/material/dialog';
 import { PublicProfile } from 'src/app/profile/profile.service';
 
-import { MatDialog } from '@angular/material/dialog';
 import { RoomCapacityDialogComponent } from '../room-dialogue/room-dialogue.component';
 
 @Component({
@@ -62,11 +61,7 @@
     private router: Router,
     private roomReservationService: RoomReservationService,
     protected snackBar: MatSnackBar,
-<<<<<<< HEAD
     dialog: MatDialog
-=======
-    public dialog: MatDialog
->>>>>>> 5927f256
   ) {
     this.dialog = dialog;
     this.reservationTableService.setSelectedDate(
@@ -204,7 +199,6 @@
       ReservationTableService.CellEnum.AVAILABLE;
   }
 
-<<<<<<< HEAD
   openMemberSelectionDialog(): void {
     const dialogRef = this.dialog.open(GroupReservation, {
       autoFocus: 'dialog',
@@ -229,7 +223,8 @@
     return users
       .map((user) => `${user.first_name} ${user.last_name}`)
       .join(', ');
-=======
+  }
+
   openDialog(roomId: string) {
     const room = this.roomDetailsArray.find((r) => r.id === roomId);
     if (room) {
@@ -247,6 +242,5 @@
   getRoomCapacity(roomId: string): number | null {
     const room = this.roomDetailsArray.find((r) => r.id === roomId);
     return room ? room.capacity : null;
->>>>>>> 5927f256
   }
 }