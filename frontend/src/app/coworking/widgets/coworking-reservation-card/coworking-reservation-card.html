<<<<<<< HEAD
<mat-card appearance="outlined">
  <!-- Card Header -->
  <ng-container [ngSwitch]="reservation.state">
    <mat-card-header *ngSwitchCase="'DRAFT'">
      <mat-card-title>Confirm Reservation Details</mat-card-title>
    </mat-card-header>

    <mat-card-header *ngSwitchCase="'CONFIRMED'">
      <mat-card-title
        >Reservation #{{ reservation.id }} Confirmed</mat-card-title
      >
      <mat-card-subtitle
        >See the XL Ambassador staffing the front desk to
        check-in.</mat-card-subtitle
      >
    </mat-card-header>

    <mat-card-header *ngSwitchCase="'CHECKED_IN'">
      <mat-card-title>You're Checked In!</mat-card-title>
      <mat-card-subtitle
        >See the XL Ambassador if you need anything. When you're done, just
        press the Check Out button or check out with the XL Ambassador.
        <br /><br />
        Changing seats? Please check out and check back in.</mat-card-subtitle
      >
    </mat-card-header>

    <mat-card-header *ngSwitchCase="'CHECKED_OUT'">
      <mat-card-title>Thanks for visiting!</mat-card-title>
      <mat-card-subtitle>You're all checked out.</mat-card-subtitle>
    </mat-card-header>

    <mat-card-header *ngSwitchCase="'CANCELLED'">
      <mat-card-title>Reservation Cancelled</mat-card-title>
      <mat-card-subtitle></mat-card-subtitle>
    </mat-card-header>
  </ng-container>

  <!-- Card Content -->
  <mat-card-content>
    <h3>
      <label>Who</label>
      <strong
        >{{ reservation.users[0].first_name }}
        {{ reservation.users[0].last_name }}</strong
      >
    </h3>
    <mat-divider />

    <h3>
      <label>When</label>
      <strong>{{ reservation.start | date: 'shortTime' }}</strong> until
      <strong>{{ reservation.end | date: 'shortTime' }}</strong>
    </h3>

    <p *ngIf="reservation.state === 'CONFIRMED'">
      Check-in between {{ reservation.start | date: 'shortTime' }} and
      {{ checkinDeadline(reservation.start) | date: 'shortTime' }} to avoid
      cancellation.
    </p>
    <mat-divider />

    <h3>
      <label>What</label> <strong>{{ reservation.seats[0].title }}</strong>
    </h3>
    <mat-divider />

    <h3><label>Where</label> <strong>The XL Colab in Sitterson 156</strong></h3>

    <mat-card-actions align="end" [ngSwitch]="reservation.state">
      <ng-container *ngSwitchCase="'DRAFT'">
        <button mat-stroked-button type="submit" (click)="cancel()">
          Cancel
        </button>
        &nbsp;
        <button
          mat-stroked-button
          type="submit"
          color="primary"
          (click)="confirm()">
          {{ draftConfirmationDeadline$ | async }}
        </button>
      </ng-container>

      <ng-container *ngSwitchCase="'CONFIRMED'">
        <button mat-stroked-button type="submit" (click)="cancel()">
          Cancel
        </button>
      </ng-container>

      <ng-container *ngSwitchCase="'CHECKED_IN'">
        <button
          mat-stroked-button
          type="submit"
          (click)="checkout()"
          color="primary">
          Check Out
        </button>
      </ng-container>

      <ng-container *ngSwitchCase="'CHECKED_OUT'">
        <button
          mat-stroked-button
          type="submit"
          (click)="router.navigateByUrl('/coworking')"
          color="primary">
          Return to Coworking Home
        </button>
      </ng-container>

      <ng-container *ngSwitchCase="'CANCELLED'">
        <button
          mat-stroked-button
          type="submit"
          (click)="router.navigateByUrl('/coworking')"
          color="primary">
          Return to Coworking Home
        </button>
      </ng-container>
    </mat-card-actions>
  </mat-card-content>
</mat-card>
=======
<mat-card appearance="outlined">
  <!-- Card Header -->
  <ng-container [ngSwitch]="reservation.state">
    <mat-card-header *ngSwitchCase="'DRAFT'">
      <mat-card-title>Confirm Reservation Details</mat-card-title>
    </mat-card-header>

    <mat-card-header *ngSwitchCase="'CONFIRMED'">
      <mat-card-title
        >Reservation #{{ reservation.id }} Confirmed</mat-card-title
      >
      <mat-card-subtitle
        >See the XL Ambassador staffing the front desk to
        check-in.</mat-card-subtitle
      >
    </mat-card-header>

    <mat-card-header *ngSwitchCase="'CHECKED_IN'">
      <mat-card-title>You're Checked In!</mat-card-title>
      <mat-card-subtitle
        >See the XL Ambassador if you need anything. When you're done, just
        press the Check Out button or check out with the XL Ambassador.
        <br /><br />
        Changing seats? Please check out and check back in.</mat-card-subtitle
      >
    </mat-card-header>

    <mat-card-header *ngSwitchCase="'CHECKED_OUT'">
      <mat-card-title>Thanks for visiting!</mat-card-title>
      <mat-card-subtitle>You're all checked out.</mat-card-subtitle>
    </mat-card-header>

    <mat-card-header *ngSwitchCase="'CANCELLED'">
      <mat-card-title>Reservation Cancelled</mat-card-title>
      <mat-card-subtitle></mat-card-subtitle>
    </mat-card-header>
  </ng-container>

  <!-- Card Content -->
  <mat-card-content>
    <h3>
      <label>Who</label>
      <strong
        >{{ reservation.users[0].first_name }}
        {{ reservation.users[0].last_name }}</strong
      >
    </h3>
    <mat-divider />

    <h3>
      <label>When</label>
      <strong>{{ reservation.start | date: 'shortTime' }}</strong> until
      <strong>{{ reservation.end | date: 'shortTime' }}</strong>
    </h3>

    <p *ngIf="reservation.state === 'CONFIRMED'">
      Check-in between {{ reservation.start | date: 'shortTime' }} and
      {{ checkinDeadline(reservation.start) | date: 'shortTime' }} to avoid
      cancellation.
    </p>
    <mat-divider />

    <h3>
      <label>What</label> <strong>{{ reservation.seats[0].title }}</strong>
    </h3>
    <mat-divider />

    <h3><label>Where</label> <strong>The XL Colab in Sitterson 156</strong></h3>

    <mat-card-actions align="end" [ngSwitch]="reservation.state">
      <ng-container *ngSwitchCase="'DRAFT'">
        <button mat-stroked-button type="submit" (click)="cancel()">
          Cancel
        </button>
        &nbsp;
        <button
          mat-stroked-button
          type="submit"
          color="primary"
          (click)="confirm()">
          {{ draftConfirmationDeadline$ | async }}
        </button>
      </ng-container>

      <ng-container *ngSwitchCase="'CONFIRMED'">
        <button mat-stroked-button type="submit" (click)="cancel()">
          Cancel
        </button>
      </ng-container>

      <ng-container *ngSwitchCase="'CHECKED_IN'">
        <button
          mat-stroked-button
          type="submit"
          (click)="checkout()"
          color="primary">
          Check Out
        </button>
      </ng-container>

      <ng-container *ngSwitchCase="'CHECKED_OUT'">
        <button
          mat-stroked-button
          type="submit"
          (click)="router.navigateByUrl('/coworking')"
          color="primary">
          Return to Coworking Home
        </button>
      </ng-container>

      <ng-container *ngSwitchCase="'CANCELLED'">
        <button
          mat-stroked-button
          type="submit"
          (click)="router.navigateByUrl('/coworking')"
          color="primary">
          Return to Coworking Home
        </button>
      </ng-container>
    </mat-card-actions>
  </mat-card-content>
</mat-card>
>>>>>>> 1e2b2099
<|MERGE_RESOLUTION|>--- conflicted
+++ resolved
@@ -1,4 +1,3 @@
-<<<<<<< HEAD
 <mat-card appearance="outlined">
   <!-- Card Header -->
   <ng-container [ngSwitch]="reservation.state">
@@ -120,128 +119,4 @@
       </ng-container>
     </mat-card-actions>
   </mat-card-content>
-</mat-card>
-=======
-<mat-card appearance="outlined">
-  <!-- Card Header -->
-  <ng-container [ngSwitch]="reservation.state">
-    <mat-card-header *ngSwitchCase="'DRAFT'">
-      <mat-card-title>Confirm Reservation Details</mat-card-title>
-    </mat-card-header>
-
-    <mat-card-header *ngSwitchCase="'CONFIRMED'">
-      <mat-card-title
-        >Reservation #{{ reservation.id }} Confirmed</mat-card-title
-      >
-      <mat-card-subtitle
-        >See the XL Ambassador staffing the front desk to
-        check-in.</mat-card-subtitle
-      >
-    </mat-card-header>
-
-    <mat-card-header *ngSwitchCase="'CHECKED_IN'">
-      <mat-card-title>You're Checked In!</mat-card-title>
-      <mat-card-subtitle
-        >See the XL Ambassador if you need anything. When you're done, just
-        press the Check Out button or check out with the XL Ambassador.
-        <br /><br />
-        Changing seats? Please check out and check back in.</mat-card-subtitle
-      >
-    </mat-card-header>
-
-    <mat-card-header *ngSwitchCase="'CHECKED_OUT'">
-      <mat-card-title>Thanks for visiting!</mat-card-title>
-      <mat-card-subtitle>You're all checked out.</mat-card-subtitle>
-    </mat-card-header>
-
-    <mat-card-header *ngSwitchCase="'CANCELLED'">
-      <mat-card-title>Reservation Cancelled</mat-card-title>
-      <mat-card-subtitle></mat-card-subtitle>
-    </mat-card-header>
-  </ng-container>
-
-  <!-- Card Content -->
-  <mat-card-content>
-    <h3>
-      <label>Who</label>
-      <strong
-        >{{ reservation.users[0].first_name }}
-        {{ reservation.users[0].last_name }}</strong
-      >
-    </h3>
-    <mat-divider />
-
-    <h3>
-      <label>When</label>
-      <strong>{{ reservation.start | date: 'shortTime' }}</strong> until
-      <strong>{{ reservation.end | date: 'shortTime' }}</strong>
-    </h3>
-
-    <p *ngIf="reservation.state === 'CONFIRMED'">
-      Check-in between {{ reservation.start | date: 'shortTime' }} and
-      {{ checkinDeadline(reservation.start) | date: 'shortTime' }} to avoid
-      cancellation.
-    </p>
-    <mat-divider />
-
-    <h3>
-      <label>What</label> <strong>{{ reservation.seats[0].title }}</strong>
-    </h3>
-    <mat-divider />
-
-    <h3><label>Where</label> <strong>The XL Colab in Sitterson 156</strong></h3>
-
-    <mat-card-actions align="end" [ngSwitch]="reservation.state">
-      <ng-container *ngSwitchCase="'DRAFT'">
-        <button mat-stroked-button type="submit" (click)="cancel()">
-          Cancel
-        </button>
-        &nbsp;
-        <button
-          mat-stroked-button
-          type="submit"
-          color="primary"
-          (click)="confirm()">
-          {{ draftConfirmationDeadline$ | async }}
-        </button>
-      </ng-container>
-
-      <ng-container *ngSwitchCase="'CONFIRMED'">
-        <button mat-stroked-button type="submit" (click)="cancel()">
-          Cancel
-        </button>
-      </ng-container>
-
-      <ng-container *ngSwitchCase="'CHECKED_IN'">
-        <button
-          mat-stroked-button
-          type="submit"
-          (click)="checkout()"
-          color="primary">
-          Check Out
-        </button>
-      </ng-container>
-
-      <ng-container *ngSwitchCase="'CHECKED_OUT'">
-        <button
-          mat-stroked-button
-          type="submit"
-          (click)="router.navigateByUrl('/coworking')"
-          color="primary">
-          Return to Coworking Home
-        </button>
-      </ng-container>
-
-      <ng-container *ngSwitchCase="'CANCELLED'">
-        <button
-          mat-stroked-button
-          type="submit"
-          (click)="router.navigateByUrl('/coworking')"
-          color="primary">
-          Return to Coworking Home
-        </button>
-      </ng-container>
-    </mat-card-actions>
-  </mat-card-content>
-</mat-card>
->>>>>>> 1e2b2099
+</mat-card>