--- conflicted
+++ resolved
@@ -1,37 +1,22 @@
-<<<<<<< HEAD
-import { Component, Input } from '@angular/core';
-import { OperatingHours } from 'src/app/coworking/coworking.models';
-
-@Component({
-  selector: 'coworking-operating-hours-panel',
-  templateUrl: './operating-hours-panel.widget.html',
-  styleUrls: ['./operating-hours-panel.widget.css']
-})
-export class CoworkingHoursCard {
-  @Input() operatingHours!: OperatingHours[];
-  @Input() openOperatingHours?: OperatingHours;
-}
-=======
-import { Component, Input } from '@angular/core';
-import { MatDialog } from '@angular/material/dialog';
-import { OperatingHours } from 'src/app/coworking/coworking.models';
-import { OperatingHoursDialog } from '../operating-hours-dialog/operating-hours-dialog.widget';
-
-@Component({
-  selector: 'coworking-operating-hours-panel',
-  templateUrl: './operating-hours-panel.widget.html',
-  styleUrls: ['./operating-hours-panel.widget.css']
-})
-export class CoworkingHoursCard {
-  @Input() operatingHours!: OperatingHours[];
-  @Input() openOperatingHours?: OperatingHours;
-
-  constructor(public dialog: MatDialog) {}
-
-  openDialog(): void {
-    const dialogRef = this.dialog.open(OperatingHoursDialog, {
-      data: this.operatingHours
-    });
-  }
-}
->>>>>>> b1ce1186
+import { Component, Input } from '@angular/core';
+import { MatDialog } from '@angular/material/dialog';
+import { OperatingHours } from 'src/app/coworking/coworking.models';
+import { OperatingHoursDialog } from '../operating-hours-dialog/operating-hours-dialog.widget';
+
+@Component({
+  selector: 'coworking-operating-hours-panel',
+  templateUrl: './operating-hours-panel.widget.html',
+  styleUrls: ['./operating-hours-panel.widget.css']
+})
+export class CoworkingHoursCard {
+  @Input() operatingHours!: OperatingHours[];
+  @Input() openOperatingHours?: OperatingHours;
+
+  constructor(public dialog: MatDialog) {}
+
+  openDialog(): void {
+    const dialogRef = this.dialog.open(OperatingHoursDialog, {
+      data: this.operatingHours
+    });
+  }
+}