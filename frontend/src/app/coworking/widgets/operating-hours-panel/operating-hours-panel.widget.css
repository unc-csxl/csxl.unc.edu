.header {
  padding: 16px;
}

.hours-title {
  font-size: 20px;
  font-weight: 500;
  margin: 0;
  letter-spacing: 0.25px;
  line-height: 32px;
  text-decoration-color: rgba(0, 0, 0, 0.87);
  text-decoration-line: none;
  text-decoration-style: solid;
  text-decoration-thickness: auto;
  -webkit-font-smoothing: antialiased;
}

.badge {
  display: inline-block;
  border-radius: 20px;
  margin-right: 8px;
  padding: 0 16px;
  color: white;
}

.open .badge {
  background: #256123;
}

.closed .badge {
  background: #612d23;
}

.mat-mdc-card {
  max-width: 640px;
  margin: 0;
}

<<<<<<< HEAD
:host /deep/ .mat-mdc-card-header-text {
  width: 100% !important;
}
=======
>>>>>>> 54992381
.header-row {
  display: flex;
  flex-direction: row;
  width: 100%;
}

#hours-button {
  margin-left: auto;
}<|MERGE_RESOLUTION|>--- conflicted
+++ resolved
@@ -36,12 +36,6 @@
   margin: 0;
 }
 
-<<<<<<< HEAD
-:host /deep/ .mat-mdc-card-header-text {
-  width: 100% !important;
-}
-=======
->>>>>>> 54992381
 .header-row {
   display: flex;
   flex-direction: row;
