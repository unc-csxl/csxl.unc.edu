<<<<<<< HEAD
.header {
    padding: 0 16px;
}

.hours-title {
    font-size: 20px;
    font-weight: 500;
    margin: 0;
    letter-spacing: 0.25px;
    line-height: 32px;
    text-decoration-color: rgba(0, 0, 0, 0.87);
    text-decoration-line: none;
    text-decoration-style: solid;
    text-decoration-thickness: auto;
    -webkit-font-smoothing: antialiased;
}

.badge {
    display: inline-block;
    border-radius: 20px;
    margin-right: 8px;
    padding: 0 16px;
    color: white;
}

.open .badge {
    background: #256123;
}

.closed .badge {
    background: #612d23;
}

.mat-expansion-panel {
    max-width: 640px;
=======
.header {
    padding: 16px;
}

.hours-title {
    font-size: 20px;
    font-weight: 500;
    margin: 0;
    letter-spacing: 0.25px;
    line-height: 32px;
    text-decoration-color: rgba(0, 0, 0, 0.87);
    text-decoration-line: none;
    text-decoration-style: solid;
    text-decoration-thickness: auto;
    -webkit-font-smoothing: antialiased;
}

.badge {
    display: inline-block;
    border-radius: 20px;
    margin-right: 8px;
    padding: 0 16px;
    color: white;
}

.open .badge {
    background: #256123;
}

.closed .badge {
    background: #612d23;
}

.mat-mdc-card {
    max-width: 640px;
    margin: 0;
}

:host /deep/ .mat-mdc-card-header-text {
    width: 100% !important;
}
.header-row {
    display: flex;
    flex-direction: row;
    width: 100%;
}

#hours-button {
    margin-left: auto;
>>>>>>> b1ce1186
}<|MERGE_RESOLUTION|>--- conflicted
+++ resolved
@@ -1,88 +1,50 @@
-<<<<<<< HEAD
-.header {
-    padding: 0 16px;
-}
-
-.hours-title {
-    font-size: 20px;
-    font-weight: 500;
-    margin: 0;
-    letter-spacing: 0.25px;
-    line-height: 32px;
-    text-decoration-color: rgba(0, 0, 0, 0.87);
-    text-decoration-line: none;
-    text-decoration-style: solid;
-    text-decoration-thickness: auto;
-    -webkit-font-smoothing: antialiased;
-}
-
-.badge {
-    display: inline-block;
-    border-radius: 20px;
-    margin-right: 8px;
-    padding: 0 16px;
-    color: white;
-}
-
-.open .badge {
-    background: #256123;
-}
-
-.closed .badge {
-    background: #612d23;
-}
-
-.mat-expansion-panel {
-    max-width: 640px;
-=======
-.header {
-    padding: 16px;
-}
-
-.hours-title {
-    font-size: 20px;
-    font-weight: 500;
-    margin: 0;
-    letter-spacing: 0.25px;
-    line-height: 32px;
-    text-decoration-color: rgba(0, 0, 0, 0.87);
-    text-decoration-line: none;
-    text-decoration-style: solid;
-    text-decoration-thickness: auto;
-    -webkit-font-smoothing: antialiased;
-}
-
-.badge {
-    display: inline-block;
-    border-radius: 20px;
-    margin-right: 8px;
-    padding: 0 16px;
-    color: white;
-}
-
-.open .badge {
-    background: #256123;
-}
-
-.closed .badge {
-    background: #612d23;
-}
-
-.mat-mdc-card {
-    max-width: 640px;
-    margin: 0;
-}
-
-:host /deep/ .mat-mdc-card-header-text {
-    width: 100% !important;
-}
-.header-row {
-    display: flex;
-    flex-direction: row;
-    width: 100%;
-}
-
-#hours-button {
-    margin-left: auto;
->>>>>>> b1ce1186
+.header {
+    padding: 16px;
+}
+
+.hours-title {
+    font-size: 20px;
+    font-weight: 500;
+    margin: 0;
+    letter-spacing: 0.25px;
+    line-height: 32px;
+    text-decoration-color: rgba(0, 0, 0, 0.87);
+    text-decoration-line: none;
+    text-decoration-style: solid;
+    text-decoration-thickness: auto;
+    -webkit-font-smoothing: antialiased;
+}
+
+.badge {
+    display: inline-block;
+    border-radius: 20px;
+    margin-right: 8px;
+    padding: 0 16px;
+    color: white;
+}
+
+.open .badge {
+    background: #256123;
+}
+
+.closed .badge {
+    background: #612d23;
+}
+
+.mat-mdc-card {
+    max-width: 640px;
+    margin: 0;
+}
+
+:host /deep/ .mat-mdc-card-header-text {
+    width: 100% !important;
+}
+.header-row {
+    display: flex;
+    flex-direction: row;
+    width: 100%;
+}
+
+#hours-button {
+    margin-left: auto;
 }