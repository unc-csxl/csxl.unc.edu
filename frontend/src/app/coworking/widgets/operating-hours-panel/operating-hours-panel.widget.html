--- conflicted
+++ resolved
@@ -1,4 +1,3 @@
-<<<<<<< HEAD
 <mat-expansion-panel
   [expanded]="openOperatingHours === undefined"
   appearance="outlined">
@@ -26,34 +25,4 @@
       </li>
     </ul>
   </div>
-</mat-expansion-panel>
-=======
-<mat-expansion-panel
-  [expanded]="openOperatingHours === undefined"
-  appearance="outlined">
-  <mat-expansion-panel-header class="header">
-    <mat-panel-title
-      class="hours-title open"
-      *ngIf="openOperatingHours; else closed"
-      ><span class="badge">Open</span>
-      until
-      {{ openOperatingHours!.end | date: 'h:mma' | lowercase }}</mat-panel-title
-    >
-    <ng-template #closed>
-      <mat-panel-title class="hours-title closed"
-        ><span class="badge">Closed</span></mat-panel-title
-      >
-    </ng-template>
-  </mat-expansion-panel-header>
-  <div>
-    <h3>Upcoming Hours</h3>
-    <ul>
-      <li *ngFor="let hours of operatingHours">
-        {{ hours.start | date: 'EEEE M/d' }}
-        from {{ hours.start | date: 'h:mma' | lowercase }} to
-        {{ hours.end | date: 'h:mma' | lowercase }}
-      </li>
-    </ul>
-  </div>
-</mat-expansion-panel>
->>>>>>> 1e2b2099
+</mat-expansion-panel>