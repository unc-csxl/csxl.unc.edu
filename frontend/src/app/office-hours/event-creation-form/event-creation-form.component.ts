/**
 * The Event Creation Form allows TAs, GTAs, and Instructors to create new Office Hours Events.
 *
 * @author Sadie Amato, Madelyn Andrews, Bailey DeSouza, Meghan Sun
 * @copyright 2024
 * @license MIT
 */

import { Component, OnInit } from '@angular/core';
import { OfficeHoursService } from '../office-hours.service';
import { FormBuilder, FormControl } from '@angular/forms';
import {
  OfficeHoursEventDraft,
  OfficeHoursEventModeType,
  OfficeHoursEventType,
  OfficeHoursSectionDetails
} from '../office-hours.models';
import { AcademicsService } from 'src/app/academics/academics.service';
import { Room, RosterRole } from 'src/app/academics/academics.models';
import {
  ActivatedRoute,
  ActivatedRouteSnapshot,
  ResolveFn,
  Router
} from '@angular/router';
import { MatSnackBar } from '@angular/material/snack-bar';
import { sectionResolver } from '../office-hours.resolver';

let titleResolver: ResolveFn<string> = (route: ActivatedRouteSnapshot) => {
  return route.parent!.data['section']?.title ?? 'Section Not Found';
};

@Component({
  selector: 'app-event-creation-form',
  templateUrl: './event-creation-form.component.html',
  styleUrls: ['./event-creation-form.component.css']
})
export class EventCreationFormComponent implements OnInit {
  public static Routes = [
    {
      path: 'ta/:id/create-new-event',
      component: EventCreationFormComponent,
      canActivate: [],
      resolve: { section: sectionResolver },
      children: [
        {
          path: '',
          title: titleResolver,
          component: EventCreationFormComponent
        }
      ]
    },
    {
      path: 'instructor/:id/create-new-event',
      component: EventCreationFormComponent,
      canActivate: [],
      resolve: { section: sectionResolver },
      children: [
        {
          path: '',
          title: titleResolver,
          component: EventCreationFormComponent
        }
      ]
    }
  ];

  /* List of available rooms to hold Office Hours event */
  rooms: Room[] = [];

  /* Section that the Office Hours event is being held for */
  sectionId: number;
  section: OfficeHoursSectionDetails | undefined;

<<<<<<< HEAD
  // RosterRole to determine if user can view this routed component
  rosterRole: RosterRole | undefined;

=======
  /* Holds Information About Virtual Room */
  virtualRoom: Room | undefined;

  /* Section that the Office Hours event is being held for */
  isVirtualOurLink: boolean = false;
>>>>>>> f8da9434
  constructor(
    public officeHoursService: OfficeHoursService,
    protected formBuilder: FormBuilder,
    public academicsService: AcademicsService,
    private route: ActivatedRoute,
    protected snackBar: MatSnackBar,
    private router: Router,
    private activatedRoute: ActivatedRoute
  ) {
    this.sectionId = this.route.snapshot.params['id'];
    this.getRosterRole();
  }

  /* Get rooms and associated section upon initialization */
  ngOnInit() {
    this.getRooms();
    this.getSection();
  }

  /* EventForm contains data pertaining to event that is being created/modified */
  public eventForm = this.formBuilder.group({
    event_type: '',
    event_mode: '',
    description: '',
    start_time: '',
    end_time: '',
    location: '',
    location_description: ''
  });

<<<<<<< HEAD
  getRosterRole() {
    this.academicsService
      .getMembershipBySection(this.sectionId)
      .subscribe((role) => (this.rosterRole = role.member_role));
=======
  // Handles Room Location Value According to Event Mode Selection Changes
  onEventModeChange(event: any) {
    // CASE: If Event Mode is Virtual, Will Set Default Room Location to Virtual
    if (event.value.includes('virtual')) {
      if (this.virtualRoom) {
        (this.eventForm.get('location') as FormControl).setValue(
          this.virtualRoom.id
        );
      }
      // CASE: If Location has been selected but switch to In-Person, will reset selection for Room Location
    } else if (
      event.value.includes('in_person') &&
      this.eventForm.value.location !== ''
    ) {
      (this.eventForm.get('location') as FormControl).setValue(null);
    }

    this.isVirtualOurLink = event.value.includes('our_link');
>>>>>>> f8da9434
  }

  getRooms() {
    this.academicsService.getRooms().subscribe((rooms) => {
      this.rooms = rooms;
      this.virtualRoom = rooms.find((room) => room.id === 'Virtual');
    });
  }

  getSection() {
    this.officeHoursService
      .getSection(this.sectionId)
      .subscribe((section) => (this.section = section));
  }

  onSubmit() {
    // Logic for assigning the correct OfficeHoursEventType enum
    let event_type: OfficeHoursEventType;
    switch (this.eventForm.value.event_type) {
      case 'office_hours':
        event_type = OfficeHoursEventType.OFFICE_HOURS;
        break;
      case 'tutoring':
        event_type = OfficeHoursEventType.TUTORING;
        break;
      case 'review_session':
        event_type = OfficeHoursEventType.REVIEW_SESSION;
        break;
      default:
        event_type = OfficeHoursEventType.OFFICE_HOURS;
    }

    let event_mode: OfficeHoursEventModeType;
    switch (this.eventForm.value.event_mode) {
      case 'in_person':
        event_mode = OfficeHoursEventModeType.IN_PERSON;
        break;
      case 'virtual_our_link':
        event_mode = OfficeHoursEventModeType.VIRTUAL_OUR_LINK;
        break;
      case 'virtual_student_link':
        event_mode = OfficeHoursEventModeType.VIRTUAL_STUDENT_LINK;
        break;
      default:
        event_mode = OfficeHoursEventModeType.IN_PERSON;
    }

    // Ensure start and end times aren't none
    if (!this.eventForm.value.start_time) {
      this.eventForm.value.start_time = '';
    }
    if (!this.eventForm.value.end_time) {
      this.eventForm.value.end_time = '';
    }

    // Ensure that section must not be null to create/edit event
    if (this.section) {
      // Create event draft model from form values
      let event_draft: OfficeHoursEventDraft = {
        oh_section: this.section,
        room: { id: this.eventForm.value.location ?? '' },
        type: event_type,
        mode: event_mode,
        description: this.eventForm.value.description ?? '',
        location_description: this.eventForm.value.location_description ?? '',
        event_date: this.eventForm.value.start_time.slice(0, 10),
        start_time: this.eventForm.value.start_time,
        end_time: this.eventForm.value.end_time
      };
      this.officeHoursService.createEvent(event_draft).subscribe({
        next: () => this.onSuccess(),
        error: (err) => this.onError(err)
      });
    }
  }

  /* On successful event creation, navigate back to section home */
  private onSuccess(): void {
    this.snackBar.open('You have created a new event!', '', {
      duration: 3000
    });
    this.router.navigate(['../'], { relativeTo: this.activatedRoute });
    this.eventForm.reset();
  }

  /* On error, display message informing user */
  private onError(err: any): void {
    this.snackBar.open('Error: Unable to create event', '', {
      duration: 2000
    });
  }
}<|MERGE_RESOLUTION|>--- conflicted
+++ resolved
@@ -72,17 +72,14 @@
   sectionId: number;
   section: OfficeHoursSectionDetails | undefined;
 
-<<<<<<< HEAD
   // RosterRole to determine if user can view this routed component
   rosterRole: RosterRole | undefined;
 
-=======
   /* Holds Information About Virtual Room */
   virtualRoom: Room | undefined;
 
   /* Section that the Office Hours event is being held for */
   isVirtualOurLink: boolean = false;
->>>>>>> f8da9434
   constructor(
     public officeHoursService: OfficeHoursService,
     protected formBuilder: FormBuilder,
@@ -113,12 +110,12 @@
     location_description: ''
   });
 
-<<<<<<< HEAD
   getRosterRole() {
     this.academicsService
       .getMembershipBySection(this.sectionId)
       .subscribe((role) => (this.rosterRole = role.member_role));
-=======
+  }
+
   // Handles Room Location Value According to Event Mode Selection Changes
   onEventModeChange(event: any) {
     // CASE: If Event Mode is Virtual, Will Set Default Room Location to Virtual
@@ -137,7 +134,6 @@
     }
 
     this.isVirtualOurLink = event.value.includes('our_link');
->>>>>>> f8da9434
   }
 
   getRooms() {
