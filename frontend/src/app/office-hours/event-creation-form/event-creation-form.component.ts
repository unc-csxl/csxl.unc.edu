/**
 * The Event Creation Form allows TAs, GTAs, and Instructors to create new Office Hours Events.
 *
 * @author Sadie Amato, Madelyn Andrews, Bailey DeSouza, Meghan Sun
 * @copyright 2024
 * @license MIT
 */

import { Component, OnInit } from '@angular/core';
import { OfficeHoursService } from '../office-hours.service';
import {
  AbstractControl,
  FormBuilder,
  FormControl,
  FormGroup,
  ValidationErrors,
  ValidatorFn,
  Validators
} from '@angular/forms';
import {
  OfficeHoursEventDraft,
  OfficeHoursEventModeType,
  OfficeHoursEventType,
  OfficeHoursSectionDetails,
  Weekday
} from '../office-hours.models';
import { AcademicsService } from 'src/app/academics/academics.service';
import { Room, RosterRole } from 'src/app/academics/academics.models';
import {
  ActivatedRoute,
  ActivatedRouteSnapshot,
  ResolveFn,
  Router
} from '@angular/router';
import { MatSnackBar } from '@angular/material/snack-bar';
import { sectionResolver } from '../office-hours.resolver';

let titleResolver: ResolveFn<string> = (route: ActivatedRouteSnapshot) => {
  return route.parent!.data['section']?.title ?? 'Section Not Found';
};

@Component({
  selector: 'app-event-creation-form',
  templateUrl: './event-creation-form.component.html',
  styleUrls: ['./event-creation-form.component.css']
})
export class EventCreationFormComponent implements OnInit {
  public static Routes = [
    {
      path: 'ta/:id/create-new-event',
      component: EventCreationFormComponent,
      canActivate: [],
      resolve: { section: sectionResolver },
      children: [
        {
          path: '',
          title: titleResolver,
          component: EventCreationFormComponent
        }
      ]
    },
    {
      path: 'instructor/:id/create-new-event',
      component: EventCreationFormComponent,
      canActivate: [],
      resolve: { section: sectionResolver },
      children: [
        {
          path: '',
          title: titleResolver,
          component: EventCreationFormComponent
        }
      ]
    }
  ];

  /* List of available rooms to hold Office Hours event */
  rooms: Room[] = [];

  weekdays = [
    Weekday.Monday,
    Weekday.Tuesday,
    Weekday.Wednesday,
    Weekday.Thursday,
    Weekday.Friday,
    Weekday.Saturday,
    Weekday.Sunday
  ];

  /* Frequency Options for Event Creation */
  frequencyOptions = ['One Time', 'Weekly'];

  /* Section that the Office Hours event is being held for */
  sectionId: number;
  section: OfficeHoursSectionDetails | undefined;

  // RosterRole to determine if user can view this routed component
  rosterRole: RosterRole | undefined;
  eventForm: FormGroup;

  /* Holds Information About Virtual Room */
  virtualRoom: Room | undefined;

  /* Section that the Office Hours event is being held for */
  isVirtualOurLink: boolean = false;

  isStartAndEndDateFilledIn() {
    return (
      this.eventForm.value.recurring_start_date !== '' &&
      this.eventForm.value.recurring_end_date !== ''
    );
  }

  onFrequencyChange(event: any) {
    if (this.isFrequencyWeekly()) {
      // Set Validators
      this.eventForm.controls['event_date'].setValidators([]);
      this.eventForm.controls['recurring_start_date'].setValidators([
        Validators.required
      ]);
      this.eventForm.controls['recurring_end_date'].setValidators([
        Validators.required
      ]);

      this.eventForm.controls['selected_week_days'].setValidators([
        Validators.required
      ]);
    } else {
      this.eventForm.controls['selected_week_days'].setValidators([]);
      this.eventForm.controls['recurring_start_date'].setValidators([]);
      this.eventForm.controls['recurring_end_date'].setValidators([]);
      this.eventForm.controls['event_date'].setValidators([
        Validators.required
      ]);
    }
<<<<<<< HEAD
=======

>>>>>>> eb7a75e9
    this.eventForm.controls['selected_week_days'].updateValueAndValidity();
    this.eventForm.controls['recurring_start_date'].updateValueAndValidity();
    this.eventForm.controls['recurring_end_date'].updateValueAndValidity();
    this.eventForm.controls['event_date'].updateValueAndValidity();
  }

  dateRangeValidator(): ValidatorFn {
    return (form: AbstractControl): ValidationErrors | null => {
      // If One Time, Ignore this Validator
      const frequency = form.root.get('frequency')?.value;
      if (frequency == 'One Time') {
        return null;
      }
      const startDateValue = form.root.get('recurring_start_date')?.value;
      const endDateValue = form.root.get('recurring_end_date')?.value;

      // Check if either start date or end date is null
      if (
        startDateValue === '' ||
        endDateValue === '' ||
        !startDateValue ||
        !endDateValue
      ) {
        return null; // Return null if one of the dates is not set
      }

      const startDate = new Date(startDateValue);
      const endDate = new Date(endDateValue);

      // Check If Start Date is Before End Date
      if (startDate > endDate) {
        return { invalidDateRange: true };
      }
      // Calculate the difference in milliseconds
      const differenceMs = Math.abs(endDate.getTime() - startDate.getTime());

      // Convert the difference to weeks
      const differenceWeeks = differenceMs / (1000 * 60 * 60 * 24 * 7);

      // Check if the difference is less than or equal to 16 weeks
      return differenceWeeks <= 16 ? null : { rangeExceedsLimit: true };
    };
  }

  // TODO: Check for Date Range of Greater than 4 monthss
  isValidDateRange() {
    const parsedTime1 = new Date(this.eventForm.value.recurring_start_date);
    const parsedTime2 = new Date(this.eventForm.value.recurring_end_date);

    // Compare the parsed times
    return parsedTime1 <= parsedTime2;
  }

  isDateRangeWithinFourMonths(): boolean {
    const startDate = new Date(this.eventForm.value.recurring_start_date);
    const endDate = new Date(this.eventForm.value.recurring_end_date);
    // Calculate the difference in milliseconds
    const differenceMs = Math.abs(endDate.getTime() - startDate.getTime());

    // Convert the difference to weeks
    const differenceWeeks = differenceMs / (1000 * 60 * 60 * 24 * 7);

    // Check if the difference is less than 16 weeks
    if (differenceWeeks > 16) {
      // Return validation error if the range is more than 16 weeks
      return false;
    }

    // Return null if validation passes
    return true;
  }

  constructor(
    public officeHoursService: OfficeHoursService,
    protected formBuilder: FormBuilder,
    public academicsService: AcademicsService,
    private route: ActivatedRoute,
    protected snackBar: MatSnackBar,
    private router: Router,
    private activatedRoute: ActivatedRoute
  ) {
    this.sectionId = this.route.snapshot.params['id'];
    this.getRosterRole();
    this.eventForm = this.formBuilder.group(
      {
        event_type: ['', Validators.required],
        event_mode: ['', Validators.required],
        description: '',
        event_date: ['', Validators.required],
        start_time: ['', Validators.required],
        end_time: ['', Validators.required],
        recurring_start_date: [''],
        recurring_end_date: '',
        selected_week_days: [],
        frequency: ['One Time', Validators.required],
        location: ['', Validators.required],
        location_description: ''
      },
      { validators: [this.dateRangeValidator()] }
    );
  }

  /* Get rooms and associated section upon initialization */
  ngOnInit() {
    this.getRooms();
    this.getSection();

    // Prevent Chrome From Crashing In Form Dropdown
    document.addEventListener('DOMNodeInserted', function () {
      const elements = document.querySelectorAll('[aria-owns]');

      elements.forEach((element) => {
        element.removeAttribute('aria-owns');
      });
    });
  }

  // user selects Monday and Sunday

  isFrequencyWeekly(): boolean {
    return this.eventForm.value.frequency === 'Weekly';
  }

  isFrequencyOneTime(): boolean {
    return this.eventForm.value.frequency === 'One Time';
  }

  getAbbreviatedName(day: Weekday): string {
    switch (day) {
      case Weekday.Monday:
        return 'Mon';
      case Weekday.Tuesday:
        return 'Tue';
      case Weekday.Wednesday:
        return 'Wed';
      case Weekday.Thursday:
        return 'Thu';
      case Weekday.Friday:
        return 'Fri';
      case Weekday.Saturday:
        return 'Sat';
      case Weekday.Sunday:
        return 'Sun';
      default:
        return '';
    }
  }
  /* EventForm contains data pertaining to event that is being created/modified */

  getRosterRole() {
    this.academicsService
      .getMembershipBySection(this.sectionId)
      .subscribe((role) => (this.rosterRole = role.member_role));
  }

  // Handles Room Location Value According to Event Mode Selection Changes
  onEventModeChange(event: any) {
    // CASE: If Event Mode is Virtual, Will Set Default Room Location to Virtual
    if (event.value.includes('virtual')) {
      if (this.virtualRoom) {
        (this.eventForm.get('location') as FormControl).setValue(
          this.virtualRoom.id
        );
      }
      // CASE: If Location has been selected but switch to In-Person, will reset selection for Room Location
    } else if (
      event.value.includes('in_person') &&
      this.eventForm.value.location !== ''
    ) {
      (this.eventForm.get('location') as FormControl).setValue(null);
    }

    this.isVirtualOurLink = event.value.includes('our_link');
  }

  getRooms() {
    this.academicsService.getRooms().subscribe((rooms) => {
      this.rooms = rooms;
      this.virtualRoom = rooms.find((room) => room.id === 'Virtual');
    });
  }

  getSection() {
    this.officeHoursService
      .getSection(this.sectionId)
      .subscribe((section) => (this.section = section));
  }

  onSubmit() {
    // Logic for assigning the correct OfficeHoursEventType and OfficeHoursEventMode enum
    let event_type: OfficeHoursEventType = this.mapEventType(
      this.eventForm.value.event_type
    );

    let event_mode: OfficeHoursEventModeType = this.mapEventMode(
      this.eventForm.value.event_mode
    );

    // Ensure start and end times aren't none
    if (!this.eventForm.value.start_time) {
      this.eventForm.value.start_time = '';
    }
    if (!this.eventForm.value.end_time) {
      this.eventForm.value.end_time = '';
    }

    // Ensure that section must not be null to create/edit event
    if (this.section) {
      let start_time = this.buildStartTime(this.eventForm.value.frequency);
      let end_time = this.buildEndTime(this.eventForm.value.frequency);

      var event_draft: OfficeHoursEventDraft = {
        oh_section: this.section,
        room: { id: this.eventForm.value.location ?? '' },
        type: event_type,
        mode: event_mode,
        description: this.eventForm.value.description ?? '',
        location_description: this.eventForm.value.location_description ?? '',
        event_date: this.eventForm.value.event_date,
        start_time: start_time,
        end_time: end_time
      };

      // Recurring Event Variable Indicators
      let recurring_start_date = this.eventForm.value.recurring_start_date;
      let recurring_end_date = this.eventForm.value.recurring_end_date;
      let selected_week_days = this.eventForm.value.selected_week_days;

      switch (this.eventForm.value.frequency) {
        case 'One Time':
          this.officeHoursService.createEvent(event_draft).subscribe({
            next: () => this.onSuccess(),
            error: (err) => this.onError(err)
          });
          break;

        case 'Weekly':
          // Set Event Date to First Start Date
          event_draft.event_date = recurring_start_date;

          this.officeHoursService
            .createEventsWeekly(
              event_draft,
              recurring_start_date,
              recurring_end_date,
              selected_week_days
            )
            .subscribe({
              next: () => this.onSuccess(),
              error: (err) => this.onError(err)
            });
          break;

        default:
      }
    }
  }
  private mapEventType(eventType: string): OfficeHoursEventType {
    switch (eventType) {
      case 'office_hours':
        return OfficeHoursEventType.OFFICE_HOURS;
      case 'tutoring':
        return OfficeHoursEventType.TUTORING;
      case 'review_session':
        return OfficeHoursEventType.REVIEW_SESSION;
      default:
        return OfficeHoursEventType.OFFICE_HOURS;
    }
  }

  private mapEventMode(eventMode: string): OfficeHoursEventModeType {
    switch (eventMode) {
      case 'in_person':
        return OfficeHoursEventModeType.IN_PERSON;
      case 'virtual_our_link':
        return OfficeHoursEventModeType.VIRTUAL_OUR_LINK;
      case 'virtual_student_link':
        return OfficeHoursEventModeType.VIRTUAL_STUDENT_LINK;
      default:
        return OfficeHoursEventModeType.IN_PERSON;
    }
  }

  private buildStartTime(frequency_type: string): string {
    return (
      (frequency_type === 'One Time'
        ? this.eventForm.value.event_date
        : this.eventForm.value.recurring_start_date) +
      'T' +
      this.eventForm.value.start_time
    );
  }

  private buildEndTime(frequency_type: string): string {
    return (
      (frequency_type === 'One Time'
        ? this.eventForm.value.event_date
        : this.eventForm.value.recurring_start_date) +
      'T' +
      this.eventForm.value.end_time
    );
  }

  /* On successful event creation, navigate back to section home */
  private onSuccess(): void {
    this.snackBar.open('You have created a new event!', '', {
      duration: 3000
    });
    this.router.navigate(['../'], { relativeTo: this.activatedRoute });
    this.eventForm.reset();
  }

  /* On error, display message informing user */
  private onError(err: any): void {
    this.snackBar.open('Error: Unable to create event', '', {
      duration: 2000
    });
    console.log(err.description);
  }
}<|MERGE_RESOLUTION|>--- conflicted
+++ resolved
@@ -133,10 +133,6 @@
         Validators.required
       ]);
     }
-<<<<<<< HEAD
-=======
-
->>>>>>> eb7a75e9
     this.eventForm.controls['selected_week_days'].updateValueAndValidity();
     this.eventForm.controls['recurring_start_date'].updateValueAndValidity();
     this.eventForm.controls['recurring_end_date'].updateValueAndValidity();
