/**
 * The Office Hours Service abstracts HTTP requests to the backend
 * from the components.
 *
 * @author Sadie Amato, Madelyn Andrews, Bailey DeSouza, Meghan Sun
 * @copyright 2024
 * @license MIT
 */

import { Injectable } from '@angular/core';
import { HttpClient, HttpHeaders } from '@angular/common/http';
import { AuthenticationService } from '../authentication.service';
import { MatSnackBar } from '@angular/material/snack-bar';
import { Observable } from 'rxjs';
import {
  OfficeHoursSectionDetails,
<<<<<<< HEAD
  OfficeHoursSectionPartial,
  OfficeHoursSectionDraft,
  OfficeHoursEventDetails,
  OfficeHoursEventDraft,
  TicketDetails,
  TicketDraft
} from './office-hours.models';
import { SectionMember } from '../academics/academics.models';
=======
  OfficeHoursSectionDraft,
  TicketDetails,
  TicketDraft
} from './office-hours.models';
>>>>>>> 52e82304

@Injectable({
  providedIn: 'root'
})
export class OfficeHoursService {
  constructor(
    protected http: HttpClient,
    protected auth: AuthenticationService,
    protected snackBar: MatSnackBar
  ) {}

  createTicket(ticket_draft: TicketDraft): Observable<TicketDetails> {
    return this.http.post<TicketDetails>(
      '/api/office-hours/ticket',
      ticket_draft
    );
  }

  createSection(
    section_draft: OfficeHoursSectionDraft,
    academic_ids: number[]
  ): Observable<OfficeHoursSectionDetails> {
    const requestBody = {
      oh_section: section_draft,
      academic_ids: academic_ids
    };
    return this.http.post<OfficeHoursSectionDetails>(
      '/api/office-hours/section',
      requestBody
    );
  }

<<<<<<< HEAD
  getSectionsByTerm(term_id: String): Observable<OfficeHoursSectionDetails[]> {
    return this.http.get<OfficeHoursSectionDetails[]>(
      '/api/office-hours/section/term/' + term_id
    );
  }

  joinSection(
    oh_sections: OfficeHoursSectionDetails[]
  ): Observable<SectionMember[]> {
    return this.http.post<SectionMember[]>(
      '/api/academics/section-member',
      oh_sections
    );
  }

  createEvent(
    event_draft: OfficeHoursEventDraft
  ): Observable<OfficeHoursEventDetails> {
    return this.http.post<OfficeHoursEventDetails>(
      '/api/office-hours/event',
      event_draft
=======
  getUserSectionsByTerm(
    term_id: string
  ): Observable<OfficeHoursSectionDetails[]> {
    return this.http.get<OfficeHoursSectionDetails[]>(
      '/api/office-hours/section/user/term/' + term_id
>>>>>>> 52e82304
    );
  }
}<|MERGE_RESOLUTION|>--- conflicted
+++ resolved
@@ -14,7 +14,6 @@
 import { Observable } from 'rxjs';
 import {
   OfficeHoursSectionDetails,
-<<<<<<< HEAD
   OfficeHoursSectionPartial,
   OfficeHoursSectionDraft,
   OfficeHoursEventDetails,
@@ -23,12 +22,6 @@
   TicketDraft
 } from './office-hours.models';
 import { SectionMember } from '../academics/academics.models';
-=======
-  OfficeHoursSectionDraft,
-  TicketDetails,
-  TicketDraft
-} from './office-hours.models';
->>>>>>> 52e82304
 
 @Injectable({
   providedIn: 'root'
@@ -61,7 +54,14 @@
     );
   }
 
-<<<<<<< HEAD
+  getUserSectionsByTerm(
+    term_id: string
+  ): Observable<OfficeHoursSectionDetails[]> {
+    return this.http.get<OfficeHoursSectionDetails[]>(
+      '/api/office-hours/section/user/term/' + term_id
+    );
+  }
+
   getSectionsByTerm(term_id: String): Observable<OfficeHoursSectionDetails[]> {
     return this.http.get<OfficeHoursSectionDetails[]>(
       '/api/office-hours/section/term/' + term_id
@@ -83,13 +83,6 @@
     return this.http.post<OfficeHoursEventDetails>(
       '/api/office-hours/event',
       event_draft
-=======
-  getUserSectionsByTerm(
-    term_id: string
-  ): Observable<OfficeHoursSectionDetails[]> {
-    return this.http.get<OfficeHoursSectionDetails[]>(
-      '/api/office-hours/section/user/term/' + term_id
->>>>>>> 52e82304
     );
   }
 }