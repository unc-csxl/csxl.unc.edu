/**
 * The Office Hours Service abstracts HTTP requests to the backend
 * from the components.
 *
 * @author Sadie Amato, Madelyn Andrews, Bailey DeSouza, Meghan Sun
 * @copyright 2024
 * @license MIT
 */

import { Injectable } from '@angular/core';
import { HttpClient, HttpHeaders } from '@angular/common/http';
import { AuthenticationService } from '../authentication.service';
import { MatSnackBar } from '@angular/material/snack-bar';
import { Observable } from 'rxjs';
import {
<<<<<<< HEAD
  OfficeHoursEventDetails,
  OfficeHoursEventDraft,
  TicketDetails,
  TicketDraft
} from './office-hours.models';
=======
  OfficeHoursSectionDetails,
  OfficeHoursSectionPartial,
  OfficeHoursSectionDraft,
  TicketDetails,
  TicketDraft
} from './office-hours.models';
import { SectionMember } from '../academics/academics.models';
>>>>>>> 17c8c907

@Injectable({
  providedIn: 'root'
})
export class OfficeHoursService {
  constructor(
    protected http: HttpClient,
    protected auth: AuthenticationService,
    protected snackBar: MatSnackBar
  ) {}

  createTicket(ticket_draft: TicketDraft): Observable<TicketDetails> {
    return this.http.post<TicketDetails>(
      '/api/office-hours/ticket',
      ticket_draft
    );
  }

<<<<<<< HEAD
  createEvent(
    event_draft: OfficeHoursEventDraft
  ): Observable<OfficeHoursEventDetails> {
    return this.http.post<OfficeHoursEventDetails>(
      '/api/office-hours/event',
      event_draft
=======
  createSection(
    section_draft: OfficeHoursSectionDraft,
    academic_ids: number[]
  ): Observable<OfficeHoursSectionDetails> {
    const requestBody = {
      oh_section: section_draft,
      academic_ids: academic_ids
    };
    return this.http.post<OfficeHoursSectionDetails>(
      '/api/office-hours/section',
      requestBody
    );
  }

  getSectionsByTerm(term_id: String): Observable<OfficeHoursSectionDetails[]> {
    return this.http.get<OfficeHoursSectionDetails[]>(
      '/api/office-hours/section/term/' + term_id
    );
  }

  joinSection(
    oh_sections: OfficeHoursSectionDetails[]
  ): Observable<SectionMember[]> {
    return this.http.post<SectionMember[]>(
      '/api/academics/section-member',
      oh_sections
>>>>>>> 17c8c907
    );
  }
}<|MERGE_RESOLUTION|>--- conflicted
+++ resolved
@@ -13,21 +13,14 @@
 import { MatSnackBar } from '@angular/material/snack-bar';
 import { Observable } from 'rxjs';
 import {
-<<<<<<< HEAD
+  OfficeHoursSectionDetails,
+  OfficeHoursSectionPartial,
+  OfficeHoursSectionDraft,
   OfficeHoursEventDetails,
   OfficeHoursEventDraft,
   TicketDetails,
   TicketDraft
 } from './office-hours.models';
-=======
-  OfficeHoursSectionDetails,
-  OfficeHoursSectionPartial,
-  OfficeHoursSectionDraft,
-  TicketDetails,
-  TicketDraft
-} from './office-hours.models';
-import { SectionMember } from '../academics/academics.models';
->>>>>>> 17c8c907
 
 @Injectable({
   providedIn: 'root'
@@ -46,14 +39,6 @@
     );
   }
 
-<<<<<<< HEAD
-  createEvent(
-    event_draft: OfficeHoursEventDraft
-  ): Observable<OfficeHoursEventDetails> {
-    return this.http.post<OfficeHoursEventDetails>(
-      '/api/office-hours/event',
-      event_draft
-=======
   createSection(
     section_draft: OfficeHoursSectionDraft,
     academic_ids: number[]
@@ -80,7 +65,15 @@
     return this.http.post<SectionMember[]>(
       '/api/academics/section-member',
       oh_sections
->>>>>>> 17c8c907
+    );
+  }
+
+  createEvent(
+    event_draft: OfficeHoursEventDraft
+  ): Observable<OfficeHoursEventDetails> {
+    return this.http.post<OfficeHoursEventDetails>(
+      '/api/office-hours/event',
+      event_draft
     );
   }
 }