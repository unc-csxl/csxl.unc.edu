/**
 * @author Madelyn Andrews, Sadie Amato, Bailey DeSouza, Meghan Sun
 * @copyright 2024
 * @license MIT
 */

import { Section, SectionMember } from '../academics/academics.models';
import { Room } from '../coworking/coworking.models';
import { UserSummary } from '../models.module';
import { Section } from '../academics/academics.models';

export enum TicketState {
  QUEUED,
  CALLED,
  CLOSED,
  CANCELED
}

export enum TicketType {
  CONCEPTUAL_HELP,
  ASSIGNMENT_HELP
}

export enum OfficeHoursEventType {
  OFFICE_HOURS,
  TUTORING,
  REVIEW_SESSION,
  VIRTUAL_OFFICE_HOURS,
  VIRTUAL_TUTORING,
  VIRTUAL_REVIEW_SESSION
}

export interface Ticket {
  id: number;
  oh_event: OfficeHoursEvent;
  type: TicketType;
  state: TicketState;
  description: string;
  have_concerns: boolean;
  caller_notes: string;
  created_at: Date;
  called_at: Date;
  closed_at: Date;
  creators: SectionMember[];
}

export interface TicketDetails {
  id: number;
  oh_event: OfficeHoursEvent;
  type: TicketType;
  state: TicketState;
  description: string;
  have_concerns: boolean;
  caller_notes: string;
  created_at: Date;
  called_at: Date;
  closed_at: Date;
  creators: SectionMember[];
  caller: SectionMember | null;
}

export interface TicketDraft {
  oh_event: OfficeHoursEventPartial;
  description: string;
  type: TicketType;
  creators: { id: number }[]; // check this type ?
}

export interface OfficeHoursEvent {
  id: number;
  oh_section: OfficeHoursSection;
  room: Room;
  type: OfficeHoursEventType;
  description: string;
  location_description: string;
  event_date: Date;
  start_time: Date;
  end_time: Date;
}

export interface OfficeHoursEventPartial {
  id: number;
  oh_section: Section | null;
  room: Room | null;
  type: OfficeHoursEventType | null;
  description: string | null;
  location_description: string | null;
  event_date: Date | null;
  start_time: Date | null;
  end_time: Date | null;
}

<<<<<<< HEAD
export interface OfficeHoursEventDraft {
  oh_section: OfficeHoursSectionPartial;
  room: RoomPartial; // should this be a room or room partial?
  type: OfficeHoursEventType;
  description: string;
  location_description: string;
  event_date: string;
  start_time: Date;
  end_time: Date;
}

export interface RoomPartial {
  id: string;
}

export interface OfficeHoursEventDetails {
  id: number;
  oh_section: Section;
  room: Room;
  type: OfficeHoursEventType;
  description: string;
  location_description: string;
  event_date: Date;
  start_time: Date;
  end_time: Date;
  tickets: Ticket[];
}

export interface OfficeHoursSection {
  id: number;
=======
export interface OfficeHoursSectionDraft {
>>>>>>> 17c8c907
  title: string;
}

export interface OfficeHoursSectionPartial {
  id: number;
  title: string | null;
}

<<<<<<< HEAD
export interface OfficeHoursSectionDraft {
=======
export interface OfficeHoursSection {
  id: number;
>>>>>>> 17c8c907
  title: string;
}

export interface OfficeHoursSectionDetails {
  id: number;
  title: string;
  sections: Section[];
<<<<<<< HEAD
  events: OfficeHoursEvent[];
=======
>>>>>>> 17c8c907
}<|MERGE_RESOLUTION|>--- conflicted
+++ resolved
@@ -90,7 +90,6 @@
   end_time: Date | null;
 }
 
-<<<<<<< HEAD
 export interface OfficeHoursEventDraft {
   oh_section: OfficeHoursSectionPartial;
   room: RoomPartial; // should this be a room or room partial?
@@ -121,9 +120,6 @@
 
 export interface OfficeHoursSection {
   id: number;
-=======
-export interface OfficeHoursSectionDraft {
->>>>>>> 17c8c907
   title: string;
 }
 
@@ -132,12 +128,7 @@
   title: string | null;
 }
 
-<<<<<<< HEAD
 export interface OfficeHoursSectionDraft {
-=======
-export interface OfficeHoursSection {
-  id: number;
->>>>>>> 17c8c907
   title: string;
 }
 
@@ -145,8 +136,5 @@
   id: number;
   title: string;
   sections: Section[];
-<<<<<<< HEAD
   events: OfficeHoursEvent[];
-=======
->>>>>>> 17c8c907
 }