import { NgModule } from '@angular/core';
import { CommonModule } from '@angular/common';
import { OfficeHoursPageComponent } from './office-hours-page/office-hours-page.component';
import { OfficeHoursRoutingModule } from './office-hours-routing.module';
import { EventCreationFormComponent } from './event-creation-form/event-creation-form.component';
import { MatButtonModule } from '@angular/material/button';
import { MatTabsModule } from '@angular/material/tabs';
import { MatCardModule } from '@angular/material/card';
import { MatDividerModule } from '@angular/material/divider';
import { MatFormFieldModule } from '@angular/material/form-field';
import { MatInputModule } from '@angular/material/input';
import { MatSelectModule } from '@angular/material/select';
import { MatStepperModule } from '@angular/material/stepper';
import { FormsModule, ReactiveFormsModule } from '@angular/forms';
import { StudentSectionHomeComponent } from './student-section-home/student-section-home.component';
import { EventCard } from './widgets/event-card/event-card-widget';
import { ScheduleCard } from './widgets/schedule-card/schedule-card-widget';
import { TicketCreationFormComponent } from './ticket-creation-form/ticket-creation-form.component';
import { MatIconModule } from '@angular/material/icon';
import { CourseCard } from './widgets/course-card/course-card-widget';
import { OpenEventHoursCard } from './widgets/open-event-hours-card/open-event-hours-card-widget';
import { MatDialogModule } from '@angular/material/dialog';
import { SectionCreationFormComponent } from './section-creation-form/section-creation-form.component';
import { MatMenuModule } from '@angular/material/menu';
import { SectionCreationDialog } from './widgets/section-creation-dialog/section-creation-dialog.widget';
import { JoinSectionDialog } from './widgets/join-section-dialog/join-section-dialog.widget';
<<<<<<< HEAD
import { TicketQueuePageComponent } from './ticket-queue-page/ticket-queue-page.component';
=======
import { UpcomingHoursDialog } from './widgets/upcoming-hours-dialog/upcoming-hours-dialog.widget';
import { UpcomingHoursText } from './widgets/upcoming-hours-text/upcoming-hours-text.widget';
>>>>>>> d958b27c

@NgModule({
  declarations: [
    OfficeHoursPageComponent,
    StudentSectionHomeComponent,
    EventCard,
    ScheduleCard,
    TicketCreationFormComponent,
    EventCreationFormComponent,
    CourseCard,
    SectionCreationDialog,
    OpenEventHoursCard,
    SectionCreationFormComponent,
    JoinSectionDialog,
<<<<<<< HEAD
    TicketQueuePageComponent
=======
    UpcomingHoursDialog,
    UpcomingHoursText
>>>>>>> d958b27c
  ],
  imports: [
    CommonModule,
    OfficeHoursRoutingModule,
    MatButtonModule,
    MatTabsModule,
    MatCardModule,
    MatDividerModule,
    MatFormFieldModule,
    MatInputModule,
    MatSelectModule,
    MatStepperModule,
    ReactiveFormsModule,
    FormsModule,
    MatInputModule,
    MatIconModule,
    MatDialogModule,
    MatMenuModule
  ]
})
export class OfficeHoursModule {}<|MERGE_RESOLUTION|>--- conflicted
+++ resolved
@@ -24,12 +24,9 @@
 import { MatMenuModule } from '@angular/material/menu';
 import { SectionCreationDialog } from './widgets/section-creation-dialog/section-creation-dialog.widget';
 import { JoinSectionDialog } from './widgets/join-section-dialog/join-section-dialog.widget';
-<<<<<<< HEAD
-import { TicketQueuePageComponent } from './ticket-queue-page/ticket-queue-page.component';
-=======
 import { UpcomingHoursDialog } from './widgets/upcoming-hours-dialog/upcoming-hours-dialog.widget';
 import { UpcomingHoursText } from './widgets/upcoming-hours-text/upcoming-hours-text.widget';
->>>>>>> d958b27c
+import { TicketQueuePageComponent } from './ticket-queue-page/ticket-queue-page.component';
 
 @NgModule({
   declarations: [
@@ -44,12 +41,9 @@
     OpenEventHoursCard,
     SectionCreationFormComponent,
     JoinSectionDialog,
-<<<<<<< HEAD
+    UpcomingHoursDialog,
+    UpcomingHoursText,
     TicketQueuePageComponent
-=======
-    UpcomingHoursDialog,
-    UpcomingHoursText
->>>>>>> d958b27c
   ],
   imports: [
     CommonModule,
