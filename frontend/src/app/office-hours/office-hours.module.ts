--- conflicted
+++ resolved
@@ -32,15 +32,12 @@
     EventCard,
     ScheduleCard,
     TicketCreationFormComponent,
-<<<<<<< HEAD
-    EventCreationFormComponent
-=======
+    EventCreationFormComponent,
     CourseCard,
     SectionCreationDialog,
     OpenEventHoursCard,
     SectionCreationFormComponent,
     JoinSectionDialog
->>>>>>> 17c8c907
   ],
   imports: [
     CommonModule,
