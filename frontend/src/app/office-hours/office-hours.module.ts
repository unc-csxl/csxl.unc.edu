--- conflicted
+++ resolved
@@ -2,7 +2,6 @@
 import { CommonModule } from '@angular/common';
 import { OfficeHoursPageComponent } from './office-hours-page/office-hours-page.component';
 import { OfficeHoursRoutingModule } from './office-hours-routing.module';
-<<<<<<< HEAD
 import { EventCreationFormComponent } from './event-creation-form/event-creation-form.component';
 import { MatButtonModule } from '@angular/material/button';
 import { MatTabsModule } from '@angular/material/tabs';
@@ -17,22 +16,7 @@
 import { EventCard } from './widgets/event-card/event-card-widget';
 import { ScheduleCard } from './widgets/schedule-card/schedule-card-widget';
 import { TicketCreationFormComponent } from './ticket-creation-form/ticket-creation-form.component';
-=======
-import { StudentSectionHomeComponent } from './student-section-home/student-section-home.component';
-import { EventCard } from './widgets/event-card/event-card-widget';
-import { MatButtonModule } from '@angular/material/button';
-import { MatTabsModule } from '@angular/material/tabs';
-import { ScheduleCard } from './widgets/schedule-card/schedule-card-widget';
-import { MatCardModule } from '@angular/material/card';
-import { MatDividerModule } from '@angular/material/divider';
-import { TicketCreationFormComponent } from './ticket-creation-form/ticket-creation-form.component';
-import { MatFormFieldModule } from '@angular/material/form-field';
-import { MatStepperModule } from '@angular/material/stepper';
-import { MatSelectModule } from '@angular/material/select';
-import { MatInputModule } from '@angular/material/input';
-import { FormsModule, ReactiveFormsModule } from '@angular/forms';
 import { MatIconModule } from '@angular/material/icon';
->>>>>>> 623b6732
 
 @NgModule({
   declarations: [
@@ -40,12 +24,8 @@
     StudentSectionHomeComponent,
     EventCard,
     ScheduleCard,
-<<<<<<< HEAD
     TicketCreationFormComponent,
     EventCreationFormComponent
-=======
-    TicketCreationFormComponent
->>>>>>> 623b6732
   ],
   imports: [
     CommonModule,
@@ -60,12 +40,8 @@
     MatStepperModule,
     ReactiveFormsModule,
     FormsModule,
-<<<<<<< HEAD
-    MatInputModule
-=======
     MatInputModule,
     MatIconModule
->>>>>>> 623b6732
   ]
 })
 export class OfficeHoursModule {}