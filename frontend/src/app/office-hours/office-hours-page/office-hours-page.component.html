<<<<<<< HEAD
<h2>Your Courses</h2>

<!-- Dummy button for access in-progress component -->
<a [routerLink]="['spring-2024/comp110']">
    <button mat-raised-button>COMP 110</button>
</a>
=======
<div class="page-container">
  <h2>Your Courses</h2>

  <h3>Spring 2024:</h3>

  <!-- Dummy button for access in-progress component -->
  <a [routerLink]="['spring-2024/comp110']">
    <button mat-raised-button>COMP 110</button>
  </a>

  <!-- Dummy add class button for access in-progress component -->
  <button
    mat-fab
    color="accent"
    aria-label="Example icon button with a delete icon"
    class="add-button">
    <mat-icon>add</mat-icon>
  </button>
</div>
>>>>>>> 623b6732
<|MERGE_RESOLUTION|>--- conflicted
+++ resolved
@@ -1,11 +1,3 @@
-<<<<<<< HEAD
-<h2>Your Courses</h2>
-
-<!-- Dummy button for access in-progress component -->
-<a [routerLink]="['spring-2024/comp110']">
-    <button mat-raised-button>COMP 110</button>
-</a>
-=======
 <div class="page-container">
   <h2>Your Courses</h2>
 
@@ -24,5 +16,4 @@
     class="add-button">
     <mat-icon>add</mat-icon>
   </button>
-</div>
->>>>>>> 623b6732
+</div>