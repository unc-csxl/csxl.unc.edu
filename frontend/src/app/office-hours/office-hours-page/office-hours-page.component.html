<div class="page-container">
  <h2>Your Courses</h2>

  <h3>Spring 2024:</h3>
<<<<<<< HEAD

  <course-card-widget></course-card-widget>
=======
  <course-card-widget
    *ngFor="let section of userSections"
    [section]="section"></course-card-widget>
>>>>>>> 52e82304

  <!-- Dummy add class button for access in-progress component -->
  <button
    mat-fab
    color="accent"
    aria-label="Example icon button with a delete icon"
    class="add-button"
    [matMenuTriggerFor]="menu">
    <mat-icon>add</mat-icon>
  </button>
  <mat-menu #menu="matMenu">
    <button mat-menu-item (click)="openSectionCreationFormDialog()">
      Create Course
    </button>
    <button mat-menu-item (click)="openJoinSectionDialog()">Join Course</button>
  </mat-menu>
</div><|MERGE_RESOLUTION|>--- conflicted
+++ resolved
@@ -2,14 +2,9 @@
   <h2>Your Courses</h2>
 
   <h3>Spring 2024:</h3>
-<<<<<<< HEAD
-
-  <course-card-widget></course-card-widget>
-=======
   <course-card-widget
     *ngFor="let section of userSections"
     [section]="section"></course-card-widget>
->>>>>>> 52e82304
 
   <!-- Dummy add class button for access in-progress component -->
   <button
