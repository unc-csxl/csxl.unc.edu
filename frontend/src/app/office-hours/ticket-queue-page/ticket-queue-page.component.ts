/**
 * The Ticket Queue Page allows TAs, GTAs, and Instructors to view an event queue, and
 * call and cancel tickets
 *
 * @author Sadie Amato, Madelyn Andrews, Bailey DeSouza, Meghan Sun
 * @copyright 2024
 * @license MIT
 */

import { Component, OnDestroy, OnInit } from '@angular/core';
import {
  TicketDetails,
  OfficeHoursEventDetails,
  OfficeHoursSectionDetails
} from '../office-hours.models';
import { OfficeHoursService } from '../office-hours.service';
import {
  ActivatedRoute,
  ActivatedRouteSnapshot,
  ResolveFn
} from '@angular/router';
import { Subscription, interval } from 'rxjs';
import { sectionResolver } from '../office-hours.resolver';
import { Title } from '@angular/platform-browser';

let titleResolver: ResolveFn<string> = (route: ActivatedRouteSnapshot) => {
  return route.parent!.data['section']?.title ?? 'Section Not Found';
};

@Component({
  selector: 'app-ticket-queue-page',
  templateUrl: './ticket-queue-page.component.html',
  styleUrls: ['./ticket-queue-page.component.css']
})
<<<<<<< HEAD
export class TicketQueuePageComponent implements OnInit, OnDestroy {
  // TODO: Update this route later to not be hard-coded!
=======
export class TicketQueuePageComponent implements OnInit {
>>>>>>> 18ec35cc
  public static Routes = [
    {
      path: 'ta/:id/:event_id/queue',
      component: TicketQueuePageComponent,
      canActivate: [],
      resolve: { section: sectionResolver },
      children: [
        {
          path: '',
          title: titleResolver,
          component: TicketQueuePageComponent
        }
      ]
    },
    {
      path: 'instructor/:id/:event_id/queue',
      component: TicketQueuePageComponent,
      canActivate: [],
      resolve: { section: sectionResolver },
      children: [
        {
          path: '',
          title: titleResolver,
          component: TicketQueuePageComponent
        }
      ]
    }
  ];

  /* Tickets currently in the TicketQueue */
  protected tickets: TicketDetails[] = [];

  /* Office Hours Event queue is associated with */
  eventId: number;
  event: OfficeHoursEventDetails | null = null;

  /* Office Hours Section that event belongs to */
  sectionId: number;
  protected section: OfficeHoursSectionDetails | null = null;
  queued_tickets: number | null;
  called_tickets: number | null;

  /* Stores refresh interval subscription so that it can be unsubscribed from */
  refresh: Subscription | undefined;

  /* Stores title interval subscription so that it can be unsubscribed from */
  titleNotif: Subscription | undefined;

  /* Stores default tab title to revert when no new tickets are in queue */
  defaultTabTitle: string = '';

  /* Highest ticket ID in most recent refresh */
  prevHighestTicketId: number = Number.MAX_VALUE;

  constructor(
    private officeHoursService: OfficeHoursService,
    private route: ActivatedRoute,
    protected tabTitle: Title
  ) {
    // Retrieves IDs from route parameters
    this.eventId = this.route.snapshot.params['event_id'];
    this.sectionId = this.route.snapshot.params['id'];
    this.queued_tickets = null;
    this.called_tickets = null;

    /** Initialize data from resolvers. */
    const data = this.route.snapshot.data as {
      section: OfficeHoursSectionDetails;
    };
    this.section = data.section;

    // Subscribe to observable every 10 seconds and get tickets + stats
    this.refresh = interval(10000).subscribe(() => {
      this.getCurrentTickets();
      this.getEvent();
      this.getTicketStats();

      // If there are no queued tickets, set tab title back to default
      if (this.queued_tickets === 0) {
        if (this.titleNotif) {
          this.titleNotif.unsubscribe();
        }
        this.tabTitle.setTitle(this.defaultTabTitle);
      }

      // If there are new tickets in the queue, change tab title on an interval
      if (this.getHighestTicketId() > this.prevHighestTicketId) {
        this.titleNotif = interval(1500).subscribe((tick) => {
          if (tick % 2 === 0) {
            this.tabTitle.setTitle('• New Ticket •');
          } else {
            this.tabTitle.setTitle(this.defaultTabTitle);
          }
        });
      }

      // Set new highest ticket ID
      this.prevHighestTicketId = this.getHighestTicketId();
    });
  }

  /* On initialization, get event, section, and ticket stats */
  ngOnInit() {
    this.getEvent();
    this.getSection();
    this.getTicketStats();
    // Store default tab title
    this.defaultTabTitle = this.tabTitle.getTitle();
  }

  ngOnDestroy(): void {
    this.unsubscribeObservables();
  }

  /* Gets current tickets that are in the queue */
  getCurrentTickets() {
    if (this.event) {
      this.officeHoursService
        .getEventQueueTickets(this.event)
        .subscribe((tickets) => {
          this.tickets = tickets;
        });
    }
  }

  /* Gets ongoing event that the ticket queue belongs to */
  getEvent() {
    this.officeHoursService
      .getEvent(this.eventId)
      // .subscribe((event) => (this.event = event));
      .subscribe((event) => {
        (this.event = event), this.getCurrentTickets();
      });
  }

  /* Gets section that is holding the OH Event */
  getSection() {
    this.officeHoursService.getSection(this.sectionId).subscribe((section) => {
      this.section = section;
    });
  }

  /** Helper function which formats event type enum to a string
   * @param typeNum: OfficeHoursEventType enum value
   * @returns formatted event type (string)
   */
  formatEventType(typeNum: number) {
    return this.officeHoursService.formatEventType(typeNum);
  }

  /* Gets queue stats, including # of tickets being helped and # of tickets waiting in queue */
  getTicketStats() {
    this.officeHoursService
      .getQueuedAndCalledTicketCount(this.eventId)
      .subscribe((event_status) => {
        this.called_tickets = event_status.open_tickets_count;
        this.queued_tickets = event_status.queued_tickets_count;
      });
  }

  unsubscribeObservables() {
    if (this.refresh) {
      this.refresh.unsubscribe();
    }
    if (this.titleNotif) {
      this.titleNotif.unsubscribe();
    }
  }

  getHighestTicketId(): number {
    return this.tickets.at(this.tickets.length - 1)?.id ?? -1;
  }
}<|MERGE_RESOLUTION|>--- conflicted
+++ resolved
@@ -32,12 +32,7 @@
   templateUrl: './ticket-queue-page.component.html',
   styleUrls: ['./ticket-queue-page.component.css']
 })
-<<<<<<< HEAD
 export class TicketQueuePageComponent implements OnInit, OnDestroy {
-  // TODO: Update this route later to not be hard-coded!
-=======
-export class TicketQueuePageComponent implements OnInit {
->>>>>>> 18ec35cc
   public static Routes = [
     {
       path: 'ta/:id/:event_id/queue',
