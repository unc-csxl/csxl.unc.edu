<mat-card appearance="outlined">
  <div class="card-container">
    <mat-card-title>{{ formatEventType(event.type) }}</mat-card-title>
    <mat-card-subtitle>Location: {{ event.room.id }}</mat-card-subtitle>
  </div>
  <mat-divider></mat-divider>
  <div>
    <mat-card-content>
      <!-- TODO: Put this in a widget? -->
<<<<<<< HEAD
      <div class="open header-row">
        <div class="operating-hours">
          <span class="badge">Open</span>until {{event.end_time | date: 'h:mma'
          | lowercase}}
        </div>
        <div class="location">Location: {{event.room.id}}</div>
      </div>
      <!-- TODO: add an if statement to check if event has queue? -->
=======
      <!-- add an if statement to check if event has queue? -->
>>>>>>> dbfb89bd
      <div class="header-row">
        <div class="queued"><span class="number-badge">9</span>Queued</div>
        <div class="helped">
          <span class="number-badge">3</span>Being Helped
        </div>
      </div>
<<<<<<< HEAD
      <div class="button-row" *ngIf="rosterRole === 0">
        <a [routerLink]="[event.id + '/create-new-ticket']">
          <button mat-stroked-button>Get Help</button>
        </a>
=======
      <div class="button-row">
        <div class="open header-row">
          <div class="operating-hours">
            <span class="badge">Open</span>
            until {{ event.end_time | date: 'h:mma' | lowercase }}
          </div>
          <div class="get-help">
            <a [routerLink]="['create-new-ticket']">
              <button mat-stroked-button>Get Help</button>
            </a>
          </div>
        </div>
>>>>>>> dbfb89bd
      </div>
      <div class="button-row" *ngIf="rosterRole === 1">
        <a [routerLink]="[event.id + '/queue']">
          <button mat-stroked-button>Check In</button>
        </a>
      </div>
    </mat-card-content>
  </div>
</mat-card><|MERGE_RESOLUTION|>--- conflicted
+++ resolved
@@ -1,49 +1,27 @@
 <mat-card appearance="outlined">
-  <div class="card-container">
-    <mat-card-title>{{ formatEventType(event.type) }}</mat-card-title>
-    <mat-card-subtitle>Location: {{ event.room.id }}</mat-card-subtitle>
+  <div class="header-row">
+    <div class="location">
+      <mat-card-title>{{ formatEventType(event.type) }}</mat-card-title>
+      <mat-card-subtitle>Location: {{ event.room.id }}</mat-card-subtitle>
+    </div>
+    <div class="open operating-hours">
+      <span class="badge">Open</span>until {{ event.end_time | date: 'h:mma' |
+      lowercase }}
+    </div>
   </div>
   <mat-divider></mat-divider>
-  <div>
+  <div class="card-container">
     <mat-card-content>
-      <!-- TODO: Put this in a widget? -->
-<<<<<<< HEAD
-      <div class="open header-row">
-        <div class="operating-hours">
-          <span class="badge">Open</span>until {{event.end_time | date: 'h:mma'
-          | lowercase}}
-        </div>
-        <div class="location">Location: {{event.room.id}}</div>
-      </div>
-      <!-- TODO: add an if statement to check if event has queue? -->
-=======
-      <!-- add an if statement to check if event has queue? -->
->>>>>>> dbfb89bd
-      <div class="header-row">
+      <div class="queue-row">
         <div class="queued"><span class="number-badge">9</span>Queued</div>
         <div class="helped">
           <span class="number-badge">3</span>Being Helped
         </div>
       </div>
-<<<<<<< HEAD
       <div class="button-row" *ngIf="rosterRole === 0">
         <a [routerLink]="[event.id + '/create-new-ticket']">
           <button mat-stroked-button>Get Help</button>
         </a>
-=======
-      <div class="button-row">
-        <div class="open header-row">
-          <div class="operating-hours">
-            <span class="badge">Open</span>
-            until {{ event.end_time | date: 'h:mma' | lowercase }}
-          </div>
-          <div class="get-help">
-            <a [routerLink]="['create-new-ticket']">
-              <button mat-stroked-button>Get Help</button>
-            </a>
-          </div>
-        </div>
->>>>>>> dbfb89bd
       </div>
       <div class="button-row" *ngIf="rosterRole === 1">
         <a [routerLink]="[event.id + '/queue']">
