--- conflicted
+++ resolved
@@ -7,17 +7,12 @@
  * @license MIT
  */
 
-<<<<<<< HEAD
 import { Component, Input, OnInit } from '@angular/core';
 import {
   OfficeHoursEvent,
   OfficeHoursEventType,
   Ticket
 } from '../../office-hours.models';
-=======
-import { Component, Input } from '@angular/core';
-import { OfficeHoursEvent, TicketDetails } from '../../office-hours.models';
->>>>>>> 5924e551
 import { OfficeHoursService } from '../../office-hours.service';
 import { MatDialog } from '@angular/material/dialog';
 import { DeleteTicketDialog } from '../delete-ticket-dialog/delete-ticket-dialog.widget';
@@ -27,14 +22,8 @@
   templateUrl: './current-ticket-card.widget.html',
   styleUrls: ['./current-ticket-card.widget.css']
 })
-<<<<<<< HEAD
 export class CurrentTicketCard implements OnInit {
   @Input() ticket!: Ticket;
-=======
-export class CurrentTicketCard {
-  /* TicketDetails and Event to display on widget */
-  @Input() ticket!: TicketDetails;
->>>>>>> 5924e551
   @Input() event!: OfficeHoursEvent;
 
   constructor(
