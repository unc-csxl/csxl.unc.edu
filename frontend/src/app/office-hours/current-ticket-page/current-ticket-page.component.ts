--- conflicted
+++ resolved
@@ -26,12 +26,7 @@
   templateUrl: './current-ticket-page.component.html',
   styleUrls: ['./current-ticket-page.component.css']
 })
-<<<<<<< HEAD
 export class CurrentTicketPageComponent implements OnInit, OnDestroy {
-  // TODO: Un-hardcode 'spring-2024'
-=======
-export class CurrentTicketPageComponent implements OnInit {
->>>>>>> 18ec35cc
   public static Route = {
     path: ':id/:event_id/ticket/:ticket_id',
     title: 'COMP 110: Intro to Programming',
