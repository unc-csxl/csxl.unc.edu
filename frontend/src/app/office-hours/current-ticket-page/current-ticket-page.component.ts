/**
 * The Current Ticket Page displays a student's current ticket in the queue
 * - Student can edit/delete ticket
 * - Student can see current place in the queue
 * - Student can see upcoming Office Hours Events for that section
 *
 * @author Sadie Amato, Madelyn Andrews, Bailey DeSouza, Meghan Sun
 * @copyright 2024
 * @license MIT
 */

import { Component, OnDestroy, OnInit } from '@angular/core';
import { OfficeHoursService } from '../office-hours.service';
import { ActivatedRoute, Router } from '@angular/router';
import {
  OfficeHoursEvent,
  OfficeHoursSection,
  Ticket
} from '../office-hours.models';
import { Subscription, interval } from 'rxjs';
import { MatSnackBar } from '@angular/material/snack-bar';

@Component({
  selector: 'app-current-ticket-page',
  templateUrl: './current-ticket-page.component.html',
  styleUrls: ['./current-ticket-page.component.css']
})
export class CurrentTicketPageComponent implements OnInit {
  // TODO: Un-hardcode 'spring-2024'
  public static Route = {
    path: 'spring-2024/:id/:event_id/ticket/:ticket_id',
    title: 'COMP 110: Intro to Programming',
    component: CurrentTicketPageComponent,
    canActivate: []
  };

  /* IDs and data relating to a student's current ticket, including the OH section and event */
  sectionId: number;
  eventId: number;
  ticketId: number;
  section: OfficeHoursSection | null = null;
<<<<<<< HEAD
  event!: OfficeHoursEvent;
  ticket!: TicketDetails;
  refresh: Subscription | undefined;
=======
  event: OfficeHoursEvent | null = null;
  ticket: Ticket | null = null;
>>>>>>> c7e846b8

  constructor(
    private officeHoursService: OfficeHoursService,
    private route: ActivatedRoute,
    private snackBar: MatSnackBar,
    private router: Router
  ) {
    // Get IDs from the route parameters
    this.sectionId = this.route.snapshot.params['id'];
    this.eventId = this.route.snapshot.params['event_id'];
    this.ticketId = this.route.snapshot.params['ticket_id'];

    // Subscribe to observable every 10 seconds and get tickets + stats
    this.refresh = interval(10000).subscribe(() => {
      this.getTicketInfo();
      console.log('here');
    });
  }

  /* On initialization, get the ticket information */
  ngOnInit(): void {
    this.getTicketInfo();
  }

  /* Gets ticket information including the associated event and section */
  getTicketInfo() {
    this.officeHoursService.getTicket(this.ticketId).subscribe((ticket) => {
      this.ticket = ticket;
      this.event = ticket.oh_event;
      this.section = ticket.oh_event.oh_section;

      if (this.formatTicketState(this.ticket.state) === 'Closed') {
        this.displayClosedMessage();
        this.navToHome();
        if (this.refresh) {
          this.refresh.unsubscribe();
        }
      }

      if (this.formatTicketState(this.ticket.state) === 'Canceled') {
        this.displayCanceledMessage();
        this.navToHome();
        if (this.refresh) {
          this.refresh.unsubscribe();
        }
      }
    });
  }

  formatTicketState(state: number) {
    return this.officeHoursService.formatTicketState(state);
  }

  /* Helper function that navigates back to course home */
  navToHome() {
    this.router.navigate([
      'office-hours/spring-2024/',
      this.event.oh_section.id
    ]);
  }

  /* Displays snackbar message if ticket has been canceled */
  displayCanceledMessage() {
    this.snackBar.open('Your ticket has been canceled.', '', {
      duration: 2000
    });
  }

  /* Displays snackbar message if ticket has been closed */
  displayClosedMessage() {
    this.snackBar.open('This ticket has been closed.', '', {
      duration: 2000
    });
  }
}<|MERGE_RESOLUTION|>--- conflicted
+++ resolved
@@ -39,14 +39,9 @@
   eventId: number;
   ticketId: number;
   section: OfficeHoursSection | null = null;
-<<<<<<< HEAD
   event!: OfficeHoursEvent;
-  ticket!: TicketDetails;
+  ticket!: Ticket;
   refresh: Subscription | undefined;
-=======
-  event: OfficeHoursEvent | null = null;
-  ticket: Ticket | null = null;
->>>>>>> c7e846b8
 
   constructor(
     private officeHoursService: OfficeHoursService,
