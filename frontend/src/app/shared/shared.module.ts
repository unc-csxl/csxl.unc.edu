import { NgModule } from '@angular/core';
import { CommonModule } from '@angular/common';

/* Angular Material Modules */
import { MatTableModule } from '@angular/material/table';
import { MatCardModule } from '@angular/material/card';
import { MatTabsModule } from '@angular/material/tabs';
import { MatDialogModule } from '@angular/material/dialog';
import { MatButtonModule } from '@angular/material/button';
import { MatListModule } from '@angular/material/list';
import { MatAutocompleteModule } from '@angular/material/autocomplete';
import { MatSelectModule } from '@angular/material/select';
import { MatFormFieldModule } from '@angular/material/form-field';
import { MatPaginatorModule } from '@angular/material/paginator';
import { MatInputModule } from '@angular/material/input';
import { FormsModule } from '@angular/forms';
import { ReactiveFormsModule } from '@angular/forms';
import { MatIconModule } from '@angular/material/icon';
import { MatTooltipModule } from '@angular/material/tooltip';
import { MatChipsModule } from '@angular/material/chips';
import { MatCheckboxModule } from '@angular/material/checkbox';
import { MatSlideToggleModule } from '@angular/material/slide-toggle';

/* UI Widgets */
import { SocialMediaIcon } from '../shared/social-media-icon/social-media-icon.widget';
import { SearchBar } from './search-bar/search-bar.widget';
import { RouterModule } from '@angular/router';
import { UserLookup } from './user-lookup/user-lookup.widget';
import { CommunityAgreement } from './community-agreement/community-agreement.widget';

import { UserChipList } from './user-chip-list/user-chip-list.widget';
import { ProfileAboutCard } from './profile-about-card/profile-about-card.widget';
import { MatPaneComponent } from './mat/mat-pane/mat-pane.component';
import { BannerCardComponent } from './banner-card/banner-card.component';
import { GroupEventsPipe } from '../event/pipes/group-events.pipe';
import { AdminFabComponent } from './admin-fab/admin-fab.component';
import { TabContainerWidget } from './tab-container/tab-container.widget';

import { YouTubePlayer } from '@angular/youtube-player';
<<<<<<< HEAD
import {
  CoworkingHoursCard,
  OperatingHoursCapitalizationPipe
} from './operating-hours-panel/operating-hours-panel.widget';
=======
import { MarkdownDirective } from './directives/markdown.directive';
>>>>>>> 62d4c8e3

@NgModule({
  declarations: [
    SocialMediaIcon,
    SearchBar,
    UserLookup,
    UserChipList,
    CommunityAgreement,
    ProfileAboutCard,
    MatPaneComponent,
    BannerCardComponent,
    AdminFabComponent,
    TabContainerWidget,
<<<<<<< HEAD
    CoworkingHoursCard,
    OperatingHoursCapitalizationPipe
=======
    MarkdownDirective
>>>>>>> 62d4c8e3
  ],
  imports: [
    CommonModule,
    MatTabsModule,
    MatChipsModule,
    MatTableModule,
    MatCardModule,
    MatDialogModule,
    MatButtonModule,
    MatSelectModule,
    MatFormFieldModule,
    MatInputModule,
    MatPaginatorModule,
    MatListModule,
    MatAutocompleteModule,
    MatCheckboxModule,
    FormsModule,
    ReactiveFormsModule,
    MatIconModule,
    MatTooltipModule,
    MatSlideToggleModule,
    RouterModule,
    YouTubePlayer
  ],
  exports: [
    SocialMediaIcon,
    SearchBar,
    UserLookup,
    UserChipList,
    ProfileAboutCard,
    MatPaneComponent,
    BannerCardComponent,
    AdminFabComponent,
    TabContainerWidget,
<<<<<<< HEAD
    CoworkingHoursCard
=======
    MarkdownDirective
>>>>>>> 62d4c8e3
  ],
  providers: [GroupEventsPipe]
})
export class SharedModule {}<|MERGE_RESOLUTION|>--- conflicted
+++ resolved
@@ -37,14 +37,11 @@
 import { TabContainerWidget } from './tab-container/tab-container.widget';
 
 import { YouTubePlayer } from '@angular/youtube-player';
-<<<<<<< HEAD
 import {
   CoworkingHoursCard,
   OperatingHoursCapitalizationPipe
 } from './operating-hours-panel/operating-hours-panel.widget';
-=======
 import { MarkdownDirective } from './directives/markdown.directive';
->>>>>>> 62d4c8e3
 
 @NgModule({
   declarations: [
@@ -58,12 +55,9 @@
     BannerCardComponent,
     AdminFabComponent,
     TabContainerWidget,
-<<<<<<< HEAD
     CoworkingHoursCard,
     OperatingHoursCapitalizationPipe
-=======
     MarkdownDirective
->>>>>>> 62d4c8e3
   ],
   imports: [
     CommonModule,
@@ -98,11 +92,8 @@
     BannerCardComponent,
     AdminFabComponent,
     TabContainerWidget,
-<<<<<<< HEAD
     CoworkingHoursCard
-=======
     MarkdownDirective
->>>>>>> 62d4c8e3
   ],
   providers: [GroupEventsPipe]
 })
