--- conflicted
+++ resolved
@@ -1,128 +1,84 @@
-<<<<<<< HEAD
-
-.mat-mdc-card {
-    margin: 0 !important;
-    max-width: 100%;
-}
-
-.mat-mdc-card:hover {
-    background-color: #525252;
-    cursor: pointer;
-}
-
-.selected-card {
-    background-color: #525252;
-    cursor: default;
-}
-
-.selected-card:hover {
-    background-color: #525252;
-    cursor: default;
-}
-
-.description-text {
-    overflow: hidden;
-    text-overflow: ellipsis;
-    line-clamp: 3;
-    -webkit-line-clamp: 3;
-}
-
-@media (prefers-color-scheme: light) {
-    .mat-mdc-card:hover {
-        background-color: #f5f5f5;
-    }
-    
-    .selected-card {
-        background-color: #f5f5f5;
-    }
-    
-    .selected-card:hover {
-        background-color: #f5f5f5;
-    }
-=======
-
-.mat-mdc-card {
-    margin: 0 !important;
-    max-width: 100%;
-}
-
-.mat-mdc-card:hover {
-    background-color: #525252;
-    cursor: pointer;
-}
-
-.selected-card {
-    background-color: #525252;
-    cursor: default;
-}
-
-.selected-card:hover {
-    background-color: #525252;
-    cursor: default;
-}
-
-.description-text {
-    overflow: hidden;
-    text-overflow: ellipsis;
-    line-clamp: 3;
-    -webkit-line-clamp: 3;
-}
-
-.inner-column {
-    display: flex;
-    flex-direction: column;
-    padding: 12px;
-}
-
-.header-section {
-    display: flex;
-    flex-direction: row;
-}
-
-.event-card {
-    margin-top: 12px !important;
-}
-
-.event-name {
-    font-weight: 500;
-    margin: 0px;
-    width: 75%;
-}
-
-.event-date {
-    margin: 0px;
-    text-align: end;
-    width: 25%;
-}
-
-.content-section {
-    display: flex;
-    flex-direction: row;
-    margin-top: 8px;
-}
-
-.event-shorthand {
-    margin: 0px;
-    width: 50%;
-}
-
-.event-location {
-    margin: 0px;
-    text-align: end;
-    width: 50%;
-}
-
-@media (prefers-color-scheme: light) {
-    .mat-mdc-card:hover {
-        background-color: #f5f5f5;
-    }
-    
-    .selected-card {
-        background-color: #f5f5f5;
-    }
-    
-    .selected-card:hover {
-        background-color: #f5f5f5;
-    }
->>>>>>> b1ce1186
+.mat-mdc-card {
+    margin: 0 !important;
+    max-width: 100%;
+}
+
+.mat-mdc-card:hover {
+    background-color: #525252;
+    cursor: pointer;
+}
+
+.selected-card {
+    background-color: #525252;
+    cursor: default;
+}
+
+.selected-card:hover {
+    background-color: #525252;
+    cursor: default;
+}
+
+.description-text {
+    overflow: hidden;
+    text-overflow: ellipsis;
+    line-clamp: 3;
+    -webkit-line-clamp: 3;
+}
+
+.inner-column {
+    display: flex;
+    flex-direction: column;
+    padding: 12px;
+}
+
+.header-section {
+    display: flex;
+    flex-direction: row;
+}
+
+.event-card {
+    margin-top: 12px !important;
+}
+
+.event-name {
+    font-weight: 500;
+    margin: 0px;
+    width: 75%;
+}
+
+.event-date {
+    margin: 0px;
+    text-align: end;
+    width: 25%;
+}
+
+.content-section {
+    display: flex;
+    flex-direction: row;
+    margin-top: 8px;
+}
+
+.event-shorthand {
+    margin: 0px;
+    width: 50%;
+}
+
+.event-location {
+    margin: 0px;
+    text-align: end;
+    width: 50%;
+}
+
+@media (prefers-color-scheme: light) {
+    .mat-mdc-card:hover {
+        background-color: #f5f5f5;
+    }
+    
+    .selected-card {
+        background-color: #f5f5f5;
+    }
+    
+    .selected-card:hover {
+        background-color: #f5f5f5;
+    }
 }