--- conflicted
+++ resolved
@@ -203,7 +203,7 @@
         <mat-chip-listbox
           #preferredSections
           aria-label="Section Preferences selection">
-          <!-- <mat-chip
+          <mat-chip
             *ngFor="let section of selectedSections"
             (removed)="removeSection(section.id)">
             {{ section.course_id }} - {{ section.number }}
@@ -212,26 +212,8 @@
               [attr.aria-label]="'remove ' + section.course_id">
               <mat-icon>cancel</mat-icon>
             </button>
-          </mat-chip> -->
+          </mat-chip>
         </mat-chip-listbox>
-<<<<<<< HEAD
-        <!-- <input
-          placeholder="Add section..."
-          [formControl]="preferenceCtrl"
-          [matChipInputFor]="preferredSections"
-          [matAutocomplete]="autoPreference"
-          [matChipInputSeparatorKeyCodes]="separatorKeysCodes"
-          (matChipInputTokenEnd)="addPreferences($event)" /> -->
-        <mat-autocomplete
-          #autoPreference="matAutocomplete"
-          (optionSelected)="selectedPreferences($event)">
-          <mat-option
-            *ngFor="let section of filteredPreferences | async"
-            [value]="section">
-            {{ section.course_id + section.number }}
-          </mat-option>
-        </mat-autocomplete>
-=======
       </div>
       <mat-form-field>
         <input
@@ -239,7 +221,6 @@
           placeholder="Add section..."
           [formControl]="preferenceCtrl"
           [matAutocomplete]="autoPreference" />
->>>>>>> af938830
       </mat-form-field>
       <mat-autocomplete
         #autoPreference="matAutocomplete"
