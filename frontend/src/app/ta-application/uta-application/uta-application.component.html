--- conflicted
+++ resolved
@@ -43,19 +43,12 @@
           <input
             matInput
             placeholder="https://www.youtube.com/watch?v=dQw4w9WgXcQ"
-<<<<<<< HEAD
-            formControlName="intro_video"
-            required />
-          <mat-error
-            *ngIf="firstFormGroup.get('intro_video')?.errors?.['invalidURL']">
-=======
             formControlName="intro_video_url"
             required />
           <mat-error
             *ngIf="
               firstFormGroup.get('intro_video_url')?.errors?.['invalidURL']
             ">
->>>>>>> cdc7556c
             Please enter a valid Youtube Link
           </mat-error>
         </mat-form-field>
@@ -259,14 +252,9 @@
               <mat-chip
                 *ngFor="let section of selectedSections; let i = index"
                 (removed)="removeSection(i)">
-<<<<<<< HEAD
-                {{ capitalizedCourseId(section) }} - {{ section.number }} - {{
-                getInstructorName(section) }}
-=======
                 {{ capitalizedCourseId(section) }} - {{ section.number }}
                 <!--- {{
                 getInstructorName(section) }} -->
->>>>>>> cdc7556c
                 <button
                   matChipRemove
                   [attr.aria-label]="'remove ' + section.course_id">
@@ -280,14 +268,9 @@
               <mat-option
                 *ngFor="let section of filteredPreferences | async"
                 [value]="section">
-<<<<<<< HEAD
-                {{ capitalizedCourseId(section) }} - {{ section.number }} - {{
-                getInstructorName(section) }}
-=======
                 {{ capitalizedCourseId(section) }} - {{ section.number }}
                 <!--  - {{
                 getInstructorName(section) }} -->
->>>>>>> cdc7556c
               </mat-option>
             </mat-autocomplete>
           </div>
