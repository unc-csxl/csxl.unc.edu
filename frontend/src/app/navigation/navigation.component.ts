--- conflicted
+++ resolved
@@ -11,11 +11,7 @@
 import { Profile, ProfileService } from '../profile/profile.service';
 import { PermissionService } from '../permission.service';
 import { NagivationAdminGearService } from './navigation-admin-gear.service';
-<<<<<<< HEAD
-import { SlackInviteBox } from '../shared/slack-invite-box/slack-invite-box.widget';
-=======
 import { SlackInviteBox } from './widgets/slack-invite-box/slack-invite-box.widget';
->>>>>>> 42986913
 
 @Component({
   selector: 'app-navigation',
@@ -81,12 +77,7 @@
 
   onSlackInviteClick(): void {
     const dialogRef = this.slackDialog.open(SlackInviteBox, {
-<<<<<<< HEAD
-      width: '1000px',
-      autoFocus: false
-=======
       autoFocus: 'dialog'
->>>>>>> 42986913
     });
     dialogRef.afterClosed().subscribe();
   }
