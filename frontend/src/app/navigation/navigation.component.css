.mdc-list-item.mdc-list-item--with-one-line.logo-item {
    height: 64px;
    padding: 0;
    margin: -8px 0 0 0;
    text-align: center;
}

<<<<<<< HEAD
.bottom-button {
    height: 36px;
    width: 36px;
    min-width: 38px;
    margin-right: 3px;
    margin-left: 3px;
    padding: 0;
}

=======
>>>>>>> b29e7f68
.logo-icon {
    display: block;
    margin-left: auto;
    margin-right: auto;
    width: 90%;
  }

.logo {
    margin: 0;
    height: 32px;
}

.bottom-button-container {
    width: 100%;
<<<<<<< HEAD
    margin: 6px;
=======
    margin-bottom: 6px;
    margin-top: auto;
    display: flex;
    align-items: center;
    justify-content: center;
>>>>>>> b29e7f68
}

.sidenav-container {
    height: 100%;
}

.sidenav {
    width: 200px;
}

.inner-sidenav-container {
    height: 100%;
    display: flex;
    flex-direction: column;
    justify-content: space-between;
}

.sidenav .mat-toolbar {
    background: inherit;
}

.mat-toolbar.mat-primary {
    position: sticky;
    top: 0;
    z-index: 2;
    overflow: hidden;
    background: #4786C6;
}

.example-spacer {
    flex: 1 1 auto;
}

.mat-mdc-progress-bar {
    position: fixed;
}

.mat-toolbar {
    width: 100%;
}

.toolbar {
    width: 100%;
    display: flex;
    flex-direction: row;
    align-items: center;
}

#gear-icon {
    margin-left: auto;
    margin-top: auto;
    margin-bottom: auto;
}<|MERGE_RESOLUTION|>--- conflicted
+++ resolved
@@ -5,18 +5,6 @@
     text-align: center;
 }
 
-<<<<<<< HEAD
-.bottom-button {
-    height: 36px;
-    width: 36px;
-    min-width: 38px;
-    margin-right: 3px;
-    margin-left: 3px;
-    padding: 0;
-}
-
-=======
->>>>>>> b29e7f68
 .logo-icon {
     display: block;
     margin-left: auto;
@@ -31,15 +19,11 @@
 
 .bottom-button-container {
     width: 100%;
-<<<<<<< HEAD
-    margin: 6px;
-=======
     margin-bottom: 6px;
     margin-top: auto;
     display: flex;
     align-items: center;
     justify-content: center;
->>>>>>> b29e7f68
 }
 
 .sidenav-container {
