<<<<<<< HEAD
import { Injectable } from '@angular/core';
import {
  HttpRequest,
  HttpHandler,
  HttpEvent,
  HttpInterceptor,
  HttpResponse,
  HttpErrorResponse
} from '@angular/common/http';
import { Observable, of } from 'rxjs';
import { catchError, tap } from 'rxjs/operators'
import { NavigationService } from './navigation.service';
import { AuthenticationService } from '../authentication.service';

@Injectable({
    providedIn: 'root'
})
export class HttpRequestInterceptor implements HttpInterceptor {

  constructor(
    private navigationService: NavigationService,
    private authService: AuthenticationService
  ) {}

  intercept(request: HttpRequest<any>, next: HttpHandler): Observable<HttpEvent<any>> {
    if (request.method === "GET") {
      this.navigationService.setLoading(true);
    } else {
      this.navigationService.setSending(true);
    }

    return next.handle(request)
      .pipe(
        catchError((e) => {
            if (request.method === "GET") {
              this.navigationService.setLoading(false);
            } else {
              this.navigationService.setSending(false);
            }
            if (e instanceof HttpErrorResponse) {
              if (e.status === 401) {
                this.authService.signOut();
              } else {
                this.navigationService.error(e);
              }
              throw e;
            }
            return of(e);
        }),
        tap((e) => {
            if (e instanceof HttpResponse) {
              if (request.method === "GET") {
                this.navigationService.setLoading(false);
              } else {
                this.navigationService.setSending(false);
              }
            }
        })
      );
  }
=======
import { Injectable } from '@angular/core';
import {
  HttpRequest,
  HttpHandler,
  HttpEvent,
  HttpInterceptor,
  HttpResponse,
  HttpErrorResponse
} from '@angular/common/http';
import { Observable, of } from 'rxjs';
import { catchError, tap } from 'rxjs/operators'
import { NavigationService } from './navigation.service';

@Injectable({
    providedIn: 'root'
})
export class HttpRequestInterceptor implements HttpInterceptor {

  constructor(
    private navigationService: NavigationService
  ) {}

  intercept(request: HttpRequest<any>, next: HttpHandler): Observable<HttpEvent<any>> {
    if (request.method === "GET") {
      this.navigationService.setLoading(true);
    } else {
      this.navigationService.setSending(true);
    }

    return next.handle(request)
      .pipe(
        catchError((e) => {
            if (request.method === "GET") {
              this.navigationService.setLoading(false);
            } else {
              this.navigationService.setSending(false);
            }
            if (e instanceof HttpErrorResponse) {
                this.navigationService.error(e);
            }
            return of(e);
        }),
        tap((e) => {
            if (e instanceof HttpResponse) {
              if (request.method === "GET") {
                this.navigationService.setLoading(false);
              } else {
                this.navigationService.setSending(false);
              }
            }
        })
      );
  }
>>>>>>> 8af28846
}<|MERGE_RESOLUTION|>--- conflicted
+++ resolved
@@ -1,117 +1,54 @@
-<<<<<<< HEAD
-import { Injectable } from '@angular/core';
-import {
-  HttpRequest,
-  HttpHandler,
-  HttpEvent,
-  HttpInterceptor,
-  HttpResponse,
-  HttpErrorResponse
-} from '@angular/common/http';
-import { Observable, of } from 'rxjs';
-import { catchError, tap } from 'rxjs/operators'
-import { NavigationService } from './navigation.service';
-import { AuthenticationService } from '../authentication.service';
-
-@Injectable({
-    providedIn: 'root'
-})
-export class HttpRequestInterceptor implements HttpInterceptor {
-
-  constructor(
-    private navigationService: NavigationService,
-    private authService: AuthenticationService
-  ) {}
-
-  intercept(request: HttpRequest<any>, next: HttpHandler): Observable<HttpEvent<any>> {
-    if (request.method === "GET") {
-      this.navigationService.setLoading(true);
-    } else {
-      this.navigationService.setSending(true);
-    }
-
-    return next.handle(request)
-      .pipe(
-        catchError((e) => {
-            if (request.method === "GET") {
-              this.navigationService.setLoading(false);
-            } else {
-              this.navigationService.setSending(false);
-            }
-            if (e instanceof HttpErrorResponse) {
-              if (e.status === 401) {
-                this.authService.signOut();
-              } else {
-                this.navigationService.error(e);
-              }
-              throw e;
-            }
-            return of(e);
-        }),
-        tap((e) => {
-            if (e instanceof HttpResponse) {
-              if (request.method === "GET") {
-                this.navigationService.setLoading(false);
-              } else {
-                this.navigationService.setSending(false);
-              }
-            }
-        })
-      );
-  }
-=======
-import { Injectable } from '@angular/core';
-import {
-  HttpRequest,
-  HttpHandler,
-  HttpEvent,
-  HttpInterceptor,
-  HttpResponse,
-  HttpErrorResponse
-} from '@angular/common/http';
-import { Observable, of } from 'rxjs';
-import { catchError, tap } from 'rxjs/operators'
-import { NavigationService } from './navigation.service';
-
-@Injectable({
-    providedIn: 'root'
-})
-export class HttpRequestInterceptor implements HttpInterceptor {
-
-  constructor(
-    private navigationService: NavigationService
-  ) {}
-
-  intercept(request: HttpRequest<any>, next: HttpHandler): Observable<HttpEvent<any>> {
-    if (request.method === "GET") {
-      this.navigationService.setLoading(true);
-    } else {
-      this.navigationService.setSending(true);
-    }
-
-    return next.handle(request)
-      .pipe(
-        catchError((e) => {
-            if (request.method === "GET") {
-              this.navigationService.setLoading(false);
-            } else {
-              this.navigationService.setSending(false);
-            }
-            if (e instanceof HttpErrorResponse) {
-                this.navigationService.error(e);
-            }
-            return of(e);
-        }),
-        tap((e) => {
-            if (e instanceof HttpResponse) {
-              if (request.method === "GET") {
-                this.navigationService.setLoading(false);
-              } else {
-                this.navigationService.setSending(false);
-              }
-            }
-        })
-      );
-  }
->>>>>>> 8af28846
+import { Injectable } from '@angular/core';
+import {
+  HttpRequest,
+  HttpHandler,
+  HttpEvent,
+  HttpInterceptor,
+  HttpResponse,
+  HttpErrorResponse
+} from '@angular/common/http';
+import { Observable, of } from 'rxjs';
+import { catchError, tap } from 'rxjs/operators'
+import { NavigationService } from './navigation.service';
+
+@Injectable({
+    providedIn: 'root'
+})
+export class HttpRequestInterceptor implements HttpInterceptor {
+
+  constructor(
+    private navigationService: NavigationService
+  ) {}
+
+  intercept(request: HttpRequest<any>, next: HttpHandler): Observable<HttpEvent<any>> {
+    if (request.method === "GET") {
+      this.navigationService.setLoading(true);
+    } else {
+      this.navigationService.setSending(true);
+    }
+
+    return next.handle(request)
+      .pipe(
+        catchError((e) => {
+            if (request.method === "GET") {
+              this.navigationService.setLoading(false);
+            } else {
+              this.navigationService.setSending(false);
+            }
+            if (e instanceof HttpErrorResponse) {
+                this.navigationService.error(e);
+            }
+            return of(e);
+        }),
+        tap((e) => {
+            if (e instanceof HttpResponse) {
+              if (request.method === "GET") {
+                this.navigationService.setLoading(false);
+              } else {
+                this.navigationService.setSending(false);
+              }
+            }
+        })
+      );
+  }
 }