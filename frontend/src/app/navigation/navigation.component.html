--- conflicted
+++ resolved
@@ -12,12 +12,6 @@
       <a mat-list-item routerLink="/about">About</a>
       <div *ngIf="(profile$ | async) as profile; else unauthenticated">
         <a mat-list-item routerLink="/organizations">Organizations</a>
-<<<<<<< HEAD
-        <a mat-list-item routerLink="/events">Events</a>
-        <mat-divider></mat-divider>
-        <a mat-list-item routerLink="/profile">Profile</a>
-        <mat-divider></mat-divider>
-=======
         <div *ngIf="ambassadorPermission$ | async">
           <a mat-list-item routerLink="/coworking/ambassador">XL Ambassador</a>
         </div>
@@ -32,7 +26,6 @@
           <a mat-list-item routerLink="/admin">Admin Area</a>
           <mat-divider></mat-divider>
         </div>
->>>>>>> 6211afd4
         <a mat-list-item (click)="auth.signOut()">Sign out</a>
       </div>
       <ng-template #unauthenticated>
