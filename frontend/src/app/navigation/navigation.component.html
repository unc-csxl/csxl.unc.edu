<mat-sidenav-container class="sidenav-container">
  <mat-sidenav #drawer class="sidenav" fixedInViewport [attr.role]="isHandset ? 'dialog' : 'navigation'"
    [mode]="isHandset ? 'over' : 'side'" [opened]="isHandset === false">
    <mat-nav-list (click)="hideMobileSidenav(drawer)">
      <a mat-list-item class="logo-item" routerLink="/" routerLinkActive="active">
        <picture>
          <source class="logo" srcset="/assets/lil-logo.png" media="(prefers-color-scheme: dark)"
            alt="Computer Science Experience Labs Logo">
          <img class="logo" src="/assets/lil-logo-light.png" alt="Computer Science Experience Labs Logo">
        </picture>
      </a>
<<<<<<< HEAD
      <a mat-list-item routerLink="/about">About</a>
      <div *ngIf="(profile$ | async) as profile; else unauthenticated">
        <a mat-list-item routerLink="/organizations">Organizations</a>
        <a mat-list-item routerLink="/events">Events</a>
        <div *ngIf="ambassadorPermission$ | async">
          <a mat-list-item routerLink="/coworking/ambassador">XL Ambassador</a>
        </div>
=======
      <div *ngIf="(profile$ | async) as profile; else unauthenticated">
        <a mat-list-item routerLink="/coworking">Coworking</a>
        <a mat-list-item routerLink="/organizations">Organizations</a>
        <a mat-list-item routerLink="/about">About the XL</a>
        <mat-divider></mat-divider>
        <div *ngIf="ambassadorPermission$ | async">
          <a mat-list-item routerLink="/coworking/ambassador">XL Ambassador</a>
        </div>
        <div *ngIf="adminPermission$ | async">
          <a mat-list-item routerLink="/admin">User Admin</a>
        </div>
>>>>>>> 1cb4aa9b
        <a mat-list-item routerLink="/profile" *ngIf="profile.first_name !== ''; else new_user">{{ profile.first_name }}
          {{
          profile.last_name }}</a>
        <ng-template #new_user>
          <a mat-list-item routerLink="/profile">Profile</a>
        </ng-template>
<<<<<<< HEAD
        <div *ngIf="adminPermission$ | async">
          <mat-divider></mat-divider>
          <a mat-list-item routerLink="/admin">Admin Area</a>
          <mat-divider></mat-divider>
        </div>
=======
>>>>>>> 1cb4aa9b
        <a mat-list-item (click)="auth.signOut()">Sign out</a>
      </div>
      <ng-template #unauthenticated>
        <a mat-list-item href="/auth?continue_to={{router.url}}">Sign in</a>
      </ng-template>
    </mat-nav-list>
  </mat-sidenav>
  <mat-sidenav-content>
    <mat-toolbar color="primary">
      <button type="button" aria-label="Toggle sidenav" mat-icon-button (click)="drawer.toggle()" *ngIf="isHandset">
        <mat-icon aria-label="Side nav toggle icon">menu</mat-icon>
      </button>
      <span>{{ navigationService.title$ | async }}</span>
    </mat-toolbar>
    <mat-progress-bar *ngIf="navigationService.loading$ | async" mode="query" color="accent"></mat-progress-bar>
    <mat-progress-bar *ngIf="navigationService.sending$ | async" mode="indeterminate" color="accent"></mat-progress-bar>
    <div>
      <router-outlet></router-outlet>
    </div>
  </mat-sidenav-content>
</mat-sidenav-container><|MERGE_RESOLUTION|>--- conflicted
+++ resolved
@@ -9,18 +9,10 @@
           <img class="logo" src="/assets/lil-logo-light.png" alt="Computer Science Experience Labs Logo">
         </picture>
       </a>
-<<<<<<< HEAD
-      <a mat-list-item routerLink="/about">About</a>
-      <div *ngIf="(profile$ | async) as profile; else unauthenticated">
-        <a mat-list-item routerLink="/organizations">Organizations</a>
-        <a mat-list-item routerLink="/events">Events</a>
-        <div *ngIf="ambassadorPermission$ | async">
-          <a mat-list-item routerLink="/coworking/ambassador">XL Ambassador</a>
-        </div>
-=======
       <div *ngIf="(profile$ | async) as profile; else unauthenticated">
         <a mat-list-item routerLink="/coworking">Coworking</a>
         <a mat-list-item routerLink="/organizations">Organizations</a>
+        <a mat-list-item routerLink="/events">Events</a>
         <a mat-list-item routerLink="/about">About the XL</a>
         <mat-divider></mat-divider>
         <div *ngIf="ambassadorPermission$ | async">
@@ -29,21 +21,12 @@
         <div *ngIf="adminPermission$ | async">
           <a mat-list-item routerLink="/admin">User Admin</a>
         </div>
->>>>>>> 1cb4aa9b
         <a mat-list-item routerLink="/profile" *ngIf="profile.first_name !== ''; else new_user">{{ profile.first_name }}
           {{
           profile.last_name }}</a>
         <ng-template #new_user>
           <a mat-list-item routerLink="/profile">Profile</a>
         </ng-template>
-<<<<<<< HEAD
-        <div *ngIf="adminPermission$ | async">
-          <mat-divider></mat-divider>
-          <a mat-list-item routerLink="/admin">Admin Area</a>
-          <mat-divider></mat-divider>
-        </div>
-=======
->>>>>>> 1cb4aa9b
         <a mat-list-item (click)="auth.signOut()">Sign out</a>
       </div>
       <ng-template #unauthenticated>
