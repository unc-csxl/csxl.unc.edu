<mat-sidenav-container class="sidenav-container">
  <mat-sidenav
    #drawer
    class="sidenav"
    fixedInViewport
    [attr.role]="isHandset ? 'dialog' : 'navigation'"
    [mode]="isHandset ? 'over' : 'side'"
    [opened]="isHandset === false">
    <div class="inner-sidenav-container">
      <mat-nav-list (click)="hideMobileSidenav(drawer)">
        <a
          mat-list-item
          class="logo-item"
          routerLink="/"
          routerLinkActive="active">
          <picture>
            <source
              class="logo"
              srcset="/assets/lil-logo.png"
              media="(prefers-color-scheme: dark)"
              alt="Computer Science Experience Labs Logo" />
            <img
              class="logo"
              src="/assets/lil-logo-light.png"
              alt="Computer Science Experience Labs Logo" />
          </picture>
        </a>
        <div *ngIf="profile$ | async as profile; else unauthenticated">
          <a mat-list-item routerLink="/coworking">Coworking</a>
          <a mat-list-item routerLink="/events">Events</a>
          <a mat-list-item routerLink="/organizations">Organizations</a>
          <a mat-list-item routerLink="/academics">Academics</a>
          <a mat-list-item routerLink="/about">About the XL</a>
          <mat-divider></mat-divider>
          <div *ngIf="ambassadorPermission$ | async">
            <a mat-list-item routerLink="/coworking/ambassador">
              XL Ambassador
            </a>
          </div>
          <div *ngIf="adminPermission$ | async">
            <a mat-list-item routerLink="/admin/users">User Admin</a>
          </div>
          <a
            mat-list-item
            routerLink="/profile"
            *ngIf="profile.first_name !== ''; else new_user"
            >{{ profile.first_name }} {{ profile.last_name }}</a
          >
          <ng-template #new_user>
            <a mat-list-item routerLink="/profile">Profile</a>
          </ng-template>
          <a mat-list-item (click)="auth.signOut()">Sign out</a>
        </div>
        <ng-template #unauthenticated>
          <a mat-list-item routerLink="/organizations">Organizations</a>
          <a mat-list-item routerLink="/events">Events</a>
          <a mat-list-item routerLink="/about">About the XL</a>
          <a mat-list-item href="/auth?continue_to={{ router.url }}">Sign in</a>
        </ng-template>
<<<<<<< HEAD
        <a mat-list-item (click)="auth.signOut()">Sign out</a>
        <div mat-list-item class="bottom-button-container">
          <button
            mat-stroked-button
            class="bottom-button"
            (click)="onSlackInviteClick()"
            type="button">
            <picture>
              <img
                class="logo-icon"
                src="/assets/slack-logo.png"
                alt="Slack Logo" />
            </picture>
          </button>
          <button
            mat-stroked-button
            class="bottom-button"
            onclick="window.open('https://github.com/unc-csxl/csxl.unc.edu','_blank')"
            type="button">
            <picture>
              <source
                class="logo-icon"
                srcset="/assets/github-logo-dark.png"
                media="(prefers-color-scheme: dark)"
                alt="GitHub Logo" />
              <img
                class="logo-icon"
                src="/assets/github-logo-light.png"
                alt="GitHub Logo" />
            </picture>
          </button>
        </div>
=======
      </mat-nav-list>
      <div
        mat-list-item
        class="bottom-button-container"
        *ngIf="profile$ | async as profile">
        <social-media-icon svgIcon="slack" (click)="onSlackInviteClick()" />
        <social-media-icon
          svgIcon="github"
          href="https://github.com/unc-csxl/csxl.unc.edu" />
        <social-media-icon
          svgIcon="instagram"
          href="https://www.instagram.com/unc.csxl/" />
>>>>>>> 42986913
      </div>
    </div>
  </mat-sidenav>
  <mat-sidenav-content>
    <mat-toolbar color="primary">
      <div class="toolbar">
        <button
          type="button"
          aria-label="Toggle sidenav"
          mat-icon-button
          (click)="drawer.toggle()"
          *ngIf="isHandset">
          <mat-icon aria-label="Side nav toggle icon">menu</mat-icon>
        </button>
        <p>{{ navigationService.title$ | async }}</p>
        <button
          id="gear-icon"
          type="button"
          mat-icon-button
          [routerLink]="
            (navigationAdminGearService.adminSettingsData$ | async)!.url
          "
          *ngIf="
            (navigationAdminGearService.adminSettingsData$ | async) !== null
          ">
          <mat-icon aria-label="Admin icon">settings</mat-icon>
        </button>
      </div>
    </mat-toolbar>
    <mat-progress-bar
      *ngIf="navigationService.loading$ | async"
      mode="query"
      color="accent"></mat-progress-bar>
    <mat-progress-bar
      *ngIf="navigationService.sending$ | async"
      mode="indeterminate"
      color="accent"></mat-progress-bar>
    <div>
      <router-outlet></router-outlet>
    </div>
  </mat-sidenav-content>
</mat-sidenav-container><|MERGE_RESOLUTION|>--- conflicted
+++ resolved
@@ -57,40 +57,6 @@
           <a mat-list-item routerLink="/about">About the XL</a>
           <a mat-list-item href="/auth?continue_to={{ router.url }}">Sign in</a>
         </ng-template>
-<<<<<<< HEAD
-        <a mat-list-item (click)="auth.signOut()">Sign out</a>
-        <div mat-list-item class="bottom-button-container">
-          <button
-            mat-stroked-button
-            class="bottom-button"
-            (click)="onSlackInviteClick()"
-            type="button">
-            <picture>
-              <img
-                class="logo-icon"
-                src="/assets/slack-logo.png"
-                alt="Slack Logo" />
-            </picture>
-          </button>
-          <button
-            mat-stroked-button
-            class="bottom-button"
-            onclick="window.open('https://github.com/unc-csxl/csxl.unc.edu','_blank')"
-            type="button">
-            <picture>
-              <source
-                class="logo-icon"
-                srcset="/assets/github-logo-dark.png"
-                media="(prefers-color-scheme: dark)"
-                alt="GitHub Logo" />
-              <img
-                class="logo-icon"
-                src="/assets/github-logo-light.png"
-                alt="GitHub Logo" />
-            </picture>
-          </button>
-        </div>
-=======
       </mat-nav-list>
       <div
         mat-list-item
@@ -103,7 +69,6 @@
         <social-media-icon
           svgIcon="instagram"
           href="https://www.instagram.com/unc.csxl/" />
->>>>>>> 42986913
       </div>
     </div>
   </mat-sidenav>
