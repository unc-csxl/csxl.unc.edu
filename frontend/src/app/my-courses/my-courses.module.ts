/**
 * The My Courses Module couples all features of the My Courses feature,
 * Office Hours feature, and Academics features into a single unit that
 * can be loaded at once. This decreases load time for the overall
 * application and decouples this feature from other features.
 *
 * @author Ajay Gandecha <agandecha@unc.edu>
 * @copyright 2024
 * @license MIT
 */

import { NgModule } from '@angular/core';
import { CommonModule } from '@angular/common';
import { MyCoursesRoutingModule } from './my-courses-routing.module';
import { RouterModule } from '@angular/router';
import { SharedModule } from '../shared/shared.module';
import { MyCoursesPageComponent } from './my-courses-page/my-courses-page.component';
import { MatCardModule } from '@angular/material/card';
import { MatDividerModule } from '@angular/material/divider';
import { MatButtonModule } from '@angular/material/button';
import { MatIconModule } from '@angular/material/icon';
import { CourseCardWidget } from './widgets/course-card/course-card.widget';
import { CatalogComponent } from './catalog/catalog.component';
import { MatTabsModule } from '@angular/material/tabs';
import { AllCoursesComponent } from './catalog/course-catalog/course-catalog.component';
import { MatTableModule } from '@angular/material/table';
import { SectionOfferingsComponent } from './catalog/section-offerings/section-offerings.component';
import { MatFormFieldModule } from '@angular/material/form-field';
import { MatSelectModule } from '@angular/material/select';
import { FormsModule, ReactiveFormsModule } from '@angular/forms';
import { MatDialogModule } from '@angular/material/dialog';
import { CourseComponent } from './course/course.component';
import { RosterComponent } from './course/roster/roster.component';
import { MatPaginatorModule } from '@angular/material/paginator';
import { OfficeHoursPageComponent } from './course/office-hours/office-hours-page/office-hours-page.component';
import { MatButtonToggleModule } from '@angular/material/button-toggle';
import { OfficeHourEventCardWidget } from './course/office-hours/widgets/office-hour-event-card/office-hour-event-card.widget';
import { MatChipsModule } from '@angular/material/chips';
import { OfficeHoursQueueComponent } from './course/office-hours/office-hours-queue/office-hours-queue.component';
import { CalledTicketCardWidget } from './course/office-hours/widgets/called-ticket-card/called-ticket-card.widget';
import { QueuedTicketCardWidget } from './course/office-hours/widgets/queued-ticket-card/queued-ticket-card.widget';
import { OfficeHoursGetHelpComponent } from './course/office-hours/office-hours-get-help/office-hours-get-help.component';
import { MatInputModule } from '@angular/material/input';
import { CreateCourseSiteDialog } from './dialogs/create-course-site/create-course-site.dialog';
import { MatAutocompleteModule } from '@angular/material/autocomplete';
import { SettingsComponent } from './course/settings/settings.component';
import { ImportRosterDialog } from './dialogs/import-roster/import-roster.dialog';
import { OfficeHoursEditorComponent } from './course/office-hours/office-hours-editor/office-hours-editor.component';
import { MatListModule } from '@angular/material/list';
<<<<<<< HEAD
import {
  MatSlideToggle,
  MatSlideToggleModule
} from '@angular/material/slide-toggle';
import { MatSliderModule } from '@angular/material/slider';
=======
import { MatDatepickerModule } from '@angular/material/datepicker';
import { MatNativeDateModule } from '@angular/material/core';
import { DeleteRecurringEventDialog } from './dialogs/delete-recurring-event/delete-recurring-event.dialog';
import { MatRadioModule } from '@angular/material/radio';
import { MatCheckbox } from '@angular/material/checkbox';
import { StatisticsComponent } from './course/statistics/statistics.component';
import { OfficeHoursStatisticsCardWidget } from './widgets/office-hours-statistics-card/office-hours-statistics-card.widget';
import { TicketDetailsDialog } from './dialogs/ticket-details/ticket-details.dialog';
>>>>>>> bafa4599

@NgModule({
  declarations: [
    MyCoursesPageComponent,
    CatalogComponent,
    SectionOfferingsComponent,
    AllCoursesComponent,
    CourseComponent,
    RosterComponent,
    OfficeHoursPageComponent,
    OfficeHoursQueueComponent,
    OfficeHoursGetHelpComponent,
    OfficeHoursEditorComponent,
    SettingsComponent,
    StatisticsComponent,
    CourseCardWidget,
    OfficeHourEventCardWidget,
    CalledTicketCardWidget,
    QueuedTicketCardWidget,
    CreateCourseSiteDialog,
    ImportRosterDialog,
    DeleteRecurringEventDialog,
    TicketDetailsDialog,
    OfficeHoursStatisticsCardWidget
  ],
  imports: [
    CommonModule,
    MyCoursesRoutingModule,
    RouterModule,
    SharedModule,
    MatCardModule,
    MatDividerModule,
    MatButtonModule,
    MatIconModule,
    MatTabsModule,
    MatTableModule,
    MatFormFieldModule,
    MatSelectModule,
    FormsModule,
    ReactiveFormsModule,
    MatDialogModule,
    MatPaginatorModule,
    MatButtonToggleModule,
    MatChipsModule,
    MatInputModule,
    MatAutocompleteModule,
    MatListModule,
<<<<<<< HEAD
    MatSlideToggleModule,
    MatSliderModule
  ]
=======
    MatDatepickerModule,
    MatNativeDateModule,
    MatRadioModule,
    MatCheckbox
  ],
  providers: [MatDatepickerModule]
>>>>>>> bafa4599
})
export class MyCoursesModule {}<|MERGE_RESOLUTION|>--- conflicted
+++ resolved
@@ -47,13 +47,6 @@
 import { ImportRosterDialog } from './dialogs/import-roster/import-roster.dialog';
 import { OfficeHoursEditorComponent } from './course/office-hours/office-hours-editor/office-hours-editor.component';
 import { MatListModule } from '@angular/material/list';
-<<<<<<< HEAD
-import {
-  MatSlideToggle,
-  MatSlideToggleModule
-} from '@angular/material/slide-toggle';
-import { MatSliderModule } from '@angular/material/slider';
-=======
 import { MatDatepickerModule } from '@angular/material/datepicker';
 import { MatNativeDateModule } from '@angular/material/core';
 import { DeleteRecurringEventDialog } from './dialogs/delete-recurring-event/delete-recurring-event.dialog';
@@ -62,7 +55,11 @@
 import { StatisticsComponent } from './course/statistics/statistics.component';
 import { OfficeHoursStatisticsCardWidget } from './widgets/office-hours-statistics-card/office-hours-statistics-card.widget';
 import { TicketDetailsDialog } from './dialogs/ticket-details/ticket-details.dialog';
->>>>>>> bafa4599
+import {
+  MatSlideToggle,
+  MatSlideToggleModule
+} from '@angular/material/slide-toggle';
+import { MatSliderModule } from '@angular/material/slider';
 
 @NgModule({
   declarations: [
@@ -110,17 +107,13 @@
     MatInputModule,
     MatAutocompleteModule,
     MatListModule,
-<<<<<<< HEAD
-    MatSlideToggleModule,
-    MatSliderModule
-  ]
-=======
     MatDatepickerModule,
     MatNativeDateModule,
     MatRadioModule,
-    MatCheckbox
+    MatCheckbox,
+    MatSlideToggleModule,
+    MatSliderModule
   ],
   providers: [MatDatepickerModule]
->>>>>>> bafa4599
 })
 export class MyCoursesModule {}