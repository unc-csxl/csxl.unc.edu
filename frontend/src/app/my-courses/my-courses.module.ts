--- conflicted
+++ resolved
@@ -55,16 +55,9 @@
 import { StatisticsComponent } from './course/statistics/statistics.component';
 import { OfficeHoursStatisticsCardWidget } from './widgets/office-hours-statistics-card/office-hours-statistics-card.widget';
 import { TicketDetailsDialog } from './dialogs/ticket-details/ticket-details.dialog';
-<<<<<<< HEAD
-import {
-  MatSlideToggle,
-  MatSlideToggleModule
-} from '@angular/material/slide-toggle';
-import { MatSliderModule } from '@angular/material/slider';
-=======
 import { CloseTicketDialog } from './course/office-hours/widgets/close-ticket-dialog/close-ticket.dialog';
 import { MatSlideToggleModule } from '@angular/material/slide-toggle';
->>>>>>> a85b5100
+import { MatSliderModule } from '@angular/material/slider';
 
 @NgModule({
   declarations: [
@@ -117,12 +110,8 @@
     MatNativeDateModule,
     MatRadioModule,
     MatCheckbox,
-<<<<<<< HEAD
     MatSlideToggleModule,
     MatSliderModule
-=======
-    MatSlideToggleModule
->>>>>>> a85b5100
   ],
   providers: [MatDatepickerModule]
 })
