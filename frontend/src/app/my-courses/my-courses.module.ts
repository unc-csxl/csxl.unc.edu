/**
 * The My Courses Module couples all features of the My Courses feature,
 * Office Hours feature, and Academics features into a single unit that
 * can be loaded at once. This decreases load time for the overall
 * application and decouples this feature from other features.
 *
 * @author Ajay Gandecha <agandecha@unc.edu>
 * @copyright 2024
 * @license MIT
 */

import { NgModule } from '@angular/core';
import { CommonModule } from '@angular/common';
import { MyCoursesRoutingModule } from './my-courses-routing.module';
import { RouterModule } from '@angular/router';
import { SharedModule } from '../shared/shared.module';
import { MyCoursesPageComponent } from './my-courses-page/my-courses-page.component';
import { MatCardModule } from '@angular/material/card';
import { MatDividerModule } from '@angular/material/divider';
import { MatButtonModule } from '@angular/material/button';
import { MatIconModule } from '@angular/material/icon';
import { CourseCardWidget } from './widgets/course-card/course-card.widget';
import { CatalogComponent } from './catalog/catalog.component';
import { MatTabsModule } from '@angular/material/tabs';
import { AllCoursesComponent } from './catalog/course-catalog/course-catalog.component';
import { MatTableModule } from '@angular/material/table';
import { SectionOfferingsComponent } from './catalog/section-offerings/section-offerings.component';
import { MatFormFieldModule } from '@angular/material/form-field';
import { MatSelectModule } from '@angular/material/select';
import { FormsModule, ReactiveFormsModule } from '@angular/forms';
import { MatDialogModule } from '@angular/material/dialog';
import { CourseComponent } from './course/course.component';
import { RosterComponent } from './course/roster/roster.component';
import { MatPaginatorModule } from '@angular/material/paginator';
import { OfficeHoursPageComponent } from './course/office-hours/office-hours-page/office-hours-page.component';
import { MatButtonToggleModule } from '@angular/material/button-toggle';
import { OfficeHourEventCardWidget } from './course/office-hours/widgets/office-hour-event-card/office-hour-event-card.widget';
import { MatChipsModule } from '@angular/material/chips';
import { OfficeHoursQueueComponent } from './course/office-hours/office-hours-queue/office-hours-queue.component';
import { CalledTicketCardWidget } from './course/office-hours/widgets/called-ticket-card/called-ticket-card.widget';
import { QueuedTicketCardWidget } from './course/office-hours/widgets/queued-ticket-card/queued-ticket-card.widget';
import { OfficeHoursGetHelpComponent } from './course/office-hours/office-hours-get-help/office-hours-get-help.component';
import { MatInputModule } from '@angular/material/input';
import { CreateCourseSiteDialog } from './dialogs/create-course-site/create-course-site.dialog';
import { MatAutocompleteModule } from '@angular/material/autocomplete';
import { SettingsComponent } from './course/settings/settings.component';
import { ImportRosterDialog } from './dialogs/import-roster/import-roster.dialog';
import { OfficeHoursEditorComponent } from './course/office-hours/office-hours-editor/office-hours-editor.component';
import { MatListModule } from '@angular/material/list';
import { MatDatepickerModule } from '@angular/material/datepicker';
import { MatNativeDateModule } from '@angular/material/core';
import { DeleteRecurringEventDialog } from './dialogs/delete-recurring-event/delete-recurring-event.dialog';
import { MatRadioModule } from '@angular/material/radio';
import { MatCheckbox } from '@angular/material/checkbox';
import { StatisticsComponent } from './course/statistics/statistics.component';
import { OfficeHoursStatisticsCardWidget } from './widgets/office-hours-statistics-card/office-hours-statistics-card.widget';
import { TicketDetailsDialog } from './dialogs/ticket-details/ticket-details.dialog';
<<<<<<< HEAD
=======
import { CloseTicketDialog } from './course/office-hours/widgets/close-ticket-dialog/close-ticket.dialog';
import { MatSlideToggleModule } from '@angular/material/slide-toggle';
>>>>>>> 010da7ae

@NgModule({
  declarations: [
    MyCoursesPageComponent,
    CatalogComponent,
    SectionOfferingsComponent,
    AllCoursesComponent,
    CourseComponent,
    RosterComponent,
    OfficeHoursPageComponent,
    OfficeHoursQueueComponent,
    OfficeHoursGetHelpComponent,
    OfficeHoursEditorComponent,
    SettingsComponent,
    StatisticsComponent,
    CourseCardWidget,
    OfficeHourEventCardWidget,
    CalledTicketCardWidget,
    QueuedTicketCardWidget,
    CreateCourseSiteDialog,
    ImportRosterDialog,
    DeleteRecurringEventDialog,
    TicketDetailsDialog,
<<<<<<< HEAD
    OfficeHoursStatisticsCardWidget
=======
    OfficeHoursStatisticsCardWidget,
    CloseTicketDialog
>>>>>>> 010da7ae
  ],
  imports: [
    CommonModule,
    MyCoursesRoutingModule,
    RouterModule,
    SharedModule,
    MatCardModule,
    MatDividerModule,
    MatButtonModule,
    MatIconModule,
    MatTabsModule,
    MatTableModule,
    MatFormFieldModule,
    MatSelectModule,
    FormsModule,
    ReactiveFormsModule,
    MatDialogModule,
    MatPaginatorModule,
    MatButtonToggleModule,
    MatChipsModule,
    MatInputModule,
    MatAutocompleteModule,
    MatListModule,
    MatDatepickerModule,
    MatNativeDateModule,
    MatRadioModule,
    MatCheckbox,
    MatSlideToggleModule
  ],
  providers: [MatDatepickerModule]
})
export class MyCoursesModule {}<|MERGE_RESOLUTION|>--- conflicted
+++ resolved
@@ -55,11 +55,8 @@
 import { StatisticsComponent } from './course/statistics/statistics.component';
 import { OfficeHoursStatisticsCardWidget } from './widgets/office-hours-statistics-card/office-hours-statistics-card.widget';
 import { TicketDetailsDialog } from './dialogs/ticket-details/ticket-details.dialog';
-<<<<<<< HEAD
-=======
 import { CloseTicketDialog } from './course/office-hours/widgets/close-ticket-dialog/close-ticket.dialog';
 import { MatSlideToggleModule } from '@angular/material/slide-toggle';
->>>>>>> 010da7ae
 
 @NgModule({
   declarations: [
@@ -83,12 +80,8 @@
     ImportRosterDialog,
     DeleteRecurringEventDialog,
     TicketDetailsDialog,
-<<<<<<< HEAD
-    OfficeHoursStatisticsCardWidget
-=======
     OfficeHoursStatisticsCardWidget,
     CloseTicketDialog
->>>>>>> 010da7ae
   ],
   imports: [
     CommonModule,
