--- conflicted
+++ resolved
@@ -14,14 +14,10 @@
   </mat-card-header>
   <mat-card-content>
     @for (section of course.sections; track section.number) {
-<<<<<<< HEAD
-    <p>{{ section.meeting_pattern }}</p>
-=======
     <p class="meeting-pattern-text">
       {{ course.sections.length > 1 ? 'Sec ' + section.number + ': ' : ''
       }}{{ course.sections[0].meeting_pattern }}
     </p>
->>>>>>> 6c6a09b4
     }
   </mat-card-content>
   <mat-card-actions class="course-card-actions">
