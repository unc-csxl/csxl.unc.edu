/**
 * The My Courses models defines the shape of My Courses data
 * retrieved from the My Courses Service and the API.
 *
 * @author Ajay Gandecha <agandecha@unc.edu>
 * @copyright 2024
 * @license MIT
 */

import { Section } from '../academics/academics.models';
import { Paginated, PaginationParams } from '../pagination';
import { PublicProfile } from '../profile/profile.service';

export interface SectionOverview {
  id: number;
  number: string;
  meeting_pattern: string;
  course_site_id: number | null;
  subject_code: string;
  course_number: string;
  section_number: string;
}

export const sectionOverviewToTeachingSectionOverview = (
  sectionOverview: SectionOverview
): TeachingSectionOverview => {
  return {
    id: sectionOverview.id,
    subject_code: sectionOverview.subject_code,
    course_number: sectionOverview.course_number,
    section_number: sectionOverview.section_number,
    title: ''
  };
};

export interface CourseOverview {
  id: string;
  subject_code: string;
  number: string;
  title: string;
  sections: SectionOverview[];
  role: string;
}

export interface TeachingSectionOverview {
  id: number;
  subject_code: string;
  course_number: string;
  section_number: string;
  title: string;
}

export interface TermOverview {
  id: string;
  name: string;
  start: Date;
  end: Date;
  sites: CourseSiteOverview[];
  teaching_no_site: TeachingSectionOverview[];
}

export interface TermOverviewJson {
  id: string;
  name: string;
  start: string;
  end: string;
  sites: CourseSiteOverview[];
  teaching_no_site: TeachingSectionOverview[];
}

export interface CourseMemberOverview {
  pid: number;
  first_name: string;
  last_name: string;
  email: string;
  pronouns: string;
  section_number: string;
  role: string;
}

export interface CourseRosterOverview {
  id: string;
  subject_code: string;
  number: string;
  title: string;
  members: Paginated<CourseMemberOverview, PaginationParams>;
}

export interface OfficeHourEventOverviewJson {
  id: number;
  type: string;
  mode: string;
  description: string;
  location: string;
  location_description: string;
  start_time: string;
  end_time: string;
  queued: number;
  total_tickets: number;
  recurrence_pattern_id: number;
}

export interface OfficeHourEventOverview {
  id: number;
  type: string;
  mode: string;
  description: string;
  location: string;
  location_description: string;
  start_time: Date;
  end_time: Date;
  queued: number;
  total_tickets: number;
  recurrence_pattern_id: number;
}

export interface OfficeHourTicketOverviewJson {
  id: number;
  created_at: string;
  called_at: string | undefined;
  closed_at: string | undefined;
  state: string;
  type: number;
  description: string;
  creators: PublicProfile[];
  caller: PublicProfile | undefined;
  has_concerns: boolean | undefined;
  caller_notes: string | undefined;
}

export interface OfficeHourTicketOverview {
  id: number;
  created_at: Date;
  called_at: Date | undefined;
  closed_at: Date | undefined;
  state: string;
  type: number;
  description: string;
  creators: PublicProfile[];
  caller: PublicProfile | undefined;
  has_concerns: boolean | undefined;
  caller_notes: string | undefined;
}

export interface OfficeHourQueueOverviewJson {
  id: number;
  type: string;
  start_time: string;
  end_time: string;
  active: OfficeHourTicketOverviewJson | undefined;
  other_called: OfficeHourTicketOverviewJson[];
  queue: OfficeHourTicketOverviewJson[];
  personal_tickets_called: number;
  average_minutes: number;
  total_tickets_called: number;
  history: OfficeHourTicketOverviewJson[];
}

export interface OfficeHourQueueOverview {
  id: number;
  type: string;
  start_time: Date;
  end_time: Date;
  active: OfficeHourTicketOverview | undefined;
  other_called: OfficeHourTicketOverview[];
  queue: OfficeHourTicketOverview[];
  personal_tickets_called: number;
  average_minutes: number;
  total_tickets_called: number;
  history: OfficeHourTicketOverview[];
}

export interface OfficeHourEventRoleOverview {
  role: string;
}

export interface OfficeHourGetHelpOverviewJson {
  event_type: string;
  event_mode: string;
  event_start_time: string;
  event_end_time: string;
  event_location: string;
  event_location_description: string;
  ticket: OfficeHourTicketOverviewJson | undefined;
  queue_position: number;
}

export interface OfficeHourGetHelpOverview {
  event_type: string;
  event_mode: string;
  event_start_time: Date;
  event_end_time: Date;
  event_location: string;
  event_location_description: string;
  ticket: OfficeHourTicketOverview | undefined;
  queue_position: number;
}

export interface TicketDraft {
  office_hours_id: number;
  description: string;
  type: number;
}

export interface CourseSiteOverview {
  id: number;
  term_id: string;
  subject_code: string;
  number: string;
  title: string;
  role: string;
  sections: SectionOverview[];
  gtas: PublicProfile[];
  utas: PublicProfile[];
}

export interface NewCourseSite {
  title: string;
  term_id: string;
  section_ids: number[];
}

export interface UpdatedCourseSite {
  id: number;
  title: string;
  term_id: string;
  section_ids: number[];
  gtas: PublicProfile[];
  utas: PublicProfile[];
}

export interface CourseSite {
  id: string;
  title: string;
  term_id: string;
}

export interface NewOfficeHoursJson {
  type: number;
  mode: number;
  description: string;
  location_description: string;
  start_time: string;
  end_time: string;
  course_site_id: number;
  room_id: string;
}

export interface NewOfficeHours {
  type: number;
  mode: number;
  description: string;
  location_description: string;
  start_time: Date;
  end_time: Date;
  course_site_id: number;
  room_id: string;
}

export interface NewOfficeHoursRecurrencePattern {
  start_date: Date;
  end_date: Date | null;
  recur_monday: boolean;
  recur_tuesday: boolean;
  recur_wednesday: boolean;
  recur_thursday: boolean;
  recur_friday: boolean;
  recur_saturday: boolean;
  recur_sunday: boolean;
}

export interface OfficeHoursRecurrencePattern {
  id: number;
  start_date: Date;
  end_date: Date | null;
  recur_monday: boolean;
  recur_tuesday: boolean;
  recur_wednesday: boolean;
  recur_thursday: boolean;
  recur_friday: boolean;
  recur_saturday: boolean;
  recur_sunday: boolean;
}

export interface OfficeHoursJson {
  id: number;
  type: number;
  mode: number;
  description: string;
  location_description: string;
  start_time: string;
  end_time: string;
  course_site_id: number;
  room_id: string;
  recurrence_pattern_id: number | null;
  recurrence_pattern: OfficeHoursRecurrencePattern | null;
}

export interface OfficeHours {
  id: number;
  type: number;
  mode: number;
  description: string;
  location_description: string;
  start_time: Date;
  end_time: Date;
  course_site_id: number;
  room_id: string;
  recurrence_pattern_id: number | null;
  recurrence_pattern: OfficeHoursRecurrencePattern | null;
}

<<<<<<< HEAD
export enum QueueWebSocketAction {
  CALL = 'CALL',
  CLOSE = 'CLOSE',
  CANCEL = 'CANCEL'
}

export interface QueueWebSocketData {
  action: QueueWebSocketAction;
  id: number;
}

export enum GetHelpWebSocketAction {
  CREATE = 'CREATE',
  CANCEL = 'CANCEL'
}

export interface GetHelpWebSocketData {
  action: GetHelpWebSocketAction;
  id: number | null;
  new_ticket: TicketDraft | null;
}

=======
export interface OfficeHourStatisticsFilterDataJson {
  students: PublicProfile[];
  staff: PublicProfile[];
  term_start: string;
  term_end: string;
}

export interface OfficeHourStatisticsFilterData {
  students: PublicProfile[];
  staff: PublicProfile[];
  term_start: string;
  term_end: string;
}

export interface OfficeHoursTicketStatistics {
  total_tickets: number;
  total_tickets_weekly: number;
  average_wait_time: number;
  average_duration: number;
  total_conceptual: number;
  total_assignment: number;
}

/** Defines the general model for statistics pagination parameters expected by the backend. */
export interface OfficeHourStatisticsPaginationParams extends URLSearchParams {
  page: number;
  page_size: number;
  filter: string;
  student_ids: string;
  staff_ids: string;
  range_start: string;
  range_end: string;
}

export const DefaultOfficeHourStatisticsPaginationParams = {
  page: 0,
  page_size: 25,
  student_ids: '',
  staff_ids: '',
  range_start: '',
  range_end: ''
} as OfficeHourStatisticsPaginationParams;
>>>>>>> a85b5100
/**
 * Function that converts an TermOverviewJson response model to a
 * TermOverview model.
 *
 * This function is needed because the API response will return certain
 * objects (such as `Date`s) as strings. We need to convert this to
 * TypeScript objects ourselves.
 */
export const parseTermOverviewJson = (
  responseModel: TermOverviewJson
): TermOverview => {
  return Object.assign({}, responseModel, {
    start: new Date(responseModel.start),
    end: new Date(responseModel.end)
  });
};

export const parseTermOverviewJsonList = (
  responseModels: TermOverviewJson[]
): TermOverview[] => {
  return responseModels.map(parseTermOverviewJson);
};

export const parseOfficeHourEventOverviewJson = (
  responseModel: OfficeHourEventOverviewJson
): OfficeHourEventOverview => {
  return Object.assign({}, responseModel, {
    start_time: new Date(responseModel.start_time),
    end_time: new Date(responseModel.end_time)
  });
};

export const parseOfficeHourEventOverviewJsonList = (
  responseModel: OfficeHourEventOverviewJson[]
): OfficeHourEventOverview[] => {
  return responseModel.map((model) => parseOfficeHourEventOverviewJson(model));
};

export const parseOfficeHourTicketOverviewJson = (
  responseModel: OfficeHourTicketOverviewJson
): OfficeHourTicketOverview => {
  return Object.assign({}, responseModel, {
    created_at: new Date(responseModel.created_at),
    called_at: responseModel.called_at
      ? new Date(responseModel.called_at)
      : undefined,
    closed_at: responseModel.closed_at
      ? new Date(responseModel.closed_at)
      : undefined
  });
};

export const parseOfficeHourQueueOverview = (
  responseModel: OfficeHourQueueOverviewJson
): OfficeHourQueueOverview => {
  return Object.assign({}, responseModel, {
    start_time: new Date(responseModel.start_time),
    end_time: new Date(responseModel.end_time),
    active: responseModel.active
      ? parseOfficeHourTicketOverviewJson(responseModel.active)
      : undefined,
    other_called: responseModel.other_called.map(
      parseOfficeHourTicketOverviewJson
    ),
    queue: responseModel.queue.map(parseOfficeHourTicketOverviewJson),
    history: responseModel.history.map(parseOfficeHourTicketOverviewJson)
  });
};

export const parseOfficeHourGetHelpOverviewJson = (
  responseModel: OfficeHourGetHelpOverviewJson
): OfficeHourGetHelpOverview => {
  return Object.assign({}, responseModel, {
    ticket: responseModel.ticket
      ? parseOfficeHourTicketOverviewJson(responseModel.ticket)
      : undefined,
    event_start_time: new Date(responseModel.event_start_time),
    event_end_time: new Date(responseModel.event_end_time)
  });
};

export const parseNewOfficeHoursJson = (
  responseModel: NewOfficeHoursJson
): NewOfficeHoursJson => {
  return Object.assign({}, responseModel, {
    start_time: new Date(responseModel.start_time),
    end_time: new Date(responseModel.end_time)
  });
};

export const parseOfficeHoursJson = (
  responseModel: OfficeHoursJson
): OfficeHours => {
  return Object.assign({}, responseModel, {
    start_time: new Date(responseModel.start_time),
    end_time: new Date(responseModel.end_time)
  });
};

export const parseOfficeHourStatisticsFilterDataJson = (
  responseModel: OfficeHourStatisticsFilterDataJson
): OfficeHourStatisticsFilterData => {
  return Object.assign({}, responseModel, {
    term_start: new Date(responseModel.term_start),
    term_end: new Date(responseModel.term_end)
  });
};<|MERGE_RESOLUTION|>--- conflicted
+++ resolved
@@ -310,7 +310,6 @@
   recurrence_pattern: OfficeHoursRecurrencePattern | null;
 }
 
-<<<<<<< HEAD
 export enum QueueWebSocketAction {
   CALL = 'CALL',
   CLOSE = 'CLOSE',
@@ -333,7 +332,6 @@
   new_ticket: TicketDraft | null;
 }
 
-=======
 export interface OfficeHourStatisticsFilterDataJson {
   students: PublicProfile[];
   staff: PublicProfile[];
@@ -376,7 +374,6 @@
   range_start: '',
   range_end: ''
 } as OfficeHourStatisticsPaginationParams;
->>>>>>> a85b5100
 /**
  * Function that converts an TermOverviewJson response model to a
  * TermOverview model.
