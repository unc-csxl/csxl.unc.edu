<!-- Update Organization Form -->
<form [formGroup]="officeHoursForm" (ngSubmit)="onSubmit()">
  <!-- Update Organization Card -->
  <mat-pane appearance="outlined">
    <mat-card-header>
      <mat-card-title>
        {{ this.isNew() ? 'Create' : 'Update' }} Office Hours
      </mat-card-title>
    </mat-card-header>
    <mat-card-content>
      <!-- Type Field -->
      <mat-form-field appearance="outline">
        <mat-label>Type</mat-label>
        <mat-select formControlName="type">
          @for(type of [0, 1, 2]; track type) {
          <mat-option [value]="type">{{ numberToType(type) }}</mat-option>
          }
        </mat-select>
      </mat-form-field>
      <!-- Mode Field -->
      <mat-form-field appearance="outline">
        <mat-label>Mode</mat-label>
        <mat-select formControlName="mode" (selectionChange)="modeChanged()">
          @for(mode of [0, 1, 2]; track mode) {
          <mat-option [value]="mode">{{ numberToMode(mode) }}</mat-option>
          }
        </mat-select>
      </mat-form-field>

      @if (officeHoursForm.controls['mode'].value === 0) {
      <!-- Room -->
      <mat-form-field appearance="outline">
        <mat-label>Room</mat-label>
        <mat-select formControlName="room_id">
          @for(room of rooms; track room.id) {
          <mat-option [value]="room.id">{{ room.id }}</mat-option>
          }
        </mat-select>
      </mat-form-field>

      }

      <!-- Location Description Field -->
      <mat-form-field appearance="outline">
        <mat-label>Location Description or Zoom Link</mat-label>
        <input
          matInput
          placeholder="Descibe where the office hours room is here."
          formControlName="location_description"
          name="location_description" />
      </mat-form-field>

      <!-- Long Description Field -->
      <mat-form-field appearance="outline" color="accent">
        <mat-label>Office Hours Description</mat-label>
        <textarea
          matInput
          placeholder="Enter description here."
          formControlName="description"
          name="description"></textarea>
      </mat-form-field>

      <div class="time-form-fields-container">
        <!-- Start Time -->
        <mat-form-field appearance="outline" color="accent">
          <mat-label>Office Hours Event Start Time</mat-label>
          <input
            matInput
            type="datetime-local"
            placeholder="Start Time"
            formControlName="start_time"
            name="start_time"
            required />
        </mat-form-field>

        <!-- End Time -->
        <mat-form-field appearance="outline" color="accent">
          <mat-label>Office Hours Event End Time</mat-label>
          <input
            matInput
            type="datetime-local"
            placeholder="End Time"
            formControlName="end_time"
            name="end_time"
            required />
        </mat-form-field>
      </div>

      <!-- Recurrence Pattern Field -->
      <mat-form-field appearance="outline">
        <mat-label>Recurrence Pattern</mat-label>
        <mat-select formControlName="recurs">
          @for(recur of [false, true]; track recur) {
          <mat-option [value]="recur">{{ recur ? 'Weekly' : 'Does not repeat' }}</mat-option>
          }
        </mat-select>
      </mat-form-field>
<<<<<<< HEAD

      <!-- Recurrence Pattern Day Options -->
      @if (officeHoursForm.value.recurs) {
        <mat-button-toggle-group
          name="days"
          aria-label="Days to Recur"
          multiple
        >
          @for (day of this.days | keyvalue: maintainOriginalOrder; track day) {
            <mat-button-toggle (change)="toggleDay(day.key)" value="{{day.key}}">{{day.key}}</mat-button-toggle>
          }
        </mat-button-toggle-group>

        <!-- Recurrence End Date -->
        <mat-form-field appearance="outline" color="accent">
          <mat-label>Recurrence End Date</mat-label>
          <input
            matInput
            type="datetime-local"
            placeholder="Recurrence End Date"
            formControlName="recur_end"
            name="recur_end"
            required />
        </mat-form-field>
=======
      @if (officeHoursForm.hasError('dateRangeInvalid')) {
        <mat-error>This event's end time must be after its start time.</mat-error>
>>>>>>> 47614019
      }
    </mat-card-content>
    <mat-card-actions>
      <button
        mat-stroked-button
        color="secondary"
        type="button"
        (click)="onReset()">
        Reset
      </button>
      <button
        mat-flat-button
        color="primary"
        type="submit"
        [disabled]="officeHoursForm.invalid">
        Save
      </button>
    </mat-card-actions>
  </mat-pane>
</form><|MERGE_RESOLUTION|>--- conflicted
+++ resolved
@@ -84,6 +84,9 @@
             name="end_time"
             required />
         </mat-form-field>
+      @if (officeHoursForm.hasError('dateRangeInvalid')) {
+        <mat-error>This event's end time must be after its start time.</mat-error>
+      }
       </div>
 
       <!-- Recurrence Pattern Field -->
@@ -95,7 +98,6 @@
           }
         </mat-select>
       </mat-form-field>
-<<<<<<< HEAD
 
       <!-- Recurrence Pattern Day Options -->
       @if (officeHoursForm.value.recurs) {
@@ -120,10 +122,6 @@
             name="recur_end"
             required />
         </mat-form-field>
-=======
-      @if (officeHoursForm.hasError('dateRangeInvalid')) {
-        <mat-error>This event's end time must be after its start time.</mat-error>
->>>>>>> 47614019
       }
     </mat-card-content>
     <mat-card-actions>
