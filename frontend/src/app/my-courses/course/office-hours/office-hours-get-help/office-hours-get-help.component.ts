/**
 * Office hours page for students that enables them to create tickets and get help.
 *
 * @author Ajay Gandecha <agandecha@unc.edu>
 * @copyright 2024
 * @license MIT
 */

import {
  Component,
  OnDestroy,
  OnInit,
  WritableSignal,
  signal
} from '@angular/core';
import { officeHourPageGuard } from '../office-hours.guard';
import { ActivatedRoute } from '@angular/router';
import { MyCoursesService } from 'src/app/my-courses/my-courses.service';
import {
  GetHelpWebSocketAction,
  GetHelpWebSocketData,
  OfficeHourGetHelpOverview,
  OfficeHourGetHelpOverviewJson,
  OfficeHourTicketOverview,
  parseOfficeHourGetHelpOverviewJson,
  TicketDraft
} from 'src/app/my-courses/my-courses.model';
import { Subscription, timer } from 'rxjs';
import { webSocket, WebSocketSubject } from 'rxjs/webSocket';
import { FormBuilder, FormControl, Validators } from '@angular/forms';
import { MatSnackBar } from '@angular/material/snack-bar';
import { LocationStrategy } from '@angular/common';

@Component({
  selector: 'app-office-hours-get-help',
  templateUrl: './office-hours-get-help.component.html',
  styleUrl: './office-hours-get-help.component.css'
})
export class OfficeHoursGetHelpComponent implements OnInit, OnDestroy {
  /** Route information to be used in the routing module */
  public static Route = {
    path: 'office-hours/:event_id/get-help',
    title: 'Office Hours Get Help',
    component: OfficeHoursGetHelpComponent,
    canActivate: [officeHourPageGuard(['Student'])]
  };

  /** Office hour event ID to load the queue for */
  ohEventId: number;

  /** Encapsulated signal to store the data */
  data: WritableSignal<OfficeHourGetHelpOverview | undefined> =
    signal(undefined);

  /** Stores subscription to the timer observable that refreshes data every 10s */
  timer!: Subscription;

  /** Office Hour Ticket Editor Form */
  public ticketForm = this.formBuilder.group({
    type: new FormControl(0, [Validators.required]),
    assignmentSection: new FormControl('', [Validators.required]),
    codeSection: new FormControl('', [Validators.required]),
    conceptsSection: new FormControl('', [Validators.required]),
    attemptSection: new FormControl('', [Validators.required]),
    description: new FormControl('', [Validators.required]),
    link: new FormControl('', [Validators.required])
  });

  /** Connection to the office hours get help websocket */
  webSocketSubject$: WebSocketSubject<any>;

  constructor(
    private route: ActivatedRoute,
    protected formBuilder: FormBuilder,
    private snackBar: MatSnackBar,
    protected myCoursesService: MyCoursesService
  ) {
    // Load information from the parent route
    this.ohEventId = this.route.snapshot.params['event_id'];
    // Load the web socket connection
<<<<<<< HEAD
    const url = `wss://${window.location.host}/ws/office-hours/${this.ohEventId}/get-help?token=${localStorage.getItem('bearerToken')}`;
=======
    const url = `ws://localhost:1561/ws/office-hours/${this.ohEventId}/get-help?token=${localStorage.getItem('bearerToken')}`;
>>>>>>> 4e6be7d4
    console.log(url);
    this.webSocketSubject$ = webSocket({
      url: url
    });
  }

  ngOnInit(): void {
    this.webSocketSubject$.subscribe((value) => {
      const json: OfficeHourGetHelpOverviewJson = JSON.parse(value);
      const overview = parseOfficeHourGetHelpOverviewJson(json);
      this.data.set(overview);
    });
  }

  ngOnDestroy(): void {
    this.webSocketSubject$.complete();
  }

  /** Create a timer subscription to poll office hour data at an interval at view initalization */
  // ngOnInit(): void {
  //   this.timer = timer(0, 10000).subscribe(() => {
  //     this.pollData();
  //   });
  // }

  /** Remove the timer subscription when the view is destroyed so polling does not persist on other pages */
  // ngOnDestroy(): void {
  //   this.timer.unsubscribe();
  // }

  /** Loads office hours data */
  // pollData(): void {
  //   this.myCoursesService
  //     .getOfficeHoursHelpOverview(this.ohEventId)
  //     .subscribe((getHelpData) => {
  //       this.data.set(getHelpData);
  //     });
  // }

  isFormValid(): boolean {
    let contentFieldsValid =
      this.ticketForm.controls['type'].value === 1
        ? this.ticketForm.controls['assignmentSection'].value !== '' &&
          this.ticketForm.controls['codeSection'].value !== '' &&
          this.ticketForm.controls['conceptsSection'].value !== '' &&
          this.ticketForm.controls['attemptSection'].value !== ''
        : this.ticketForm.controls['description'].value !== '';

    let linkFieldValid =
      this.data()!.event_mode !== 'Virtual - Student Link' ||
      this.ticketForm.controls['link'].value !== '';

    return contentFieldsValid && linkFieldValid;
  }

  /** Cancels a ticket and reloads the queue data */
  cancelTicket(ticket: OfficeHourTicketOverview): void {
    let action: GetHelpWebSocketData = {
      action: GetHelpWebSocketAction.CANCEL,
      id: ticket.id,
      new_ticket: null
    };
    this.webSocketSubject$.next(action);
    // this.myCoursesService.cancelTicket(ticket.id).subscribe({
    //   next: (_) => {
    //     this.pollData();
    //     this.snackBar.open('Ticket cancelled', '', { duration: 5000 });
    //   },
    //   error: (err) => this.snackBar.open(err, '', { duration: 2000 })
    // });
  }

  submitTicketForm() {
    let form_description: string = '';
    let form_type: number = this.ticketForm.controls['type'].value!;

    /* Below is logic for checking form values and assigning the correct
      TicketType and ticket description accordingly
    */
    if (this.ticketForm.controls['type'].value === 0) {
      form_description =
        '**Conceptual Question**:  \n' +
        (this.ticketForm.controls['description'].value ?? '');
    } else {
      // Concatenates form description together and adds in new line characters
      // NOTE: Two spaces in front of \n is required.
      form_description =
        '**Assignment Part**:  \n' +
        (this.ticketForm.controls['assignmentSection'].value ?? '') +
        '  \n  \n**Goal**:  \n' +
        (this.ticketForm.controls['codeSection'].value ?? '') +
        '  \n  \n**Concepts**:  \n' +
        (this.ticketForm.controls['conceptsSection'].value ?? '') +
        '  \n  \n**Tried**:  \n' +
        (this.ticketForm.controls['attemptSection'].value ?? '');
    }

    if (this.data()!.event_mode === 'Virtual - Student Link') {
      form_description =
        form_description +
        ' \nLink: ' +
        (this.ticketForm.controls['link'].value ?? '');
    }

    // Create ticket draft from inputted ticket information
    let ticketDraft: TicketDraft = {
      office_hours_id: this.ohEventId,
      description: form_description,
      type: form_type
    };

    // Create the web socket object
    const action: GetHelpWebSocketData = {
      action: GetHelpWebSocketAction.CREATE,
      id: null,
      new_ticket: ticketDraft
    };

    this.webSocketSubject$.next(action);

    // this.myCoursesService.createTicket(ticketDraft).subscribe({
    //   next: (_) => {
    //     this.pollData();
    //   },
    //   error: (_) => {
    //     this.snackBar.open(`Could not create a ticket at this time.`, '', {
    //       duration: 2000
    //     });
    //   }
    // });
  }
}<|MERGE_RESOLUTION|>--- conflicted
+++ resolved
@@ -78,12 +78,7 @@
     // Load information from the parent route
     this.ohEventId = this.route.snapshot.params['event_id'];
     // Load the web socket connection
-<<<<<<< HEAD
     const url = `wss://${window.location.host}/ws/office-hours/${this.ohEventId}/get-help?token=${localStorage.getItem('bearerToken')}`;
-=======
-    const url = `ws://localhost:1561/ws/office-hours/${this.ohEventId}/get-help?token=${localStorage.getItem('bearerToken')}`;
->>>>>>> 4e6be7d4
-    console.log(url);
     this.webSocketSubject$ = webSocket({
       url: url
     });
