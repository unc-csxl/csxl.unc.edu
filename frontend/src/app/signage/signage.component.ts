--- conflicted
+++ resolved
@@ -6,7 +6,6 @@
  * @license MIT
  */
 
-<<<<<<< HEAD
 import {
   Component,
   inject,
@@ -18,14 +17,8 @@
 } from '@angular/core';
 import { HttpClient } from '@angular/common/http';
 import { SignageService } from './signage.service';
-import { FastSignageData, SlowSignageData } from './signage.model';
-import { Observable, Subscription, timer } from 'rxjs';
+import { Observable, Subscription, timer, delay } from 'rxjs';
 import { fetchWeatherApi } from 'openmeteo';
-=======
-import { Component, OnDestroy, OnInit } from '@angular/core';
-import { SignageService } from './signage.service';
-import { Subscription, timer, delay } from 'rxjs';
->>>>>>> 4f6e6c4e
 
 const REFRESH_FAST_SECONDS = 100000000;
 const REFRESH_SLOW_MINUTES = 20;
@@ -69,7 +62,7 @@
   public weatherData: any; // Store weather data
   private fastSubscription!: Subscription;
   private slowSubscription!: Subscription;
-<<<<<<< HEAD
+  private dateSubscription!: Subscription;
   public current_weather_icon!: String;
 
   constructor(protected signageService: SignageService) {}
@@ -136,11 +129,6 @@
       this.current_weather_icon = weather_types['sunny'];
     }
   }
-=======
-  private dateSubscription!: Subscription;
-
-  constructor(protected signageService: SignageService) {}
->>>>>>> 4f6e6c4e
 
   ngOnInit(): void {
     this.fastSubscription = timer(0, REFRESH_FAST_SECONDS * 1000).subscribe(
