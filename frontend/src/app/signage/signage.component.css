--- conflicted
+++ resolved
@@ -83,7 +83,8 @@
   width: 43.125%;
   margin-left: 1.04%;
   margin-right: 2.03%;
-<<<<<<< HEAD
+  display: flex;
+  justify-content: center;
 }
 
 .weather {
@@ -103,8 +104,4 @@
   width: 27%;
   padding-right: 10%;
   /* height: 3%; */
-=======
-  display: flex;
-  justify-content: center;
->>>>>>> 4f6e6c4e
 }