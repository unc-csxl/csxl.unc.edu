.container {
  padding-left: 24px;
  -ms-overflow-style: none;
  /* Internet Explorer 10+ */
  scrollbar-width: none;
  /* Firefox */
}

.container::-webkit-scrollbar {
  display: none;
  /* Safari and Chrome */
}

.events-grid {
  display: grid;
  grid-template-columns: auto 560px;
  margin-top: 4px;
  row-gap: 15px;
  column-gap: 24px;
  width: inherit;
}

.parameter-bar {
<<<<<<< HEAD
  padding: 24px 24px 0px 24px;
  display: flex;
  direction: row;
  align-items: flex-start;
  justify-content: space-between;
  z-index: 2;
  position: sticky;
  top: 64px;
  background-color: #303030;
  /*fafafa*/
}

.search-bar {
  width: 100%;
  border-radius: 100%;
=======
    padding: 24px 24px 0px 24px;
    display: flex;
    direction: row;
    align-items: flex-start;
    justify-content: space-between;
    z-index: 2;
    position: sticky;
    top: 64px;
    background-color: #303030;
}

.search-bar {
    width: 100%;
    border-radius: 100%;
    margin-bottom: -10px;
}

.date-range {
    display: flex;
    margin-top: -4px;
    margin-bottom: 10px;
    align-items: center;
    justify-content: space-between;
>>>>>>> 0812ccaf
}

.mat-mdc-card {
  margin: 0 !important;
  max-width: 100%;
}

.events-column {
  margin-bottom: 24px;
}

.details-column {
  position: sticky;
  right: 24px;
  bottom: 24px;
  top: 170px;
  width: 548px;
  height: 71vh;
}

@media only screen and (max-width: 1100px) {
  .events-grid {
    grid-template-columns: auto 400px;
  }

  .details-column {
    width: 388px;
  }
}

@media only screen and (max-width: 1000px) {
  .events-grid {
    grid-template-columns: auto 300px;
  }

  .details-column {
    width: 288px;
  }
}

@media only screen and (max-width: 900px) {
  .events-grid {
    grid-template-columns: auto 0;
  }

  .details-column {
    visibility: hidden;
  }
}

@media (prefers-color-scheme: light) {
  .parameter-bar {
    background-color: #fafafa;
  }
}<|MERGE_RESOLUTION|>--- conflicted
+++ resolved
@@ -21,7 +21,6 @@
 }
 
 .parameter-bar {
-<<<<<<< HEAD
   padding: 24px 24px 0px 24px;
   display: flex;
   direction: row;
@@ -31,37 +30,20 @@
   position: sticky;
   top: 64px;
   background-color: #303030;
-  /*fafafa*/
 }
 
 .search-bar {
   width: 100%;
   border-radius: 100%;
-=======
-    padding: 24px 24px 0px 24px;
-    display: flex;
-    direction: row;
-    align-items: flex-start;
-    justify-content: space-between;
-    z-index: 2;
-    position: sticky;
-    top: 64px;
-    background-color: #303030;
-}
-
-.search-bar {
-    width: 100%;
-    border-radius: 100%;
-    margin-bottom: -10px;
+  margin-bottom: -10px;
 }
 
 .date-range {
-    display: flex;
-    margin-top: -4px;
-    margin-bottom: 10px;
-    align-items: center;
-    justify-content: space-between;
->>>>>>> 0812ccaf
+  display: flex;
+  margin-top: -4px;
+  margin-bottom: 10px;
+  align-items: center;
+  justify-content: space-between;
 }
 
 .mat-mdc-card {
