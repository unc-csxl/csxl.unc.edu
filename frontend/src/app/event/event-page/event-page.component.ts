/**
 * The Event Page Component serves as a hub for students to browse all of the
 * events hosted by CS Organizations at UNC.
 *
 * @author Ajay Gandecha, Jade Keegan, Brianna Ta, Audrey Toney
 * @copyright 2023
 * @license MIT
 */

import {
  Component,
  HostListener,
  OnInit,
  inject,
  OnDestroy
} from '@angular/core';
import { profileResolver } from 'src/app/profile/profile.resolver';
import { ActivatedRoute, ActivationEnd, Params, Router } from '@angular/router';
import { Profile } from 'src/app/profile/profile.service';
import { Event } from '../event.model';
import { DatePipe } from '@angular/common';
import { EventService } from '../event.service';
import { NagivationAdminGearService } from 'src/app/navigation/navigation-admin-gear.service';

import { PaginatedEvent } from 'src/app/pagination';
import {
  Subject,
  Subscription,
  debounceTime,
  distinctUntilChanged,
  filter,
  tap
} from 'rxjs';

@Component({
  selector: 'app-event-page',
  templateUrl: './event-page.component.html',
  styleUrls: ['./event-page.component.css']
})
export class EventPageComponent implements OnInit, OnDestroy {
  public page: PaginatedEvent<Event>;
  public startDate = new Date();
  public endDate = new Date(new Date().setMonth(new Date().getMonth() + 1));
  public today: boolean = true;

  private static EventPaginationParams = {
    order_by: 'time',
    ascending: 'true',
    filter: '',
    range_start: new Date().toLocaleString('en-GB'),
    range_end: new Date(
      new Date().setMonth(new Date().getMonth() + 1)
    ).toLocaleString('en-GB')
  };

  /** Route information to be used in App Routing Module */
  public static Route = {
    path: '',
    title: 'Events',
    component: EventPageComponent,
    canActivate: [],
    resolve: {
      profile: profileResolver,
      page: () =>
        inject(EventService).list(EventPageComponent.EventPaginationParams)
    }
  };

  /** Store the content of the search bar */
  public searchBarQuery = '';

  /** Store a map of days to a list of events for that day */
  public eventsPerDay: [string, Event[]][];

  /** Store the selected Event */
  public selectedEvent: Event | null = null;

  /** Store the currently-logged-in user's profile.  */
  public profile: Profile;

  /** Stores the width of the window. */
  public innerWidth: any;

  /** Search bar query string */
  public query: string = '';

  public searchUpdate = new Subject<string>();

  private routeSubscription!: Subscription;

  /** Constructor for the events page. */
  constructor(
    private route: ActivatedRoute,
    private router: Router,
    public datePipe: DatePipe,
<<<<<<< HEAD
    public eventFilterPipe: EventFilterPipe,
    public eventService: EventService,
    private gearService: NagivationAdminGearService
=======
    public eventService: EventService
>>>>>>> 72fe4aa5
  ) {
    // Initialize data from resolvers
    const data = this.route.snapshot.data as {
      profile: Profile;
      page: PaginatedEvent<Event>;
    };
    this.profile = data.profile;
    this.page = data.page;
    this.today =
      this.startDate.setHours(0, 0, 0, 0) == new Date().setHours(0, 0, 0, 0);

    // Group events by their dates
    this.eventsPerDay = eventService.groupEventsByDate(this.page.items);

    // Initialize the initially selected event
    if (data.page.items.length > 0) {
      this.selectedEvent = this.page.items[0];
    }

    this.searchUpdate
      .pipe(
        filter((search: string) => search.length > 2 || search.length == 0),
        debounceTime(500),
        distinctUntilChanged()
      )
      .subscribe((query) => {
        this.onSearchBarQueryChange(query);
      });
  }

  /** Runs when the frontend UI loads */
  ngOnInit() {
    // Keep track of the initial width of the browser window
    this.innerWidth = window.innerWidth;
<<<<<<< HEAD
    // this.gearService.showAdminGear('events.*', '*', '', 'admin/organizations');
=======

    // Watch current route's query params
    this.route.queryParams.subscribe((params: Params): void => {
      this.startDate = params['start_date']
        ? new Date(Date.parse(params['start_date']))
        : new Date();
      this.endDate = params['end_date']
        ? new Date(Date.parse(params['end_date']))
        : new Date(new Date().setMonth(new Date().getMonth() + 1));
    });

    const today = new Date();
    if (this.startDate.getTime() < today.setHours(0, 0, 0, 0)) {
      this.page.params.ascending = 'false';
    }

    let paginationParams = this.page.params;
    paginationParams.range_start = this.startDate.toLocaleString('en-GB');
    paginationParams.range_end = this.endDate.toLocaleString('en-GB');
    this.eventService.list(paginationParams).subscribe((page) => {
      this.eventsPerDay = this.eventService.groupEventsByDate(page.items);
    });

    let prevUrl = '';
    this.routeSubscription = this.router.events
      .pipe(
        filter((e) => e instanceof ActivationEnd),
        distinctUntilChanged(() => this.router.url === prevUrl),
        tap(() => (prevUrl = this.router.url))
      )
      .subscribe((_) => {
        this.page.params.ascending = (
          this.startDate.getTime() > today.setHours(0, 0, 0, 0)
        ).toString();
        let paginationParams = this.page.params;
        paginationParams.range_start = this.startDate.toLocaleString('en-GB');
        paginationParams.range_end = this.endDate.toLocaleString('en-GB');
        this.eventService.list(paginationParams).subscribe((page) => {
          this.eventsPerDay = this.eventService.groupEventsByDate(page.items);
        });
      });
  }

  ngOnDestroy() {
    this.routeSubscription.unsubscribe();
>>>>>>> 72fe4aa5
  }

  /** Handler that runs when the window resizes */
  @HostListener('window:resize', ['$event'])
  onResize(_: UIEvent) {
    // Update the browser window width
    this.innerWidth = window.innerWidth;
  }

  /** Handler that runs when the search bar query changes.
   * @param query: Search bar query to filter the items
   */
  onSearchBarQueryChange(query: string) {
    this.query = query;
    let paginationParams = this.page.params;
    paginationParams.ascending = 'true';
    if (query == '') {
      paginationParams.range_start = this.startDate.toLocaleString('en-GB');
      paginationParams.range_end = this.endDate.toLocaleString('en-GB');
    } else {
      paginationParams.range_start = new Date(
        new Date().setFullYear(new Date().getFullYear() - 100)
      ).toLocaleString('en-GB');
      paginationParams.range_end = new Date(
        new Date().setFullYear(new Date().getFullYear() + 100)
      ).toLocaleString('en-GB');
      paginationParams.filter = this.query;
    }
    this.eventService.list(paginationParams).subscribe((page) => {
      this.eventsPerDay = this.eventService.groupEventsByDate(page.items);
      paginationParams.filter = '';
    });
  }

  /** Handler that runs when an event card is clicked.
   * This function selects the event to display on the sidebar.
   * @param event: Event pressed
   */
  onEventCardClicked(event: Event) {
    this.selectedEvent = event;
  }

  showEvents(isPrevious: boolean) {
    //let paginationParams = this.page.params;
    this.startDate = isPrevious
      ? new Date(this.startDate.setMonth(this.startDate.getMonth() - 1))
      : new Date(this.startDate.setMonth(this.startDate.getMonth() + 1));
    this.endDate = isPrevious
      ? new Date(this.endDate.setMonth(this.endDate.getMonth() - 1))
      : new Date(this.endDate.setMonth(this.endDate.getMonth() + 1));
    if (isPrevious === true) {
      this.page.params.ascending = 'false';
    }
    this.today =
      this.startDate.setHours(0, 0, 0, 0) == new Date().setHours(0, 0, 0, 0);
    this.router.navigate([], {
      relativeTo: this.route,
      queryParams: {
        start_date: this.startDate.toISOString(),
        end_date: this.endDate.toISOString()
      },
      queryParamsHandling: 'merge'
    });
  }
}<|MERGE_RESOLUTION|>--- conflicted
+++ resolved
@@ -93,13 +93,9 @@
     private route: ActivatedRoute,
     private router: Router,
     public datePipe: DatePipe,
-<<<<<<< HEAD
     public eventFilterPipe: EventFilterPipe,
     public eventService: EventService,
     private gearService: NagivationAdminGearService
-=======
-    public eventService: EventService
->>>>>>> 72fe4aa5
   ) {
     // Initialize data from resolvers
     const data = this.route.snapshot.data as {
@@ -134,9 +130,6 @@
   ngOnInit() {
     // Keep track of the initial width of the browser window
     this.innerWidth = window.innerWidth;
-<<<<<<< HEAD
-    // this.gearService.showAdminGear('events.*', '*', '', 'admin/organizations');
-=======
 
     // Watch current route's query params
     this.route.queryParams.subscribe((params: Params): void => {
@@ -182,7 +175,6 @@
 
   ngOnDestroy() {
     this.routeSubscription.unsubscribe();
->>>>>>> 72fe4aa5
   }
 
   /** Handler that runs when the window resizes */
