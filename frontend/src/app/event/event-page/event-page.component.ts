/**
 * The Event Page Component serves as a hub for students to browse all of the
 * events hosted by CS Organizations at UNC.
 *
 * @author Ajay Gandecha, Jade Keegan, Brianna Ta, Audrey Toney
 * @copyright 2023
 * @license MIT
 */

import {
  Component,
  HostListener,
  OnInit,
  inject,
  OnDestroy
} from '@angular/core';
import { profileResolver } from 'src/app/profile/profile.resolver';
<<<<<<< HEAD
import { eventResolver } from '../event.resolver';
import { ActivatedRoute } from '@angular/router';
import { Permission, Profile } from 'src/app/profile/profile.service';
=======
import { ActivatedRoute, ActivationEnd, Params, Router } from '@angular/router';
import { Profile } from 'src/app/profile/profile.service';
>>>>>>> 42986913
import { Event } from '../event.model';
import { DatePipe } from '@angular/common';
import { EventService } from '../event.service';
import { NagivationAdminGearService } from 'src/app/navigation/navigation-admin-gear.service';
import { EventListAdminComponent } from '../event-list-admin/event-list-admin.component';

import { PaginatedEvent } from 'src/app/pagination';
import {
  Subject,
  Subscription,
  debounceTime,
  distinctUntilChanged,
  filter,
  tap
} from 'rxjs';

@Component({
  selector: 'app-event-page',
  templateUrl: './event-page.component.html',
  styleUrls: ['./event-page.component.css']
})
export class EventPageComponent implements OnInit, OnDestroy {
  public page: PaginatedEvent<Event>;
  public startDate = new Date();
  public endDate = new Date(new Date().setMonth(new Date().getMonth() + 1));
  public today: boolean = true;

  private static EventPaginationParams = {
    order_by: 'time',
    ascending: 'true',
    filter: '',
    range_start: new Date().toLocaleString('en-GB'),
    range_end: new Date(
      new Date().setMonth(new Date().getMonth() + 1)
    ).toLocaleString('en-GB')
  };

  /** Route information to be used in App Routing Module */
  public static Route = {
    path: '',
    title: 'Events',
    component: EventPageComponent,
    canActivate: [],
    resolve: {
      profile: profileResolver,
      page: () =>
        inject(EventService).list(EventPageComponent.EventPaginationParams)
    }
  };

  /** Store the content of the search bar */
  public searchBarQuery = '';

  /** Store a map of days to a list of events for that day */
  public eventsPerDay: [string, Event[]][];

  /** Store the selected Event */
  public selectedEvent: Event | null = null;

  /** Store the currently-logged-in user's profile.  */
  public profile: Profile;

  /** Stores the width of the window. */
  public innerWidth: any;

  /** Search bar query string */
  public query: string = '';

  public searchUpdate = new Subject<string>();

  private routeSubscription!: Subscription;

  /** Constructor for the events page. */
  constructor(
    private route: ActivatedRoute,
    private router: Router,
    public datePipe: DatePipe,
<<<<<<< HEAD
    public eventFilterPipe: EventFilterPipe,
    public eventService: EventService,
    private gearService: NagivationAdminGearService
=======
    public eventService: EventService
>>>>>>> 42986913
  ) {
    // Initialize data from resolvers
    const data = this.route.snapshot.data as {
      profile: Profile;
      page: PaginatedEvent<Event>;
    };
    this.profile = data.profile;
    this.page = data.page;
    this.today =
      this.startDate.setHours(0, 0, 0, 0) == new Date().setHours(0, 0, 0, 0);

    // Group events by their dates
    this.eventsPerDay = eventService.groupEventsByDate(this.page.items);

    // Initialize the initially selected event
    if (data.page.items.length > 0) {
      this.selectedEvent = this.page.items[0];
    }

    this.searchUpdate
      .pipe(
        filter((search: string) => search.length > 2 || search.length == 0),
        debounceTime(500),
        distinctUntilChanged()
      )
      .subscribe((query) => {
        this.onSearchBarQueryChange(query);
      });
  }

  /** Runs when the frontend UI loads */
  ngOnInit() {
<<<<<<< HEAD
    if (this.profile !== undefined) {
      let userPermissions = this.profile.permissions;
      /** Ensure that the signed in user has permissions before looking at the resource */
      if (userPermissions.length !== 0) {
        /** Admin user, no need to check further */
        if (userPermissions[0].resource === '*') {
          this.gearService.showAdminGear(
            'organizations.*',
            '*',
            '',
            'events/admin'
          );
        } else {
          /** Find if the signed in user has any organization permissions */
          let organizationPermissions = userPermissions.filter((element) =>
            element.resource.includes('organization')
          );
          /** If they do, show admin gear */
          if (organizationPermissions.length !== 0) {
            this.gearService.showAdminGear(
              'organizations.*',
              organizationPermissions[0].resource,
              '',
              'events/admin'
            );
          }
        }
      }
    }
=======
    // Keep track of the initial width of the browser window
    this.innerWidth = window.innerWidth;

    // Watch current route's query params
    this.route.queryParams.subscribe((params: Params): void => {
      this.startDate = params['start_date']
        ? new Date(Date.parse(params['start_date']))
        : new Date();
      this.endDate = params['end_date']
        ? new Date(Date.parse(params['end_date']))
        : new Date(new Date().setMonth(new Date().getMonth() + 1));
    });

    const today = new Date();
    if (this.startDate.getTime() < today.setHours(0, 0, 0, 0)) {
      this.page.params.ascending = 'false';
    }

    let paginationParams = this.page.params;
    paginationParams.range_start = this.startDate.toLocaleString('en-GB');
    paginationParams.range_end = this.endDate.toLocaleString('en-GB');
    this.eventService.list(paginationParams).subscribe((page) => {
      this.eventsPerDay = this.eventService.groupEventsByDate(page.items);
    });

    let prevUrl = '';
    this.routeSubscription = this.router.events
      .pipe(
        filter((e) => e instanceof ActivationEnd),
        distinctUntilChanged(() => this.router.url === prevUrl),
        tap(() => (prevUrl = this.router.url))
      )
      .subscribe((_) => {
        this.page.params.ascending = (
          this.startDate.getTime() > today.setHours(0, 0, 0, 0)
        ).toString();
        let paginationParams = this.page.params;
        paginationParams.range_start = this.startDate.toLocaleString('en-GB');
        paginationParams.range_end = this.endDate.toLocaleString('en-GB');
        this.eventService.list(paginationParams).subscribe((page) => {
          this.eventsPerDay = this.eventService.groupEventsByDate(page.items);
        });
      });
  }

  ngOnDestroy() {
    this.routeSubscription.unsubscribe();
>>>>>>> 42986913
  }

  /** Handler that runs when the window resizes */
  @HostListener('window:resize', ['$event'])
  onResize(_: UIEvent) {
    // Update the browser window width
    this.innerWidth = window.innerWidth;
  }

  /** Handler that runs when the search bar query changes.
   * @param query: Search bar query to filter the items
   */
  onSearchBarQueryChange(query: string) {
    this.query = query;
    let paginationParams = this.page.params;
    paginationParams.ascending = 'true';
    if (query == '') {
      paginationParams.range_start = this.startDate.toLocaleString('en-GB');
      paginationParams.range_end = this.endDate.toLocaleString('en-GB');
    } else {
      paginationParams.range_start = new Date(
        new Date().setFullYear(new Date().getFullYear() - 100)
      ).toLocaleString('en-GB');
      paginationParams.range_end = new Date(
        new Date().setFullYear(new Date().getFullYear() + 100)
      ).toLocaleString('en-GB');
      paginationParams.filter = this.query;
    }
    this.eventService.list(paginationParams).subscribe((page) => {
      this.eventsPerDay = this.eventService.groupEventsByDate(page.items);
      paginationParams.filter = '';
    });
  }

  /** Handler that runs when an event card is clicked.
   * This function selects the event to display on the sidebar.
   * @param event: Event pressed
   */
  onEventCardClicked(event: Event) {
    this.selectedEvent = event;
  }

  showEvents(isPrevious: boolean) {
    //let paginationParams = this.page.params;
    this.startDate = isPrevious
      ? new Date(this.startDate.setMonth(this.startDate.getMonth() - 1))
      : new Date(this.startDate.setMonth(this.startDate.getMonth() + 1));
    this.endDate = isPrevious
      ? new Date(this.endDate.setMonth(this.endDate.getMonth() - 1))
      : new Date(this.endDate.setMonth(this.endDate.getMonth() + 1));
    if (isPrevious === true) {
      this.page.params.ascending = 'false';
    }
    this.today =
      this.startDate.setHours(0, 0, 0, 0) == new Date().setHours(0, 0, 0, 0);
    this.router.navigate([], {
      relativeTo: this.route,
      queryParams: {
        start_date: this.startDate.toISOString(),
        end_date: this.endDate.toISOString()
      },
      queryParamsHandling: 'merge'
    });
  }
}<|MERGE_RESOLUTION|>--- conflicted
+++ resolved
@@ -15,14 +15,9 @@
   OnDestroy
 } from '@angular/core';
 import { profileResolver } from 'src/app/profile/profile.resolver';
-<<<<<<< HEAD
 import { eventResolver } from '../event.resolver';
 import { ActivatedRoute } from '@angular/router';
 import { Permission, Profile } from 'src/app/profile/profile.service';
-=======
-import { ActivatedRoute, ActivationEnd, Params, Router } from '@angular/router';
-import { Profile } from 'src/app/profile/profile.service';
->>>>>>> 42986913
 import { Event } from '../event.model';
 import { DatePipe } from '@angular/common';
 import { EventService } from '../event.service';
@@ -100,13 +95,9 @@
     private route: ActivatedRoute,
     private router: Router,
     public datePipe: DatePipe,
-<<<<<<< HEAD
     public eventFilterPipe: EventFilterPipe,
     public eventService: EventService,
     private gearService: NagivationAdminGearService
-=======
-    public eventService: EventService
->>>>>>> 42986913
   ) {
     // Initialize data from resolvers
     const data = this.route.snapshot.data as {
@@ -139,7 +130,6 @@
 
   /** Runs when the frontend UI loads */
   ngOnInit() {
-<<<<<<< HEAD
     if (this.profile !== undefined) {
       let userPermissions = this.profile.permissions;
       /** Ensure that the signed in user has permissions before looking at the resource */
@@ -169,55 +159,6 @@
         }
       }
     }
-=======
-    // Keep track of the initial width of the browser window
-    this.innerWidth = window.innerWidth;
-
-    // Watch current route's query params
-    this.route.queryParams.subscribe((params: Params): void => {
-      this.startDate = params['start_date']
-        ? new Date(Date.parse(params['start_date']))
-        : new Date();
-      this.endDate = params['end_date']
-        ? new Date(Date.parse(params['end_date']))
-        : new Date(new Date().setMonth(new Date().getMonth() + 1));
-    });
-
-    const today = new Date();
-    if (this.startDate.getTime() < today.setHours(0, 0, 0, 0)) {
-      this.page.params.ascending = 'false';
-    }
-
-    let paginationParams = this.page.params;
-    paginationParams.range_start = this.startDate.toLocaleString('en-GB');
-    paginationParams.range_end = this.endDate.toLocaleString('en-GB');
-    this.eventService.list(paginationParams).subscribe((page) => {
-      this.eventsPerDay = this.eventService.groupEventsByDate(page.items);
-    });
-
-    let prevUrl = '';
-    this.routeSubscription = this.router.events
-      .pipe(
-        filter((e) => e instanceof ActivationEnd),
-        distinctUntilChanged(() => this.router.url === prevUrl),
-        tap(() => (prevUrl = this.router.url))
-      )
-      .subscribe((_) => {
-        this.page.params.ascending = (
-          this.startDate.getTime() > today.setHours(0, 0, 0, 0)
-        ).toString();
-        let paginationParams = this.page.params;
-        paginationParams.range_start = this.startDate.toLocaleString('en-GB');
-        paginationParams.range_end = this.endDate.toLocaleString('en-GB');
-        this.eventService.list(paginationParams).subscribe((page) => {
-          this.eventsPerDay = this.eventService.groupEventsByDate(page.items);
-        });
-      });
-  }
-
-  ngOnDestroy() {
-    this.routeSubscription.unsubscribe();
->>>>>>> 42986913
   }
 
   /** Handler that runs when the window resizes */
