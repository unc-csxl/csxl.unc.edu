/**
 * The Event Page Component serves as a hub for students to browse all of the
 * events hosted by CS Organizations at UNC.
 *
 * @author Ajay Gandecha, Jade Keegan, Brianna Ta, Audrey Toney
 * @copyright 2023
 * @license MIT
 */

import {
  Component,
  HostListener,
  OnInit,
  inject,
  OnDestroy
} from '@angular/core';
import { profileResolver } from 'src/app/profile/profile.resolver';
import { ActivatedRoute, ActivationEnd, Params, Router } from '@angular/router';
import { Profile } from 'src/app/profile/profile.service';
import { Event } from '../event.model';
import { DatePipe } from '@angular/common';
import { EventService } from '../event.service';

import { PaginatedEvent } from 'src/app/pagination';
import {
  Subject,
  Subscription,
  debounceTime,
  distinctUntilChanged,
  filter,
  tap
} from 'rxjs';

@Component({
  selector: 'app-event-page',
  templateUrl: './event-page.component.html',
  styleUrls: ['./event-page.component.css']
})
export class EventPageComponent implements OnInit, OnDestroy {
  public page: PaginatedEvent<Event>;
  public startDate = new Date();
  public endDate = new Date(new Date().setMonth(new Date().getMonth() + 1));
  private static EventPaginationParams = {
    order_by: 'time',
    ascending: 'true',
    filter: '',
    range_start: new Date().toLocaleString('en-GB'),
    range_end: new Date(
      new Date().setMonth(new Date().getMonth() + 1)
    ).toLocaleString('en-GB')
  };

  /** Route information to be used in App Routing Module */
  public static Route = {
    path: '',
    title: 'Events',
    component: EventPageComponent,
    canActivate: [],
    resolve: {
      profile: profileResolver,
      page: () =>
        inject(EventService).list(EventPageComponent.EventPaginationParams)
    }
  };

  /** Store the content of the search bar */
  public searchBarQuery = '';

  /** Store a map of days to a list of events for that day */
  public eventsPerDay: [string, Event[]][];

  /** Store the selected Event */
  public selectedEvent: Event | null = null;

  /** Store the currently-logged-in user's profile.  */
  public profile: Profile;

  /** Stores the width of the window. */
  public innerWidth: any;

  public query: string = '';

  public searchUpdate = new Subject<string>();

  private routeSubscription!: Subscription;

  /** Constructor for the events page. */
  constructor(
    private route: ActivatedRoute,
    private router: Router,
    public datePipe: DatePipe,
    public eventService: EventService
  ) {
    // Initialize data from resolvers
    const data = this.route.snapshot.data as {
      profile: Profile;
      page: PaginatedEvent<Event>;
    };
    this.profile = data.profile;
    this.page = data.page;

    // Group events by their dates
    this.eventsPerDay = eventService.groupEventsByDate(this.page.items);

    // Initialize the initially selected event
<<<<<<< HEAD
    if (data.events.length > 0) {
      this.selectedEvent = eventFilterPipe.transform(data.events, '')[0];
=======
    if (data.page.items.length > 0) {
      this.selectedEvent = this.page.items[0];
>>>>>>> 0812ccaf
    }

    this.searchUpdate
      .pipe(
        filter((search: string) => search.length > 2 || search.length == 0),
        debounceTime(500),
        distinctUntilChanged()
      )
      .subscribe((query) => {
        this.onSearchBarQueryChange(query);
      });
  }

  /** Runs when the frontend UI loads */
  ngOnInit() {
    // Keep track of the initial width of the browser window
    this.innerWidth = window.innerWidth;

    // Watch current route's query params
    this.route.queryParams.subscribe((params: Params): void => {
      this.startDate = params['start_date']
        ? new Date(Date.parse(params['start_date']))
        : new Date();
      this.endDate = params['end_date']
        ? new Date(Date.parse(params['end_date']))
        : new Date(new Date().setMonth(new Date().getMonth() + 1));
    });

    const today = new Date();
    if (this.startDate.getTime() < today.setHours(0, 0, 0, 0)) {
      this.page.params.ascending = 'false';
    }

    let paginationParams = this.page.params;
    paginationParams.range_start = this.startDate.toLocaleString('en-GB');
    paginationParams.range_end = this.endDate.toLocaleString('en-GB');
    this.eventService.list(paginationParams).subscribe((page) => {
      this.eventsPerDay = this.eventService.groupEventsByDate(page.items);
    });

    let prevUrl = '';
    this.routeSubscription = this.router.events
      .pipe(
        filter((e) => e instanceof ActivationEnd),
        distinctUntilChanged(() => this.router.url === prevUrl),
        tap(() => (prevUrl = this.router.url))
      )
      .subscribe((_) => {
        this.page.params.ascending = (
          this.startDate.getTime() > today.setHours(0, 0, 0, 0)
        ).toString();
        let paginationParams = this.page.params;
        paginationParams.range_start = this.startDate.toLocaleString('en-GB');
        paginationParams.range_end = this.endDate.toLocaleString('en-GB');
        this.eventService.list(paginationParams).subscribe((page) => {
          this.eventsPerDay = this.eventService.groupEventsByDate(page.items);
        });
      });
  }

  ngOnDestroy() {
    this.routeSubscription.unsubscribe();
  }

  /** Handler that runs when the window resizes */
  @HostListener('window:resize', ['$event'])
  onResize(_: UIEvent) {
    // Update the browser window width
    this.innerWidth = window.innerWidth;
  }

  /** Handler that runs when the search bar query changes.
   * @param query: Search bar query to filter the items
   */
  onSearchBarQueryChange(query: string) {
    this.query = query;
    let paginationParams = this.page.params;
    paginationParams.ascending = 'true';
    if (query == '') {
      paginationParams.range_start = this.startDate.toLocaleString('en-US');
      paginationParams.range_end = this.endDate.toLocaleString('en-US');
    } else {
      paginationParams.range_start = new Date(
        new Date().setFullYear(new Date().getFullYear() - 100)
      ).toLocaleString('en-US');
      paginationParams.range_end = new Date(
        new Date().setFullYear(new Date().getFullYear() + 100)
      ).toLocaleString('en-US');
      paginationParams.filter = this.query;
    }
    this.eventService.list(paginationParams).subscribe((page) => {
      this.eventsPerDay = this.eventService.groupEventsByDate(page.items);
      paginationParams.filter = '';
    });
  }

  /** Handler that runs when an event card is clicked.
   * This function selects the event to display on the sidebar.
   * @param event: Event pressed
   */
  onEventCardClicked(event: Event) {
    this.selectedEvent = event;
  }

  showEvents(isPrevious: boolean) {
    //let paginationParams = this.page.params;
    this.startDate = isPrevious
      ? new Date(this.startDate.setMonth(this.startDate.getMonth() - 1))
      : new Date(this.startDate.setMonth(this.startDate.getMonth() + 1));
    this.endDate = isPrevious
      ? new Date(this.endDate.setMonth(this.endDate.getMonth() - 1))
      : new Date(this.endDate.setMonth(this.endDate.getMonth() + 1));
    if (isPrevious === true) {
      this.page.params.ascending = 'false';
    }
    this.router.navigate([], {
      relativeTo: this.route,
      queryParams: {
        start_date: this.startDate.toISOString(),
        end_date: this.endDate.toISOString()
      },
      queryParamsHandling: 'merge'
    });
  }
}<|MERGE_RESOLUTION|>--- conflicted
+++ resolved
@@ -103,13 +103,8 @@
     this.eventsPerDay = eventService.groupEventsByDate(this.page.items);
 
     // Initialize the initially selected event
-<<<<<<< HEAD
-    if (data.events.length > 0) {
-      this.selectedEvent = eventFilterPipe.transform(data.events, '')[0];
-=======
     if (data.page.items.length > 0) {
       this.selectedEvent = this.page.items[0];
->>>>>>> 0812ccaf
     }
 
     this.searchUpdate
