--- conflicted
+++ resolved
@@ -1,18 +1,14 @@
 /**
  * The Event Detail Card widget abstracts the implementation of the
  * detail event card from the whole event page.
- * 
+ *
  * @author Ajay Gandecha
  * @copyright 2023
  * @license MIT
  */
 
 import { Component, Input } from '@angular/core';
-<<<<<<< HEAD
-import { Event } from '../../event.service';
-=======
 import { Event } from '../../event.model';
->>>>>>> 68fccde1
 import { MatSnackBar } from '@angular/material/snack-bar';
 
 @Component({
