<<<<<<< HEAD
/**
 * The Event Detail Card widget abstracts the implementation of the
 * detail event card from the whole event page.
 *
 * @author Ajay Gandecha
 * @copyright 2023
 * @license MIT
 */

import { Component, Input } from '@angular/core';
import { Event } from '../../event.model';
import { MatSnackBar } from '@angular/material/snack-bar';
import { EventService } from '../../event.service';
import { Observable } from 'rxjs';
import { PermissionService } from 'src/app/permission.service';

@Component({
  selector: 'event-detail-card',
  templateUrl: './event-detail-card.widget.html',
  styleUrls: ['./event-detail-card.widget.css']
})
export class EventDetailCard {
  /** The event for the event card to display */
  @Input() event!: Event;

  /** Constructs the widget */
  constructor(
    protected snackBar: MatSnackBar,
    private eventService: EventService,
    private permission: PermissionService
  ) {}

  checkPermissions(): Observable<boolean> {
    return this.permission.check(
      'organization.events.manage',
      `organization/${this.event.organization_id!}`
    );
  }

  /** Handler for when the share button is pressed
   *  This function copies the permalink to the event to the user's
   *  clipboard.
   */
  onShareButtonClick() {
    // Write the URL to the clipboard
    navigator.clipboard.writeText(
      'https://' + window.location.host + '/events/' + this.event.id
    );
    // Open a snackbar to alert the user
    this.snackBar.open('Event link copied to clipboard.', '', {
      duration: 3000
    });
  }

  /** Delete the given event object using the Event Service's deleteEvent method
   * @param event: Event representing the updated event
   * @returns void
   */
  deleteEvent(event: Event): void {
    let confirmDelete = this.snackBar.open(
      'Are you sure you want to delete this event?',
      'Delete'
    );
    confirmDelete.onAction().subscribe(() => {
      this.eventService.deleteEvent(event).subscribe(() => {
        this.snackBar.open('Event Deleted', '', { duration: 2000 });
        location.reload();
      });
    });
  }
}
=======
/**
 * The Event Detail Card widget abstracts the implementation of the
 * detail event card from the whole event page.
 *
 * @author Ajay Gandecha
 * @copyright 2023
 * @license MIT
 */

import { Component, Input } from '@angular/core';
import { Event } from '../../event.model';
import { MatSnackBar } from '@angular/material/snack-bar';
import { EventService } from '../../event.service';
import { Observable } from 'rxjs';
import { PermissionService } from 'src/app/permission.service';

@Component({
  selector: 'event-detail-card',
  templateUrl: './event-detail-card.widget.html',
  styleUrls: ['./event-detail-card.widget.css']
})
export class EventDetailCard {
  /** The event for the event card to display */
  @Input() event!: Event;

  /** Constructs the widget */
  constructor(
    protected snackBar: MatSnackBar,
    private eventService: EventService,
    private permission: PermissionService
  ) {}

  checkPermissions(): Observable<boolean> {
    return this.permission.check(
      'organization.events.*',
      `organization/${this.event.organization_id!}`
    );
  }

  /** Handler for when the share button is pressed
   *  This function copies the permalink to the event to the user's
   *  clipboard.
   */
  onShareButtonClick() {
    // Write the URL to the clipboard
    navigator.clipboard.writeText(
      'https://' + window.location.host + '/events/' + this.event.id
    );
    // Open a snackbar to alert the user
    this.snackBar.open('Event link copied to clipboard.', '', {
      duration: 3000
    });
  }

  /** Delete the given event object using the Event Service's deleteEvent method
   * @param event: Event representing the updated event
   * @returns void
   */
  deleteEvent(event: Event): void {
    let confirmDelete = this.snackBar.open(
      'Are you sure you want to delete this event?',
      'Delete'
    );
    confirmDelete.onAction().subscribe(() => {
      this.eventService.deleteEvent(event).subscribe(() => {
        this.snackBar.open('Event Deleted', '', { duration: 2000 });
        location.reload();
      });
    });
  }
}
>>>>>>> 1e2b2099
<|MERGE_RESOLUTION|>--- conflicted
+++ resolved
@@ -1,76 +1,3 @@
-<<<<<<< HEAD
-/**
- * The Event Detail Card widget abstracts the implementation of the
- * detail event card from the whole event page.
- *
- * @author Ajay Gandecha
- * @copyright 2023
- * @license MIT
- */
-
-import { Component, Input } from '@angular/core';
-import { Event } from '../../event.model';
-import { MatSnackBar } from '@angular/material/snack-bar';
-import { EventService } from '../../event.service';
-import { Observable } from 'rxjs';
-import { PermissionService } from 'src/app/permission.service';
-
-@Component({
-  selector: 'event-detail-card',
-  templateUrl: './event-detail-card.widget.html',
-  styleUrls: ['./event-detail-card.widget.css']
-})
-export class EventDetailCard {
-  /** The event for the event card to display */
-  @Input() event!: Event;
-
-  /** Constructs the widget */
-  constructor(
-    protected snackBar: MatSnackBar,
-    private eventService: EventService,
-    private permission: PermissionService
-  ) {}
-
-  checkPermissions(): Observable<boolean> {
-    return this.permission.check(
-      'organization.events.manage',
-      `organization/${this.event.organization_id!}`
-    );
-  }
-
-  /** Handler for when the share button is pressed
-   *  This function copies the permalink to the event to the user's
-   *  clipboard.
-   */
-  onShareButtonClick() {
-    // Write the URL to the clipboard
-    navigator.clipboard.writeText(
-      'https://' + window.location.host + '/events/' + this.event.id
-    );
-    // Open a snackbar to alert the user
-    this.snackBar.open('Event link copied to clipboard.', '', {
-      duration: 3000
-    });
-  }
-
-  /** Delete the given event object using the Event Service's deleteEvent method
-   * @param event: Event representing the updated event
-   * @returns void
-   */
-  deleteEvent(event: Event): void {
-    let confirmDelete = this.snackBar.open(
-      'Are you sure you want to delete this event?',
-      'Delete'
-    );
-    confirmDelete.onAction().subscribe(() => {
-      this.eventService.deleteEvent(event).subscribe(() => {
-        this.snackBar.open('Event Deleted', '', { duration: 2000 });
-        location.reload();
-      });
-    });
-  }
-}
-=======
 /**
  * The Event Detail Card widget abstracts the implementation of the
  * detail event card from the whole event page.
@@ -141,5 +68,4 @@
       });
     });
   }
-}
->>>>>>> 1e2b2099
+}