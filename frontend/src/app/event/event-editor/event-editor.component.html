--- conflicted
+++ resolved
@@ -1,128 +1,67 @@
-<<<<<<< HEAD
-<form
-  [formGroup]="eventForm"
-  (ngSubmit)="onSubmit()"
-  *ngIf="adminPermission$ | async">
-  <mat-card>
-    <mat-card-header>
-      <mat-card-title *ngIf="event.id === null">Create Event</mat-card-title>
-      <mat-card-title *ngIf="event.id !== null">Update Event</mat-card-title>
-    </mat-card-header>
-    <mat-card-content>
-      <mat-form-field appearance="outline" color="accent">
-        <mat-label>Event Name</mat-label>
-        <input
-          matInput
-          placeholder="New Event"
-          formControlName="name"
-          name="name"
-          required />
-      </mat-form-field>
-      <mat-form-field appearance="outline" color="accent">
-        <input
-          matInput
-          type="datetime-local"
-          placeholder="Start Time"
-          formControlName="time"
-          name="time"
-          required />
-      </mat-form-field>
-      <mat-form-field appearance="outline" color="accent">
-        <input
-          matInput
-          type="datetime-local"
-          placeholder="End Time"
-          formControlName="end_time"
-          name="end_time"
-          required />
-      </mat-form-field>
-      <mat-form-field appearance="outline" color="accent">
-        <mat-label>Location</mat-label>
-        <input
-          matInput
-          placeholder="The Pit"
-          formControlName="location"
-          name="location"
-          required />
-      </mat-form-field>
-      <mat-form-field appearance="outline" color="accent">
-        <mat-label>Description</mat-label>
-        <input
-          matInput
-          placeholder="Event description here."
-          formControlName="description"
-          name="description" />
-      </mat-form-field>
-    </mat-card-content>
-    <mat-card-actions>
-      <button mat-stroked-button type="submit" [disabled]="eventForm.invalid">
-        SAVE
-      </button>
-    </mat-card-actions>
-  </mat-card>
-</form>
-
-<!-- Message for Non-Authenicated Users -->
-<p *ngIf="(adminPermission$ | async) === false">
-  You do not have permission to view this page
-</p>
-=======
-<form
-  [formGroup]="eventForm"
-  (ngSubmit)="onSubmit()"
-  *ngIf="adminPermission$ | async">
-  <mat-card>
-    <mat-card-header>
-      <mat-card-title *ngIf="event.id === null">Create Event</mat-card-title>
-      <mat-card-title *ngIf="event.id !== null">Update Event</mat-card-title>
-    </mat-card-header>
-    <mat-card-content>
-      <mat-form-field appearance="outline" color="accent">
-        <mat-label>Event Name</mat-label>
-        <input
-          matInput
-          placeholder="New Event"
-          formControlName="name"
-          name="name"
-          required />
-      </mat-form-field>
-      <mat-form-field appearance="outline" color="accent">
-        <input
-          matInput
-          type="datetime-local"
-          placeholder="Start Time"
-          formControlName="time"
-          name="time"
-          required />
-      </mat-form-field>
-      <mat-form-field appearance="outline" color="accent">
-        <mat-label>Location</mat-label>
-        <input
-          matInput
-          placeholder="The Pit"
-          formControlName="location"
-          name="location"
-          required />
-      </mat-form-field>
-      <mat-form-field appearance="outline" color="accent">
-        <mat-label>Description</mat-label>
-        <input
-          matInput
-          placeholder="Event description here."
-          formControlName="description"
-          name="description" />
-      </mat-form-field>
-    </mat-card-content>
-    <mat-card-actions>
-      <button mat-stroked-button type="submit" [disabled]="eventForm.invalid">
-        SAVE
-      </button>
-    </mat-card-actions>
-  </mat-card>
-</form>
-
-<!-- Message for Non-Authenicated Users -->
-<p *ngIf="(adminPermission$ | async) === false">
-  You do not have permission to view this page
-</p>
->>>>>>> 1e2b2099
+<form
+  [formGroup]="eventForm"
+  (ngSubmit)="onSubmit()"
+  *ngIf="adminPermission$ | async">
+  <mat-card>
+    <mat-card-header>
+      <mat-card-title *ngIf="event.id === null">Create Event</mat-card-title>
+      <mat-card-title *ngIf="event.id !== null">Update Event</mat-card-title>
+    </mat-card-header>
+    <mat-card-content>
+      <mat-form-field appearance="outline" color="accent">
+        <mat-label>Event Name</mat-label>
+        <input
+          matInput
+          placeholder="New Event"
+          formControlName="name"
+          name="name"
+          required />
+      </mat-form-field>
+      <mat-form-field appearance="outline" color="accent">
+        <input
+          matInput
+          type="datetime-local"
+          placeholder="Start Time"
+          formControlName="time"
+          name="time"
+          required />
+      </mat-form-field>
+      <mat-form-field appearance="outline" color="accent">
+        <input
+          matInput
+          type="datetime-local"
+          placeholder="Start Time"
+          formControlName="time"
+          name="time"
+          required />
+      </mat-form-field>
+      <mat-form-field appearance="outline" color="accent">
+        <mat-label>Location</mat-label>
+        <input
+          matInput
+          placeholder="The Pit"
+          formControlName="location"
+          name="location"
+          required />
+      </mat-form-field>
+      <mat-form-field appearance="outline" color="accent">
+        <mat-label>Description</mat-label>
+        <input
+          matInput
+          placeholder="Event description here."
+          formControlName="description"
+          name="description" />
+      </mat-form-field>
+    </mat-card-content>
+    <mat-card-actions>
+      <button mat-stroked-button type="submit" [disabled]="eventForm.invalid">
+        SAVE
+      </button>
+    </mat-card-actions>
+  </mat-card>
+</form>
+
+<!-- Message for Non-Authenicated Users -->
+<p *ngIf="(adminPermission$ | async) === false">
+  You do not have permission to view this page
+</p>