--- conflicted
+++ resolved
@@ -1,16 +1,4 @@
 <!-- Show form if user is an admin or organizer of the event. -->
-<<<<<<< HEAD
-<form [formGroup]="eventForm" (ngSubmit)="onSubmit()" *ngIf="
-    (adminPermission$ | async) || this.event.is_organizer;
-    else unauthenticated
-  ">
-    <mat-card>
-        <!-- Header -->
-        <mat-card-header>
-            <mat-card-title *ngIf="event.id === null">Create Event</mat-card-title>
-            <mat-card-title *ngIf="event.id !== null">Update Event</mat-card-title>
-        </mat-card-header>
-=======
 <form
   [formGroup]="eventForm"
   (ngSubmit)="onSubmit()"
@@ -21,7 +9,6 @@
       <mat-card-title *ngIf="event.id === null">Create Event</mat-card-title>
       <mat-card-title *ngIf="event.id !== null">Update Event</mat-card-title>
     </mat-card-header>
->>>>>>> 54992381
 
         <!-- Event Name -->
         <mat-card-content>
@@ -56,19 +43,12 @@
                     formControlName="registration_limit" name="registration_limit" />
             </mat-form-field>
 
-<<<<<<< HEAD
-            <!-- User Selection / Organizers Form Control -->
-            <user-lookup [profile]="this.profile" [users]="this.organizers"
-                [adminPermission]="this.adminPermission$ | async"></user-lookup>
-        </mat-card-content>
-=======
       <!-- User Selection / Organizers Form Control -->
       <user-lookup
         label="Organizers"
         [users]="organizers"
         [disabled]="(enabled$ | async) === false"></user-lookup>
     </mat-card-content>
->>>>>>> 54992381
 
         <!-- Cancel and Save Buttons -->
         <mat-card-actions>
