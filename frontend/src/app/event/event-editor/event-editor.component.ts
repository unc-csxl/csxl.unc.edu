/**
 * The Event Editor Component allows users to edit information
 * about events which are publically displayed on the Events page.
 *
 * @author Ajay Gandecha, Jade Keegan, Brianna Ta, Audrey Toney
 * @copyright 2023
 * @license MIT
 */

import { Component } from '@angular/core';
import { ActivatedRoute, Route, Router } from '@angular/router';
import { FormBuilder, FormControl, Validators } from '@angular/forms';
import { MatSnackBar } from '@angular/material/snack-bar';
import { EventService } from '../event.service';
import { profileResolver } from '../../profile/profile.resolver';
import { Profile, PublicProfile } from '../../profile/profile.service';
import { OrganizationService } from '../../organization/organization.service';
import { Observable, map } from 'rxjs';
import { eventDetailResolver } from '../event.resolver';
import { PermissionService } from 'src/app/permission.service';
import { organizationDetailResolver } from 'src/app/organization/organization.resolver';
import { Organization } from 'src/app/organization/organization.model';
import { Event, RegistrationType } from '../event.model';
import { DatePipe } from '@angular/common';

@Component({
  selector: 'app-event-editor',
  templateUrl: './event-editor.component.html',
  styleUrls: ['./event-editor.component.css']
})
export class EventEditorComponent {
  public static Route: Route = {
    path: 'organizations/:slug/events/:id/edit',
    component: EventEditorComponent,
    title: 'Event Editor',
    resolve: {
      profile: profileResolver,
      organization: organizationDetailResolver,
      event: eventDetailResolver
    }
  };

  /** Store the event to be edited or created */
  public event: Event;
  public organization_slug: string;
  public organization: Organization;

  public profile: Profile | null = null;

  /** Stores whether the user has admin permission over the current organization. */
  public enabled$: Observable<boolean>;

  /** Store organizers */
  public organizers: PublicProfile[] = [];

  /** Add validators to the form */
  name = new FormControl('', [Validators.required]);
  time = new FormControl('', [Validators.required]);
  location = new FormControl('', [Validators.required]);
  description = new FormControl('', [
    Validators.required,
    Validators.maxLength(2000)
  ]);
  public = new FormControl('', [Validators.required]);
  registration_limit = new FormControl(0, [
    Validators.required,
    Validators.min(0)
  ]);

  /** Create a form group */
  public eventForm = this.formBuilder.group({
    name: this.name,
    time: this.datePipe.transform(new Date(), 'yyyy-MM-ddTHH:mm'),
    location: this.location,
    description: this.description,
    public: this.public.value! == 'true',
    registration_limit: this.registration_limit,
    userLookup: ''
  });

  constructor(
    private route: ActivatedRoute,
    private router: Router,
    protected formBuilder: FormBuilder,
    protected organizationService: OrganizationService,
    protected snackBar: MatSnackBar,
    private eventService: EventService,
    private permission: PermissionService,
    private datePipe: DatePipe
  ) {
    // Get currently-logged-in user
    const data = route.snapshot.data as {
      profile: Profile;
      organization: Organization;
      event: Event;
    };
    this.profile = data.profile;

    // Initialize event
    this.organization = data.organization;
    this.event = data.event;
    this.event.organization_id = this.organization.id;

    // Get ids from the url
    let organization_slug = this.route.snapshot.params['slug'];
    this.organization_slug = organization_slug;

    // Set values for form group
    this.eventForm.setValue({
      name: this.event.name,
      time: this.datePipe.transform(this.event.time, 'yyyy-MM-ddTHH:mm'),
      location: this.event.location,
      description: this.event.description,
      public: this.event.public,
      registration_limit: this.event.registration_limit,
      userLookup: ''
    });

    // Add validator for registration_limit
    this.registration_limit.addValidators(
      Validators.min(this.event.registration_count)
    );

<<<<<<< HEAD
    // Set permission value
    this.adminPermission$ = this.permission.check(
      'organization.*',
      `organization/${this.organization.slug}`
    );
=======
    // Should the edit form be enabled?
    this.enabled$ = this.permission
      .check(
        'organization.events.update',
        `organization/${this.organization!.id}`
      )
      .pipe(map((permission) => permission || this.event.is_organizer));
>>>>>>> 42986913

    // Set the organizers
    // If no organizers already, set current user as organizer
    if (this.event.id == null) {
      let organizer: PublicProfile = {
        id: this.profile.id!,
        first_name: this.profile.first_name!,
        last_name: this.profile.last_name!,
        pronouns: this.profile.pronouns!,
        email: this.profile.email!,
        github_avatar: this.profile.github_avatar
      };
      this.organizers.push(organizer);
    } else {
      // Set organizers to current organizers
      this.organizers = this.event.organizers;
    }
  }

  /** Event handler to handle submitting the Create Event Form.
   * @returns {void}
   */
  onSubmit() {
    if (this.eventForm.valid) {
      Object.assign(this.event, this.eventForm.value);

      // Set fields not explicitly in form
      this.event.organizers = this.organizers;

      if (this.event.id == null) {
        this.eventService.createEvent(this.event).subscribe({
          next: (event) => this.onSuccess(event),
          error: (err) => this.onError(err)
        });
      } else {
        this.eventService.updateEvent(this.event).subscribe({
          next: (event) => this.onSuccess(event),
          error: (err) => this.onError(err)
        });
      }
      this.router.navigate(['/organizations/', this.organization_slug]);
    }
  }

  /** Takes user back to events page without changing any event info.
   * @returns {void}
   */
  onCancel(): void {
    this.router.navigate([`events/`]);
  }

  /** Opens a confirmation snackbar when an event is successfully created.
   * @returns {void}
   */
  private onSuccess(event: Event): void {
    this.router.navigate(['/events/', event.id]);
    if (this.event.id == null) {
      this.snackBar.open('Event Created', '', { duration: 2000 });
    } else {
      this.snackBar.open('Event Edited', '', { duration: 2000 });
    }
  }

  /** Opens a confirmation snackbar when there is an error creating an event.
   * @returns {void}
   */
  private onError(err: any): void {
    this.snackBar.open('Error: Event Not Created', '', { duration: 2000 });
  }
}
<|MERGE_RESOLUTION|>--- conflicted
+++ resolved
@@ -1,208 +1,199 @@
-/**
- * The Event Editor Component allows users to edit information
- * about events which are publically displayed on the Events page.
- *
- * @author Ajay Gandecha, Jade Keegan, Brianna Ta, Audrey Toney
- * @copyright 2023
- * @license MIT
- */
-
-import { Component } from '@angular/core';
-import { ActivatedRoute, Route, Router } from '@angular/router';
-import { FormBuilder, FormControl, Validators } from '@angular/forms';
-import { MatSnackBar } from '@angular/material/snack-bar';
-import { EventService } from '../event.service';
-import { profileResolver } from '../../profile/profile.resolver';
-import { Profile, PublicProfile } from '../../profile/profile.service';
-import { OrganizationService } from '../../organization/organization.service';
-import { Observable, map } from 'rxjs';
-import { eventDetailResolver } from '../event.resolver';
-import { PermissionService } from 'src/app/permission.service';
-import { organizationDetailResolver } from 'src/app/organization/organization.resolver';
-import { Organization } from 'src/app/organization/organization.model';
-import { Event, RegistrationType } from '../event.model';
-import { DatePipe } from '@angular/common';
-
-@Component({
-  selector: 'app-event-editor',
-  templateUrl: './event-editor.component.html',
-  styleUrls: ['./event-editor.component.css']
-})
-export class EventEditorComponent {
-  public static Route: Route = {
-    path: 'organizations/:slug/events/:id/edit',
-    component: EventEditorComponent,
-    title: 'Event Editor',
-    resolve: {
-      profile: profileResolver,
-      organization: organizationDetailResolver,
-      event: eventDetailResolver
-    }
-  };
-
-  /** Store the event to be edited or created */
-  public event: Event;
-  public organization_slug: string;
-  public organization: Organization;
-
-  public profile: Profile | null = null;
-
-  /** Stores whether the user has admin permission over the current organization. */
-  public enabled$: Observable<boolean>;
-
-  /** Store organizers */
-  public organizers: PublicProfile[] = [];
-
-  /** Add validators to the form */
-  name = new FormControl('', [Validators.required]);
-  time = new FormControl('', [Validators.required]);
-  location = new FormControl('', [Validators.required]);
-  description = new FormControl('', [
-    Validators.required,
-    Validators.maxLength(2000)
-  ]);
-  public = new FormControl('', [Validators.required]);
-  registration_limit = new FormControl(0, [
-    Validators.required,
-    Validators.min(0)
-  ]);
-
-  /** Create a form group */
-  public eventForm = this.formBuilder.group({
-    name: this.name,
-    time: this.datePipe.transform(new Date(), 'yyyy-MM-ddTHH:mm'),
-    location: this.location,
-    description: this.description,
-    public: this.public.value! == 'true',
-    registration_limit: this.registration_limit,
-    userLookup: ''
-  });
-
-  constructor(
-    private route: ActivatedRoute,
-    private router: Router,
-    protected formBuilder: FormBuilder,
-    protected organizationService: OrganizationService,
-    protected snackBar: MatSnackBar,
-    private eventService: EventService,
-    private permission: PermissionService,
-    private datePipe: DatePipe
-  ) {
-    // Get currently-logged-in user
-    const data = route.snapshot.data as {
-      profile: Profile;
-      organization: Organization;
-      event: Event;
-    };
-    this.profile = data.profile;
-
-    // Initialize event
-    this.organization = data.organization;
-    this.event = data.event;
-    this.event.organization_id = this.organization.id;
-
-    // Get ids from the url
-    let organization_slug = this.route.snapshot.params['slug'];
-    this.organization_slug = organization_slug;
-
-    // Set values for form group
-    this.eventForm.setValue({
-      name: this.event.name,
-      time: this.datePipe.transform(this.event.time, 'yyyy-MM-ddTHH:mm'),
-      location: this.event.location,
-      description: this.event.description,
-      public: this.event.public,
-      registration_limit: this.event.registration_limit,
-      userLookup: ''
-    });
-
-    // Add validator for registration_limit
-    this.registration_limit.addValidators(
-      Validators.min(this.event.registration_count)
-    );
-
-<<<<<<< HEAD
-    // Set permission value
-    this.adminPermission$ = this.permission.check(
-      'organization.*',
-      `organization/${this.organization.slug}`
-    );
-=======
-    // Should the edit form be enabled?
-    this.enabled$ = this.permission
-      .check(
-        'organization.events.update',
-        `organization/${this.organization!.id}`
-      )
-      .pipe(map((permission) => permission || this.event.is_organizer));
->>>>>>> 42986913
-
-    // Set the organizers
-    // If no organizers already, set current user as organizer
-    if (this.event.id == null) {
-      let organizer: PublicProfile = {
-        id: this.profile.id!,
-        first_name: this.profile.first_name!,
-        last_name: this.profile.last_name!,
-        pronouns: this.profile.pronouns!,
-        email: this.profile.email!,
-        github_avatar: this.profile.github_avatar
-      };
-      this.organizers.push(organizer);
-    } else {
-      // Set organizers to current organizers
-      this.organizers = this.event.organizers;
-    }
-  }
-
-  /** Event handler to handle submitting the Create Event Form.
-   * @returns {void}
-   */
-  onSubmit() {
-    if (this.eventForm.valid) {
-      Object.assign(this.event, this.eventForm.value);
-
-      // Set fields not explicitly in form
-      this.event.organizers = this.organizers;
-
-      if (this.event.id == null) {
-        this.eventService.createEvent(this.event).subscribe({
-          next: (event) => this.onSuccess(event),
-          error: (err) => this.onError(err)
-        });
-      } else {
-        this.eventService.updateEvent(this.event).subscribe({
-          next: (event) => this.onSuccess(event),
-          error: (err) => this.onError(err)
-        });
-      }
-      this.router.navigate(['/organizations/', this.organization_slug]);
-    }
-  }
-
-  /** Takes user back to events page without changing any event info.
-   * @returns {void}
-   */
-  onCancel(): void {
-    this.router.navigate([`events/`]);
-  }
-
-  /** Opens a confirmation snackbar when an event is successfully created.
-   * @returns {void}
-   */
-  private onSuccess(event: Event): void {
-    this.router.navigate(['/events/', event.id]);
-    if (this.event.id == null) {
-      this.snackBar.open('Event Created', '', { duration: 2000 });
-    } else {
-      this.snackBar.open('Event Edited', '', { duration: 2000 });
-    }
-  }
-
-  /** Opens a confirmation snackbar when there is an error creating an event.
-   * @returns {void}
-   */
-  private onError(err: any): void {
-    this.snackBar.open('Error: Event Not Created', '', { duration: 2000 });
-  }
-}
+/**
+ * The Event Editor Component allows users to edit information
+ * about events which are publically displayed on the Events page.
+ *
+ * @author Ajay Gandecha, Jade Keegan, Brianna Ta, Audrey Toney
+ * @copyright 2023
+ * @license MIT
+ */
+
+import { Component } from '@angular/core';
+import { ActivatedRoute, Route, Router } from '@angular/router';
+import { FormBuilder, FormControl, Validators } from '@angular/forms';
+import { MatSnackBar } from '@angular/material/snack-bar';
+import { EventService } from '../event.service';
+import { profileResolver } from '../../profile/profile.resolver';
+import { Profile, PublicProfile } from '../../profile/profile.service';
+import { OrganizationService } from '../../organization/organization.service';
+import { Observable, map } from 'rxjs';
+import { eventDetailResolver } from '../event.resolver';
+import { PermissionService } from 'src/app/permission.service';
+import { organizationDetailResolver } from 'src/app/organization/organization.resolver';
+import { Organization } from 'src/app/organization/organization.model';
+import { Event, RegistrationType } from '../event.model';
+import { DatePipe } from '@angular/common';
+
+@Component({
+  selector: 'app-event-editor',
+  templateUrl: './event-editor.component.html',
+  styleUrls: ['./event-editor.component.css']
+})
+export class EventEditorComponent {
+  public static Route: Route = {
+    path: 'organizations/:slug/events/:id/edit',
+    component: EventEditorComponent,
+    title: 'Event Editor',
+    resolve: {
+      profile: profileResolver,
+      organization: organizationDetailResolver,
+      event: eventDetailResolver
+    }
+  };
+
+  /** Store the event to be edited or created */
+  public event: Event;
+  public organization_slug: string;
+  public organization: Organization;
+
+  public profile: Profile | null = null;
+
+  /** Stores whether the user has admin permission over the current organization. */
+  public enabled$: Observable<boolean>;
+
+  /** Store organizers */
+  public organizers: PublicProfile[] = [];
+
+  /** Add validators to the form */
+  name = new FormControl('', [Validators.required]);
+  time = new FormControl('', [Validators.required]);
+  location = new FormControl('', [Validators.required]);
+  description = new FormControl('', [
+    Validators.required,
+    Validators.maxLength(2000)
+  ]);
+  public = new FormControl('', [Validators.required]);
+  registration_limit = new FormControl(0, [
+    Validators.required,
+    Validators.min(0)
+  ]);
+
+  /** Create a form group */
+  public eventForm = this.formBuilder.group({
+    name: this.name,
+    time: this.datePipe.transform(new Date(), 'yyyy-MM-ddTHH:mm'),
+    location: this.location,
+    description: this.description,
+    public: this.public.value! == 'true',
+    registration_limit: this.registration_limit,
+    userLookup: ''
+  });
+
+  constructor(
+    private route: ActivatedRoute,
+    private router: Router,
+    protected formBuilder: FormBuilder,
+    protected organizationService: OrganizationService,
+    protected snackBar: MatSnackBar,
+    private eventService: EventService,
+    private permission: PermissionService,
+    private datePipe: DatePipe
+  ) {
+    // Get currently-logged-in user
+    const data = route.snapshot.data as {
+      profile: Profile;
+      organization: Organization;
+      event: Event;
+    };
+    this.profile = data.profile;
+
+    // Initialize event
+    this.organization = data.organization;
+    this.event = data.event;
+    this.event.organization_id = this.organization.id;
+
+    // Get ids from the url
+    let organization_slug = this.route.snapshot.params['slug'];
+    this.organization_slug = organization_slug;
+
+    // Set values for form group
+    this.eventForm.setValue({
+      name: this.event.name,
+      time: this.datePipe.transform(this.event.time, 'yyyy-MM-ddTHH:mm'),
+      location: this.event.location,
+      description: this.event.description,
+      public: this.event.public,
+      registration_limit: this.event.registration_limit,
+      userLookup: ''
+    });
+
+    // Add validator for registration_limit
+    this.registration_limit.addValidators(
+      Validators.min(this.event.registration_count)
+    );
+
+    // Set permission value
+    this.adminPermission$ = this.permission.check(
+      'organization.*',
+      `organization/${this.organization.slug}`
+    );
+
+
+    // Set the organizers
+    // If no organizers already, set current user as organizer
+    if (this.event.id == null) {
+      let organizer: PublicProfile = {
+        id: this.profile.id!,
+        first_name: this.profile.first_name!,
+        last_name: this.profile.last_name!,
+        pronouns: this.profile.pronouns!,
+        email: this.profile.email!,
+        github_avatar: this.profile.github_avatar
+      };
+      this.organizers.push(organizer);
+    } else {
+      // Set organizers to current organizers
+      this.organizers = this.event.organizers;
+    }
+  }
+
+  /** Event handler to handle submitting the Create Event Form.
+   * @returns {void}
+   */
+  onSubmit() {
+    if (this.eventForm.valid) {
+      Object.assign(this.event, this.eventForm.value);
+
+      // Set fields not explicitly in form
+      this.event.organizers = this.organizers;
+
+      if (this.event.id == null) {
+        this.eventService.createEvent(this.event).subscribe({
+          next: (event) => this.onSuccess(event),
+          error: (err) => this.onError(err)
+        });
+      } else {
+        this.eventService.updateEvent(this.event).subscribe({
+          next: (event) => this.onSuccess(event),
+          error: (err) => this.onError(err)
+        });
+      }
+      this.router.navigate(['/organizations/', this.organization_slug]);
+    }
+  }
+
+  /** Takes user back to events page without changing any event info.
+   * @returns {void}
+   */
+  onCancel(): void {
+    this.router.navigate([`events/`]);
+  }
+
+  /** Opens a confirmation snackbar when an event is successfully created.
+   * @returns {void}
+   */
+  private onSuccess(event: Event): void {
+    this.router.navigate(['/events/', event.id]);
+    if (this.event.id == null) {
+      this.snackBar.open('Event Created', '', { duration: 2000 });
+    } else {
+      this.snackBar.open('Event Edited', '', { duration: 2000 });
+    }
+  }
+
+  /** Opens a confirmation snackbar when there is an error creating an event.
+   * @returns {void}
+   */
+  private onError(err: any): void {
+    this.snackBar.open('Error: Event Not Created', '', { duration: 2000 });
+  }
+}