--- conflicted
+++ resolved
@@ -1,79 +1,79 @@
-import { NgModule } from '@angular/core';
-import { RouterModule, Routes } from '@angular/router';
-import { AppTitleStrategy } from './app-title.strategy';
-import { GateComponent } from './gate/gate.component';
-import { HomeComponent } from './home/home.component';
-import { ProfileEditorComponent } from './profile/profile-editor/profile-editor.component';
-import { AboutComponent } from './about/about.component';
-
-const routes: Routes = [
-  HomeComponent.Route,
-  AboutComponent.Route,
-  GateComponent.Route,
-  {
-    path: 'coworking',
-    title: 'Cowork in the XL',
-    loadChildren: () =>
-      import('./coworking/coworking.module').then((m) => m.CoworkingModule)
-  },
-  {
-    path: 'profile',
-    title: 'Profile',
-    loadChildren: () =>
-      import('./profile/profile.module').then((m) => m.ProfileModule)
-  },
-  {
-    path: 'academics',
-    title: 'Academics',
-    loadChildren: () =>
-      import('./academics/academics.module').then((m) => m.AcademicsModule)
-  },
-  {
-    path: 'admin',
-    title: 'Admin',
-    loadChildren: () =>
-      import('./admin/admin.module').then((m) => m.AdminModule)
-  },
-  {
-    path: 'organizations',
-    title: 'CS Organizations',
-    loadChildren: () =>
-      import('./organization/organization.module').then(
-        (m) => m.OrganizationModule
-      )
-  },
-  {
-    path: 'events',
-    title: 'Experimental',
-    loadChildren: () =>
-      import('./event/event.module').then((m) => m.EventModule)
-  },
-  {
-<<<<<<< HEAD
-    path: 'office-hours',
-    title: 'Office Hours',
-    loadChildren: () =>
-      import('./office-hours/office-hours.module').then(
-        (m) => m.OfficeHoursModule
-=======
-    path: 'ta-application',
-    title: 'TA Applications',
-    loadChildren: () =>
-      import('./ta-application/ta-application.module').then(
-        (m) => m.ApplicationsModule
->>>>>>> 05a53271
-      )
-  }
-];
-
-@NgModule({
-  imports: [
-    RouterModule.forRoot(routes, {
-      scrollPositionRestoration: 'enabled',
-      anchorScrolling: 'enabled'
-    })
-  ],
-  exports: [RouterModule],
-  providers: [AppTitleStrategy.Provider]
-})
-export class AppRoutingModule {}
+import { NgModule } from '@angular/core';
+import { RouterModule, Routes } from '@angular/router';
+import { AppTitleStrategy } from './app-title.strategy';
+import { GateComponent } from './gate/gate.component';
+import { HomeComponent } from './home/home.component';
+import { ProfileEditorComponent } from './profile/profile-editor/profile-editor.component';
+import { AboutComponent } from './about/about.component';
+
+const routes: Routes = [
+  HomeComponent.Route,
+  AboutComponent.Route,
+  GateComponent.Route,
+  {
+    path: 'coworking',
+    title: 'Cowork in the XL',
+    loadChildren: () =>
+      import('./coworking/coworking.module').then((m) => m.CoworkingModule)
+  },
+  {
+    path: 'profile',
+    title: 'Profile',
+    loadChildren: () =>
+      import('./profile/profile.module').then((m) => m.ProfileModule)
+  },
+  {
+    path: 'academics',
+    title: 'Academics',
+    loadChildren: () =>
+      import('./academics/academics.module').then((m) => m.AcademicsModule)
+  },
+  {
+    path: 'admin',
+    title: 'Admin',
+    loadChildren: () =>
+      import('./admin/admin.module').then((m) => m.AdminModule)
+  },
+  {
+    path: 'organizations',
+    title: 'CS Organizations',
+    loadChildren: () =>
+      import('./organization/organization.module').then(
+        (m) => m.OrganizationModule
+      )
+  },
+  {
+    path: 'events',
+    title: 'Experimental',
+    loadChildren: () =>
+      import('./event/event.module').then((m) => m.EventModule)
+  },
+  {
+    path: 'office-hours',
+    title: 'Office Hours',
+    loadChildren: () =>
+      import('./office-hours/office-hours.module').then(
+        (m) => m.OfficeHoursModule
+      )
+  },
+  {
+    path: 'ta-application',
+    title: 'TA Applications',
+    loadChildren: () =>
+      import('./ta-application/ta-application.module').then(
+        (m) => m.ApplicationsModule
+      )
+  }
+];
+
+@NgModule({
+  imports: [
+    RouterModule.forRoot(routes, {
+      scrollPositionRestoration: 'enabled',
+      anchorScrolling: 'enabled'
+    })
+  ],
+  exports: [RouterModule],
+  providers: [AppTitleStrategy.Provider]
+})
+export class AppRoutingModule {}