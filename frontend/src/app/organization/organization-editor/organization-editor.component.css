--- conflicted
+++ resolved
@@ -1,77 +1,29 @@
-mat-card {
-<<<<<<< HEAD
-  display: flex;
-  flex-direction: column;
-=======
-  margin: 2em;
->>>>>>> 622f271b
-}
-
-mat-card-header {
-  display: flex;
-<<<<<<< HEAD
-  margin-bottom: 20px;
-}
-
-mat-card-content {
-  display: flex;
-  flex-wrap: wrap;
-  gap: 16px;
-}
-
-mat-form-field {
-  flex: 0 0 48.6%;
-}
-
-.long-description,
-.short-description {
-  flex: 0 0 100%;
-}
-
-.save-button {
-  margin-top: -8px;
-  margin-bottom: 8px;
-=======
-  justify-content: center;
-  margin-bottom: 20px;
-}
-
-mat-card-title {
-  flex: 1;
-  text-align: center;
-}
-
-mat-card-content {
-  display: flex;
-  flex-wrap: wrap;
-  gap: 16px;
-  justify-content: space-between;
-}
-
-mat-form-field {
-  flex: 0 0 calc(50% - 16px);
-  box-sizing: border-box;
-}
-
-.button-container {
-  display: flex;
-  flex-wrap: wrap;
-  justify-content: space-between;
-  margin-top: -8px;
-}
-
-.save-button,
-.events-button {
-  flex: 0 0 calc(33.33% - 8px);
-  margin-top: -8px;
-  margin-bottom: 8px;
-}
-
-.save-button {
-  margin-left: calc(8.34%);
-}
-
-.events-button {
-  margin-right: calc(8.34%);
->>>>>>> 622f271b
-}
+mat-card {
+  display: flex;
+  flex-direction: column;
+}
+
+mat-card-header {
+  display: flex;
+  margin-bottom: 20px;
+}
+
+mat-card-content {
+  display: flex;
+  flex-wrap: wrap;
+  gap: 16px;
+}
+
+mat-form-field {
+  flex: 0 0 48.6%;
+}
+
+.long-description,
+.short-description {
+  flex: 0 0 100%;
+}
+
+.save-button {
+  margin-top: -8px;
+  margin-bottom: 8px;
+}