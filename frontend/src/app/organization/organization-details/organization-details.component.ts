--- conflicted
+++ resolved
@@ -1,57 +1,51 @@
-/**
- * The Organization Detail Component displays more information and options regarding
- * UNC CS organizations.
- * 
- * @author Ajay Gandecha, Jade Keegan, Brianna Ta, Audrey Toney
- * @copyright 2023
- * @license MIT
- */
-
-import { Component } from '@angular/core';
-import { ActivatedRoute, ActivatedRouteSnapshot, ResolveFn, Route } from '@angular/router';
-import { MatSnackBar } from '@angular/material/snack-bar';
-import { profileResolver } from '/workspace/frontend/src/app/profile/profile.resolver';
-import { Organization } from '../organization.model';
-import { Profile } from '/workspace/frontend/src/app/profile/profile.service';
-import { organizationDetailResolver } from '../organization.resolver'
-
-/** Injects the organization's name to adjust the title. */
-let titleResolver: ResolveFn<string> = (route: ActivatedRouteSnapshot) => {
-  return route.parent!.data['organization'].name;
-};
-
-@Component({
-  selector: 'app-organization-details',
-  templateUrl: './organization-details.component.html',
-  styleUrls: ['./organization-details.component.css']
-})
-export class OrganizationDetailsComponent {
-
-  /** Route information to be used in Organization Routing Module */
-  public static Route: Route = {
-    path: ':slug',
-    component: OrganizationDetailsComponent,
-    resolve: { profile: profileResolver, organization: organizationDetailResolver },
-    children: [{ path: '', title: titleResolver, component: OrganizationDetailsComponent }]
-  };
-
-  /** Store the currently-logged-in user's profile.  */
-  public profile: Profile;
-
-<<<<<<< HEAD
-  constructor(
-    private route: ActivatedRoute,
-    protected snackBar: MatSnackBar) {
-=======
-  /** The organization to show */
-  public organization: Organization;
->>>>>>> 68fccde1
-
-  /** Constructs the Organization Detail component */
-  constructor(private route: ActivatedRoute, protected snackBar: MatSnackBar) {
-    /** Initialize data from resolvers. */
-    const data = this.route.snapshot.data as { profile: Profile, organization: Organization };
-    this.profile = data.profile;
-    this.organization = data.organization;
-  }
-}+/**
+ * The Organization Detail Component displays more information and options regarding
+ * UNC CS organizations.
+ *
+ * @author Ajay Gandecha, Jade Keegan, Brianna Ta, Audrey Toney
+ * @copyright 2023
+ * @license MIT
+ */
+
+import { Component } from '@angular/core';
+import { ActivatedRoute, ActivatedRouteSnapshot, ResolveFn, Route } from '@angular/router';
+import { MatSnackBar } from '@angular/material/snack-bar';
+import { profileResolver } from '/workspace/frontend/src/app/profile/profile.resolver';
+import { Organization } from '../organization.model';
+import { Profile } from '/workspace/frontend/src/app/profile/profile.service';
+import { organizationDetailResolver } from '../organization.resolver'
+
+/** Injects the organization's name to adjust the title. */
+let titleResolver: ResolveFn<string> = (route: ActivatedRouteSnapshot) => {
+  return route.parent!.data['organization'].name;
+};
+
+@Component({
+  selector: 'app-organization-details',
+  templateUrl: './organization-details.component.html',
+  styleUrls: ['./organization-details.component.css']
+})
+export class OrganizationDetailsComponent {
+
+  /** Route information to be used in Organization Routing Module */
+  public static Route: Route = {
+    path: ':slug',
+    component: OrganizationDetailsComponent,
+    resolve: { profile: profileResolver, organization: organizationDetailResolver },
+    children: [{ path: '', title: titleResolver, component: OrganizationDetailsComponent }]
+  };
+
+  /** Store the currently-logged-in user's profile.  */
+  public profile: Profile;
+
+  /** The organization to show */
+  public organization: Organization;
+
+  /** Constructs the Organization Detail component */
+  constructor(private route: ActivatedRoute, protected snackBar: MatSnackBar) {
+    /** Initialize data from resolvers. */
+    const data = this.route.snapshot.data as { profile: Profile, organization: Organization };
+    this.profile = data.profile;
+    this.organization = data.organization;
+  }
+}