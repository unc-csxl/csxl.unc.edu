/**
 * The Organization Detail Component displays more information and options regarding
 * UNC CS organizations.
 * 
 * @author Ajay Gandecha, Jade Keegan, Brianna Ta, Audrey Toney
 * @copyright 2023
 * @license MIT
 */

import { Component } from '@angular/core';
import { ActivatedRoute, ActivatedRouteSnapshot, ResolveFn, Route } from '@angular/router';
import { MatIconRegistry } from '@angular/material/icon';
import { DomSanitizer } from '@angular/platform-browser';
import { MatSnackBar } from '@angular/material/snack-bar';
import { profileResolver } from '/workspace/frontend/src/app/profile/profile.resolver';
import { Organization } from '../organization.service';
import { Profile } from '/workspace/frontend/src/app/profile/profile.service';
import { organizationDetailResolver } from '/workspace/frontend/src/app/organization/organization.resolver'

let titleResolver: ResolveFn<string> = (route: ActivatedRouteSnapshot) => {
<<<<<<< HEAD
  return route.parent!.data['organization'].name;
};
=======
  let organizationSlug = route.params['slug'];

  let organizationDetailSvc = inject(OrganizationService);
  let organization$ = organizationDetailSvc.getOrganization(organizationSlug);
  return organization$.pipe(map(organization => {
    if (organization) {
      return `${organization.name}`;
    }
    else {
      return "Organization Details"
    }
  }));
}
>>>>>>> 0c64f492

@Component({
  selector: 'app-organization-details',
  templateUrl: './organization-details.component.html',
  styleUrls: ['./organization-details.component.css']
})
export class OrganizationDetailsComponent {
  public static Route: Route = {
    path: ':slug',
    component: OrganizationDetailsComponent,
    resolve: { profile: profileResolver, organization: organizationDetailResolver },
    children: [{ path: '', title: titleResolver, component: OrganizationDetailsComponent }]
  };

  /** Store the currently-logged-in user's profile.  */
  public profile: Profile;
  public organization: Organization;

  constructor(
    iconRegistry: MatIconRegistry,
    sanitizer: DomSanitizer,
    private route: ActivatedRoute,
    protected snackBar: MatSnackBar) {

    /** Get currently-logged-in user. */
    const data = this.route.snapshot.data as { profile: Profile, organization: Organization };
    this.profile = data.profile;
    this.organization = data.organization;
  }
}<|MERGE_RESOLUTION|>--- conflicted
+++ resolved
@@ -1,68 +1,52 @@
-/**
- * The Organization Detail Component displays more information and options regarding
- * UNC CS organizations.
- * 
- * @author Ajay Gandecha, Jade Keegan, Brianna Ta, Audrey Toney
- * @copyright 2023
- * @license MIT
- */
-
-import { Component } from '@angular/core';
-import { ActivatedRoute, ActivatedRouteSnapshot, ResolveFn, Route } from '@angular/router';
-import { MatIconRegistry } from '@angular/material/icon';
-import { DomSanitizer } from '@angular/platform-browser';
-import { MatSnackBar } from '@angular/material/snack-bar';
-import { profileResolver } from '/workspace/frontend/src/app/profile/profile.resolver';
-import { Organization } from '../organization.service';
-import { Profile } from '/workspace/frontend/src/app/profile/profile.service';
-import { organizationDetailResolver } from '/workspace/frontend/src/app/organization/organization.resolver'
-
-let titleResolver: ResolveFn<string> = (route: ActivatedRouteSnapshot) => {
-<<<<<<< HEAD
-  return route.parent!.data['organization'].name;
-};
-=======
-  let organizationSlug = route.params['slug'];
-
-  let organizationDetailSvc = inject(OrganizationService);
-  let organization$ = organizationDetailSvc.getOrganization(organizationSlug);
-  return organization$.pipe(map(organization => {
-    if (organization) {
-      return `${organization.name}`;
-    }
-    else {
-      return "Organization Details"
-    }
-  }));
-}
->>>>>>> 0c64f492
-
-@Component({
-  selector: 'app-organization-details',
-  templateUrl: './organization-details.component.html',
-  styleUrls: ['./organization-details.component.css']
-})
-export class OrganizationDetailsComponent {
-  public static Route: Route = {
-    path: ':slug',
-    component: OrganizationDetailsComponent,
-    resolve: { profile: profileResolver, organization: organizationDetailResolver },
-    children: [{ path: '', title: titleResolver, component: OrganizationDetailsComponent }]
-  };
-
-  /** Store the currently-logged-in user's profile.  */
-  public profile: Profile;
-  public organization: Organization;
-
-  constructor(
-    iconRegistry: MatIconRegistry,
-    sanitizer: DomSanitizer,
-    private route: ActivatedRoute,
-    protected snackBar: MatSnackBar) {
-
-    /** Get currently-logged-in user. */
-    const data = this.route.snapshot.data as { profile: Profile, organization: Organization };
-    this.profile = data.profile;
-    this.organization = data.organization;
-  }
+/**
+ * The Organization Detail Component displays more information and options regarding
+ * UNC CS organizations.
+ * 
+ * @author Ajay Gandecha, Jade Keegan, Brianna Ta, Audrey Toney
+ * @copyright 2023
+ * @license MIT
+ */
+
+import { Component } from '@angular/core';
+import { ActivatedRoute, ActivatedRouteSnapshot, ResolveFn, Route } from '@angular/router';
+import { MatIconRegistry } from '@angular/material/icon';
+import { DomSanitizer } from '@angular/platform-browser';
+import { MatSnackBar } from '@angular/material/snack-bar';
+import { profileResolver } from '/workspace/frontend/src/app/profile/profile.resolver';
+import { Organization } from '../organization.service';
+import { Profile } from '/workspace/frontend/src/app/profile/profile.service';
+import { organizationDetailResolver } from '/workspace/frontend/src/app/organization/organization.resolver'
+
+let titleResolver: ResolveFn<string> = (route: ActivatedRouteSnapshot) => {
+  return route.parent!.data['organization'].name;
+};
+
+@Component({
+  selector: 'app-organization-details',
+  templateUrl: './organization-details.component.html',
+  styleUrls: ['./organization-details.component.css']
+})
+export class OrganizationDetailsComponent {
+  public static Route: Route = {
+    path: ':slug',
+    component: OrganizationDetailsComponent,
+    resolve: { profile: profileResolver, organization: organizationDetailResolver },
+    children: [{ path: '', title: titleResolver, component: OrganizationDetailsComponent }]
+  };
+
+  /** Store the currently-logged-in user's profile.  */
+  public profile: Profile;
+  public organization: Organization;
+
+  constructor(
+    iconRegistry: MatIconRegistry,
+    sanitizer: DomSanitizer,
+    private route: ActivatedRoute,
+    protected snackBar: MatSnackBar) {
+
+    /** Get currently-logged-in user. */
+    const data = this.route.snapshot.data as { profile: Profile, organization: Organization };
+    this.profile = data.profile;
+    this.organization = data.organization;
+  }
 }