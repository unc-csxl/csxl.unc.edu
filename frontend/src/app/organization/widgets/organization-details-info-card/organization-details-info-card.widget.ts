--- conflicted
+++ resolved
@@ -1,81 +1,3 @@
-<<<<<<< HEAD
-/**
- * The Organization Details Info Card widget abstracts the implementation of each
- * individual organization detail card from the whole organization detail page.
- *
- * @author Ajay Gandecha, Jade Keegan, Brianna Ta, Audrey Toney
- * @copyright 2023
- * @license MIT
- */
-
-import { Component, Input, OnDestroy, OnInit } from '@angular/core';
-import { BreakpointObserver, Breakpoints } from '@angular/cdk/layout';
-import { Subscription } from 'rxjs';
-import { map } from 'rxjs/operators';
-import { Organization } from '../../organization.model';
-import { Profile } from 'src/app/profile/profile.service';
-import { PermissionService } from 'src/app/permission.service';
-import { Observable } from 'rxjs';
-
-@Component({
-  selector: 'organization-details-info-card',
-  templateUrl: './organization-details-info-card.widget.html',
-  styleUrls: ['./organization-details-info-card.widget.css']
-})
-export class OrganizationDetailsInfoCard implements OnInit, OnDestroy {
-  /** The organization to show */
-  @Input() organization?: Organization;
-  /** The currently logged in user */
-  @Input() profile?: Profile;
-
-  /** Holds data on whether or not the user is on a mobile device */
-  public isHandset: boolean = false;
-  private isHandsetSubscription!: Subscription;
-
-  /** Holds data on whether or not the user is on a tablet */
-  public isTablet: boolean = false;
-  private isTabletSubscription!: Subscription;
-
-  /** Stores whether the user has admin permission over the current organization. */
-  public adminPermission$: Observable<boolean>;
-
-  /** Constructs the organization detail info card widget */
-  constructor(
-    private breakpointObserver: BreakpointObserver,
-    private permission: PermissionService
-  ) {
-    this.adminPermission$ = this.permission.check('admin.view', 'admin/');
-  }
-
-  /** Runs whenever the view is rendered initally on the screen */
-  ngOnInit(): void {
-    this.isHandsetSubscription = this.initHandset();
-    this.isTabletSubscription = this.initTablet();
-  }
-
-  /** Unsubscribe from subscribers when the page is destroyed */
-  ngOnDestroy(): void {
-    this.isHandsetSubscription.unsubscribe();
-    this.isTabletSubscription.unsubscribe();
-  }
-
-  /** Determines whether the page is being used on a mobile device */
-  private initHandset() {
-    return this.breakpointObserver
-      .observe([Breakpoints.Handset, Breakpoints.TabletPortrait])
-      .pipe(map((result) => result.matches))
-      .subscribe((isHandset) => (this.isHandset = isHandset));
-  }
-
-  /** Determines whether the page is being used on a tablet */
-  private initTablet() {
-    return this.breakpointObserver
-      .observe(Breakpoints.TabletLandscape)
-      .pipe(map((result) => result.matches))
-      .subscribe((isTablet) => (this.isTablet = isTablet));
-  }
-}
-=======
 /**
  * The Organization Details Info Card widget abstracts the implementation of each
  * individual organization detail card from the whole organization detail page.
@@ -153,5 +75,4 @@
       .pipe(map((result) => result.matches))
       .subscribe((isTablet) => (this.isTablet = isTablet));
   }
-}
->>>>>>> 1e2b2099
+}