@use '@angular/material' as mat;
@use './theme.scss' as csxl-theme;

@include mat.core();

/** Global CSS Styles */

html,
body {
  height: 100%;
  margin: 0;
  font-family: Roboto, 'Helvetica Neue', sans-serif;
}

/** Custom Material Component Styling Mixins */
// Note: These are sorted in alphabetical oder.

/// Defines a mixin that applies global styles using the M3 theme
/// to better conform to Material 3 standards.
///
/// @param {theme} $theme: Angular Material theme to apply styles with.
@mixin global-styles($theme) {
  p {
    font: mat.get-theme-typography($theme, body-medium, font);
  }

  body {
    ::-webkit-scrollbar {
      width: 3px;
    }

    ::-webkit-scrollbar-track {
      background-color: transparent;
    }

    ::-webkit-scrollbar-thumb {
      background-color: mat.get-theme-color($theme, surface-container-highest);
      border-radius: 10px;
    }
  }

  .primary-background {
    background: mat.get-theme-color($theme, primary) !important;
    color: mat.get-theme-color($theme, on-primary) !important;
  }

  .primary-background-color {
    background-color: mat.get-theme-color($theme, primary) !important;
    color: mat.get-theme-color($theme, on-primary) !important;
  }

  .inverse-primary-background-color {
    background-color: mat.get-theme-color($theme, inverse-primary) !important;
    color: mat.get-theme-color($theme, on-surface) !important;
  }


  .primary-color {
    color: mat.get-theme-color($theme, primary) !important;
  }

  .secondary-background {
    background: mat.get-theme-color($theme, secondary) !important;
    color: mat.get-theme-color($theme, on-secondary) !important;
  }

  .primary-fixed-background-leaderboard {
    background: mat.get-theme-color($theme, on-primary-fixed) !important;
    color: mat.get-theme-color($theme, on-primary) !important;
  }

  .primary-fixed-dim-background-leaderboard {
    background: mat.get-theme-color($theme, primary-fixed-dim) !important;
    color: mat.get-theme-color($theme, on-primary) !important;
  }

  .primary-fixed-dim-background {
    background: mat.get-theme-color($theme, primary-fixed-dim) !important;
    color: mat.get-theme-color($theme, on-primary-fixed-variant) !important;
  }

  .primary-container-background {
    background: mat.get-theme-color($theme, primary-container) !important;
    color: mat.get-theme-color($theme, on-primary-container) !important;
  }

  .secondary-container-background {
    background: mat.get-theme-color($theme, secondary-container) !important;
    color: mat.get-theme-color($theme, on-secondary-container) !important;
  }

  .tertiary-container-background {
    background: mat.get-theme-color($theme, tertiary-container) !important;
    color: mat.get-theme-color($theme, on-tertiary-container) !important;
  }

  .secondary-background-color {
    background-color: mat.get-theme-color($theme, secondary) !important;
    color: mat.get-theme-color($theme, on-secondary) !important;
  }

  .secondary-color {
    color: mat.get-theme-color($theme, secondary) !important;
  }

  .tertiary-background {
    background: mat.get-theme-color($theme, tertiary) !important;
    color: mat.get-theme-color($theme, on-tertiary) !important;
  }

  .tertiary-background-color {
    background-color: mat.get-theme-color($theme, tertiary) !important;
    color: mat.get-theme-color($theme, on-tertiary) !important;
  }

  .tertiary-color {
    color: mat.get-theme-color($theme, tertiary) !important;
  }

  .on-secondary-background-color {
    background-color: mat.get-theme-color($theme, on-secondary) !important;
    color: mat.get-theme-color($theme, secondary) !important;
  }

  .surface-container-high {
    background-color: mat.get-theme-color($theme, surface-container-high) !important;
    color: mat.get-theme-color($theme, on-surface) !important;
  }

  .surface-background {
    background: #E6E0E9 !important; // Surface background color is broken in Angular M3 at the moment.
    color: mat.get-theme-color($theme, on-surface) !important;
  }

  /// Ensures that all tables are horizontally scrollable.
  /// All tables have to be wrapped by a div with the
  /// `table-responsive` class.
  .table-responsive {
    overflow-x: auto;
  }
  .table-responsive table {
    white-space: nowrap;
  }
}

/// Defines a mixin that applies custom styles to material button components
/// to better conform to Material 3 standards.
///
/// @param {theme} $theme: Angular Material theme to apply styles with.
@mixin mat-button-styles($theme) {
  .mat-mdc-fab {
    background-color: mat.get-theme-color($theme, secondary);
    color: mat.get-theme-color($theme, on-secondary);

    .mat-icon {
      color: mat.get-theme-color($theme, on-secondary);
    }
  }

  .primary-button {
    .mat-icon {
      color: mat.get-theme-color($theme, on-primary) !important;
    }
    @include mat.button-color($theme, $color-variant: primary);
  }

  .secondary-button {
    .mat-icon {
      color: mat.get-theme-color($theme, on-secondary) !important;
    }
    @include mat.button-color($theme, $color-variant: secondary);
  }

  .tertiary-button {
    .mat-icon {
      color: mat.get-theme-color($theme, on-tertiary) !important;
    }
    @include mat.button-color($theme, $color-variant: tertiary);
  }

  .low-button-toggle-density {
    @include mat.button-toggle-density(-3);
  }
}

/// Defines a mixin that applies custom styles to material card components
/// to better conform to Material 3 standards.
///
/// @param {theme} $theme: Angular Material theme to apply styles with.
@mixin mat-card-styles($theme) {
  .mat-mdc-card {
    background-color: mat.get-theme-color($theme, surface);
    max-width: 640px;
    margin: 1em;
  }

  .mat-mdc-card-outlined {
    background-color: mat.get-theme-color($theme, surface);
  }

  .mat-mdc-card-actions {
    padding-left: 16px;
    padding-right: 16px;
  }
  .mdc-card__actions {
    min-height: 0px !important;
  }

  .mat-mdc-card-title {
    font: mat.get-theme-typography($theme, title-large, font);
    color: mat.get-theme-color($theme, on-surface) !important;
  }

  .mat-mdc-card p {
    color: mat.get-theme-color($theme, on-surface-variant);
  }

  .surface-container-card {
    background-color: mat.get-theme-color($theme, surface-container) !important;
    mat-card {
      background-color: mat.get-theme-color(
        $theme,
        surface-container
      ) !important;
    }
  }
}

/// Defines a mixin that applies custom styles to material header components
/// to better conform to Material 3 standards.
///
/// @param {theme} $theme: Angular Material theme to apply styles with.
@mixin mat-header-styles($theme) {
  .mat-mdc-subheader {
    font: mat.get-theme-typography($theme, title-small, font);
    margin-left: 16px;
  }
}

/// Defines a mixin that applies custom styles to material icon components
/// to better conform to Material 3 standards.
///
/// @param {theme} $theme: Angular Material theme to apply styles with.
@mixin mat-icon-styles($theme) {
  .mat-icon,
  .mat-icon svg {
    color: white;
    fill: white;
  }

  .secondary-icon,
  .secondary-icon svg {
    color: mat.get-theme-color($theme, secondary) !important;
    fill: mat.get-theme-color($theme, secondary) !important;
  }

  .on-surface-variant-icon,
  .on-surface-variant-icon svg {
    color: mat.get-theme-color($theme, on-surface-variant) !important;
    fill: mat.get-theme-color($theme, on-surface-variant) !important;
  }

  @media (prefers-color-scheme: light) {
    .mat-icon,
    .mat-icon svg {
      color: black;
      fill: black;
    }
  }
}

/// Defines a mixin that applies custom styles to material list components
/// to better conform to Material 3 standards.
///
/// @param {theme} $theme: Angular Material theme to apply styles with.
@mixin mat-list-styles($theme) {
  .mat-mdc-list-item-title {
    font: mat.get-theme-typography($theme, label-large, font);
  }

  .mdc-list-item {
    .material-symbols-outlined {
      font-variation-settings:
        'FILL' 0,
        'wght' 500,
        'GRAD' 0,
        'opsz' 24;
    }
  }

  .mdc-list-item__primary-text {
    color: mat.get-theme-color($theme, on-surface-variant);
  }

  // NOTE: The following item should be refactored once the icon colors are working correctly.
  .facts-list {
    .mat-icon {
      color: mat.get-theme-color($theme, primary) !important;
    }
  }
}

/// Defines a mixin that applies custom styles to material components
/// that involve navigation (including the toolbar, sidebar, etc)
/// to better conform to Material 3 standards.
///
/// @param {theme} $theme: Angular Material theme to apply styles with.
@mixin mat-navigation-styles($theme) {
  .mat-toolbar {
    background-color: mat.get-theme-color($theme, surface-container);
    color: mat.get-theme-color($theme, on-surface);
    font: mat.get-theme-typography($theme, headline-medium, font);
    font-weight: 500;
  }

  .mat-sidenav-container,
  .mat-sidenav {
    background-color: mat.get-theme-color($theme, surface-container);
  }

  .sidebar-button-tooltip-panel {
    max-width: 150px;
  }

  .mat-mdc-nav-list {
    margin-left: 12px;
    margin-right: 12px;
  }
  .mat-mdc-nav-list .mat-divider-horizontal {
    margin-top: 16px;
    margin-bottom: 29px; // 16px + 13 to make it look even (which is offset from label to end of button for listing above)
    margin-left: 16px;
    margin-right: 16px;
  }
}

/// Defines a mixin that applies custom styles to material switch components
/// to better conform to Material 3 standards.
///
/// @param {theme} $theme: Angular Material theme to apply styles with.
@mixin mat-switch-styles($theme) {
  .mat-mdc-slide-toggle {
    label {
      padding-left: 8px;
      color: mat.get-theme-color($theme, on-surface) !important;
    }
  }
}

/// Defines a mixin that applies custom styles to material text field components
/// to better conform to Material 3 standards.
///
/// @param {theme} $theme: Angular Material theme to apply styles with.
@mixin mat-text-field-styles($theme) {
  .mdc-text-field__input::-webkit-calendar-picker-indicator {
    display: block !important;
    filter: invert(1);
  }
}

/// Defines a mixim that applies custom styles for fonts based on Material 3 standards.
///
/// @param {theme} $theme: Angular Material theme to apply styles with.
@mixin font-styles($theme) {
  h1 {
    font: mat.get-theme-typography($theme, title-large, font) !important;
  }

  h2 {
    font: mat.get-theme-typography($theme, title-medium, font) !important;
  }

  h3 {
    font: mat.get-theme-typography($theme, title-small, font) !important;
  }
  .title-large {
    font: mat.get-theme-typography($theme, title-large, font);
  }
  .title-medium {
    font: mat.get-theme-typography($theme, title-medium, font);
  }
  .title-small {
    font: mat.get-theme-typography($theme, title-small, font);
  }
  .label-large {
    font: mat.get-theme-typography($theme, label-large, font) !important;
  }
  .display-medium {
    font: mat.get-theme-typography($theme, display-medium, font);
  }
  .headline-large {
    font: mat.get-theme-typography($theme, headline-large, font);
  }
  .headline-medium {
    font: mat.get-theme-typography($theme, headline-medium, font) !important;
  }
  .headline-small {
    font: mat.get-theme-typography($theme, headline-small, font);
  }
  .body-large {
    font: mat.get-theme-typography($theme, body-large, font) !important;
  }
  .body-medium {
    font: mat.get-theme-typography($theme, body-medium, font) !important;
  }
  .display-large {
    font: mat.get-theme-typography($theme, display-large, font);
  }
  .display-small {
    font: mat.get-theme-typography($theme, display-small, font);
  }
  .font-primary {
    color: mat.get-theme-color($theme, primary) !important;
  }
  .font-secondary {
    color: mat.get-theme-color($theme, secondary) !important;
  }
  .font-tertiary {
    color: mat.get-theme-color($theme, tertiary) !important;
  }
  .font-variant {
    color: mat.get-theme-color($theme, on-surface-variant) !important;
  }
  .label-large {
    font: mat.get-theme-typography($theme, label-large, font);
  }
<<<<<<< HEAD
=======
  .font-on-surface {
    color: mat.get-theme-color($theme, on-surface) !important;
  }
>>>>>>> da8e47c1
}

/// Defines a mixin that applies custom widgets to material text field components
/// to better conform to Material 3 standards.
///
/// @param {theme} $theme: Angular Material theme to apply styles with.
@mixin widget-styles($theme) {
  // This is a special class definition for a stroked icon button.
  //
  // Currently, the Angular Material framework does not expose a stroked icon button.
  // So, this manually applies the same border to a regular icon button that the stroked
  // button applies.
  //
  // Once Angular Material upgrades to include a stroked icon button, this can be refactored.
  .mat-csxl-stroked-icon-button {
    border: 1px solid mat.get-theme-color($theme, inverse-surface);
    padding-top: 7px;
    padding-left: 7px;
    .mat-icon {
      color: mat.get-theme-color($theme, surface-tint);
    }
    .mat-icon svg {
      fill: mat.get-theme-color($theme, surface-tint);
    }
  }

  // This is a special class definition for a search bar input.
  //
  // Currently, the Angular Material framework does not expose a search bar input.
  // Once Angular Material upgrades to include the M3 search bar, this can be refactored.

  .mat-csxl-search-bar {
    .mat-mdc-card-outlined {
      background-color: mat.get-theme-color(
        $theme,
        surface-container-high
      ) !important;
    }
    .mat-icon {
      color: mat.get-theme-color($theme, on-surface-variant);
    }
  }

  .mat-csxl-alert-card {
  }

  .mat-csxl-alert-card-info {
    .mat-mdc-card-outlined {
      background-color: mat.get-theme-color(
        $theme,
        secondary-container
      ) !important;
    }

    .mat-mdc-card-title {
      color: mat.get-theme-color($theme, on-secondary-container);
    }

    .mat-icon {
      color: mat.get-theme-color($theme, on-secondary-container);
    }

    p {
      color: mat.get-theme-color($theme, on-secondary-fixed-variant) !important;
    }
  }

  .mat-csxl-alert-card-alert {
    .mat-mdc-card-outlined {
      background-color: mat.get-theme-color(
        $theme,
        tertiary-container
      ) !important;
    }

    .mat-mdc-card-title {
      color: mat.get-theme-color($theme, on-tertiary-container);
    }

    .mat-icon {
      color: mat.get-theme-color($theme, on-tertiary-container);
    }

    p {
      color: mat.get-theme-color($theme, on-tertiary-fixed-variant);
    }
  }

  .tab-container-button {
    color: mat.get-theme-color($theme, on-secondary-container) !important;
  }

  .tab-enabled-container-button {
    background-color: mat.get-theme-color(
      $theme,
      secondary-container
    ) !important;
  }

  mat-filter-chip-dialog {
    @include mat.form-field-overrides((
      container-color: mat.get-theme-color($theme, surface-container-high),
      hover-state-layer-opacity: 0
  ));

  }
}
.mdc-notched-outline__notch {
  border-left: 1px solid rgba(0, 0, 0, 0);
  border-right: none !important;
}

/// Defines a mixin that applies all of the custom style mixins declared above.
/// This mixin is defined so that these @include lines are not duplicated between
/// light and dark mode.
@mixin apply-styles($theme) {
  @include mat-button-styles($theme);
  @include mat-card-styles($theme);
  @include mat-navigation-styles($theme);
  @include mat-list-styles($theme);
  @include mat-header-styles($theme);
  @include mat-icon-styles($theme);
  @include mat-switch-styles($theme);
  @include mat-text-field-styles($theme);
  @include font-styles($theme);
  @include widget-styles($theme);
  @include global-styles($theme);
}

/// Defines a mixin that applies any manual dark mode override styles.
@mixin apply-overrided-dark-mode-styles($theme) {
  .mat-csxl-alert-card-info {
    p {
      color: mat.get-theme-color(
        csxl-theme.$dark-theme,
        on-secondary-container
      ) !important;
    }
  }
}

/** Apply themes and custom styling to the site. */

html {
  @include mat.all-component-themes(csxl-theme.$dark-theme);
  @include apply-styles(csxl-theme.$dark-theme);
  @include apply-overrided-dark-mode-styles(csxl-theme.$dark-theme);

  @media (prefers-color-scheme: light) {
    @include mat.all-component-colors(csxl-theme.$light-theme);
    @include apply-styles(csxl-theme.$light-theme);
  }
}
<|MERGE_RESOLUTION|>--- conflicted
+++ resolved
@@ -1,585 +1,582 @@
-@use '@angular/material' as mat;
-@use './theme.scss' as csxl-theme;
-
-@include mat.core();
-
-/** Global CSS Styles */
-
-html,
-body {
-  height: 100%;
-  margin: 0;
-  font-family: Roboto, 'Helvetica Neue', sans-serif;
-}
-
-/** Custom Material Component Styling Mixins */
-// Note: These are sorted in alphabetical oder.
-
-/// Defines a mixin that applies global styles using the M3 theme
-/// to better conform to Material 3 standards.
-///
-/// @param {theme} $theme: Angular Material theme to apply styles with.
-@mixin global-styles($theme) {
-  p {
-    font: mat.get-theme-typography($theme, body-medium, font);
-  }
-
-  body {
-    ::-webkit-scrollbar {
-      width: 3px;
-    }
-
-    ::-webkit-scrollbar-track {
-      background-color: transparent;
-    }
-
-    ::-webkit-scrollbar-thumb {
-      background-color: mat.get-theme-color($theme, surface-container-highest);
-      border-radius: 10px;
-    }
-  }
-
-  .primary-background {
-    background: mat.get-theme-color($theme, primary) !important;
-    color: mat.get-theme-color($theme, on-primary) !important;
-  }
-
-  .primary-background-color {
-    background-color: mat.get-theme-color($theme, primary) !important;
-    color: mat.get-theme-color($theme, on-primary) !important;
-  }
-
-  .inverse-primary-background-color {
-    background-color: mat.get-theme-color($theme, inverse-primary) !important;
-    color: mat.get-theme-color($theme, on-surface) !important;
-  }
-
-
-  .primary-color {
-    color: mat.get-theme-color($theme, primary) !important;
-  }
-
-  .secondary-background {
-    background: mat.get-theme-color($theme, secondary) !important;
-    color: mat.get-theme-color($theme, on-secondary) !important;
-  }
-
-  .primary-fixed-background-leaderboard {
-    background: mat.get-theme-color($theme, on-primary-fixed) !important;
-    color: mat.get-theme-color($theme, on-primary) !important;
-  }
-
-  .primary-fixed-dim-background-leaderboard {
-    background: mat.get-theme-color($theme, primary-fixed-dim) !important;
-    color: mat.get-theme-color($theme, on-primary) !important;
-  }
-
-  .primary-fixed-dim-background {
-    background: mat.get-theme-color($theme, primary-fixed-dim) !important;
-    color: mat.get-theme-color($theme, on-primary-fixed-variant) !important;
-  }
-
-  .primary-container-background {
-    background: mat.get-theme-color($theme, primary-container) !important;
-    color: mat.get-theme-color($theme, on-primary-container) !important;
-  }
-
-  .secondary-container-background {
-    background: mat.get-theme-color($theme, secondary-container) !important;
-    color: mat.get-theme-color($theme, on-secondary-container) !important;
-  }
-
-  .tertiary-container-background {
-    background: mat.get-theme-color($theme, tertiary-container) !important;
-    color: mat.get-theme-color($theme, on-tertiary-container) !important;
-  }
-
-  .secondary-background-color {
-    background-color: mat.get-theme-color($theme, secondary) !important;
-    color: mat.get-theme-color($theme, on-secondary) !important;
-  }
-
-  .secondary-color {
-    color: mat.get-theme-color($theme, secondary) !important;
-  }
-
-  .tertiary-background {
-    background: mat.get-theme-color($theme, tertiary) !important;
-    color: mat.get-theme-color($theme, on-tertiary) !important;
-  }
-
-  .tertiary-background-color {
-    background-color: mat.get-theme-color($theme, tertiary) !important;
-    color: mat.get-theme-color($theme, on-tertiary) !important;
-  }
-
-  .tertiary-color {
-    color: mat.get-theme-color($theme, tertiary) !important;
-  }
-
-  .on-secondary-background-color {
-    background-color: mat.get-theme-color($theme, on-secondary) !important;
-    color: mat.get-theme-color($theme, secondary) !important;
-  }
-
-  .surface-container-high {
-    background-color: mat.get-theme-color($theme, surface-container-high) !important;
-    color: mat.get-theme-color($theme, on-surface) !important;
-  }
-
-  .surface-background {
-    background: #E6E0E9 !important; // Surface background color is broken in Angular M3 at the moment.
-    color: mat.get-theme-color($theme, on-surface) !important;
-  }
-
-  /// Ensures that all tables are horizontally scrollable.
-  /// All tables have to be wrapped by a div with the
-  /// `table-responsive` class.
-  .table-responsive {
-    overflow-x: auto;
-  }
-  .table-responsive table {
-    white-space: nowrap;
-  }
-}
-
-/// Defines a mixin that applies custom styles to material button components
-/// to better conform to Material 3 standards.
-///
-/// @param {theme} $theme: Angular Material theme to apply styles with.
-@mixin mat-button-styles($theme) {
-  .mat-mdc-fab {
-    background-color: mat.get-theme-color($theme, secondary);
-    color: mat.get-theme-color($theme, on-secondary);
-
-    .mat-icon {
-      color: mat.get-theme-color($theme, on-secondary);
-    }
-  }
-
-  .primary-button {
-    .mat-icon {
-      color: mat.get-theme-color($theme, on-primary) !important;
-    }
-    @include mat.button-color($theme, $color-variant: primary);
-  }
-
-  .secondary-button {
-    .mat-icon {
-      color: mat.get-theme-color($theme, on-secondary) !important;
-    }
-    @include mat.button-color($theme, $color-variant: secondary);
-  }
-
-  .tertiary-button {
-    .mat-icon {
-      color: mat.get-theme-color($theme, on-tertiary) !important;
-    }
-    @include mat.button-color($theme, $color-variant: tertiary);
-  }
-
-  .low-button-toggle-density {
-    @include mat.button-toggle-density(-3);
-  }
-}
-
-/// Defines a mixin that applies custom styles to material card components
-/// to better conform to Material 3 standards.
-///
-/// @param {theme} $theme: Angular Material theme to apply styles with.
-@mixin mat-card-styles($theme) {
-  .mat-mdc-card {
-    background-color: mat.get-theme-color($theme, surface);
-    max-width: 640px;
-    margin: 1em;
-  }
-
-  .mat-mdc-card-outlined {
-    background-color: mat.get-theme-color($theme, surface);
-  }
-
-  .mat-mdc-card-actions {
-    padding-left: 16px;
-    padding-right: 16px;
-  }
-  .mdc-card__actions {
-    min-height: 0px !important;
-  }
-
-  .mat-mdc-card-title {
-    font: mat.get-theme-typography($theme, title-large, font);
-    color: mat.get-theme-color($theme, on-surface) !important;
-  }
-
-  .mat-mdc-card p {
-    color: mat.get-theme-color($theme, on-surface-variant);
-  }
-
-  .surface-container-card {
-    background-color: mat.get-theme-color($theme, surface-container) !important;
-    mat-card {
-      background-color: mat.get-theme-color(
-        $theme,
-        surface-container
-      ) !important;
-    }
-  }
-}
-
-/// Defines a mixin that applies custom styles to material header components
-/// to better conform to Material 3 standards.
-///
-/// @param {theme} $theme: Angular Material theme to apply styles with.
-@mixin mat-header-styles($theme) {
-  .mat-mdc-subheader {
-    font: mat.get-theme-typography($theme, title-small, font);
-    margin-left: 16px;
-  }
-}
-
-/// Defines a mixin that applies custom styles to material icon components
-/// to better conform to Material 3 standards.
-///
-/// @param {theme} $theme: Angular Material theme to apply styles with.
-@mixin mat-icon-styles($theme) {
-  .mat-icon,
-  .mat-icon svg {
-    color: white;
-    fill: white;
-  }
-
-  .secondary-icon,
-  .secondary-icon svg {
-    color: mat.get-theme-color($theme, secondary) !important;
-    fill: mat.get-theme-color($theme, secondary) !important;
-  }
-
-  .on-surface-variant-icon,
-  .on-surface-variant-icon svg {
-    color: mat.get-theme-color($theme, on-surface-variant) !important;
-    fill: mat.get-theme-color($theme, on-surface-variant) !important;
-  }
-
-  @media (prefers-color-scheme: light) {
-    .mat-icon,
-    .mat-icon svg {
-      color: black;
-      fill: black;
-    }
-  }
-}
-
-/// Defines a mixin that applies custom styles to material list components
-/// to better conform to Material 3 standards.
-///
-/// @param {theme} $theme: Angular Material theme to apply styles with.
-@mixin mat-list-styles($theme) {
-  .mat-mdc-list-item-title {
-    font: mat.get-theme-typography($theme, label-large, font);
-  }
-
-  .mdc-list-item {
-    .material-symbols-outlined {
-      font-variation-settings:
-        'FILL' 0,
-        'wght' 500,
-        'GRAD' 0,
-        'opsz' 24;
-    }
-  }
-
-  .mdc-list-item__primary-text {
-    color: mat.get-theme-color($theme, on-surface-variant);
-  }
-
-  // NOTE: The following item should be refactored once the icon colors are working correctly.
-  .facts-list {
-    .mat-icon {
-      color: mat.get-theme-color($theme, primary) !important;
-    }
-  }
-}
-
-/// Defines a mixin that applies custom styles to material components
-/// that involve navigation (including the toolbar, sidebar, etc)
-/// to better conform to Material 3 standards.
-///
-/// @param {theme} $theme: Angular Material theme to apply styles with.
-@mixin mat-navigation-styles($theme) {
-  .mat-toolbar {
-    background-color: mat.get-theme-color($theme, surface-container);
-    color: mat.get-theme-color($theme, on-surface);
-    font: mat.get-theme-typography($theme, headline-medium, font);
-    font-weight: 500;
-  }
-
-  .mat-sidenav-container,
-  .mat-sidenav {
-    background-color: mat.get-theme-color($theme, surface-container);
-  }
-
-  .sidebar-button-tooltip-panel {
-    max-width: 150px;
-  }
-
-  .mat-mdc-nav-list {
-    margin-left: 12px;
-    margin-right: 12px;
-  }
-  .mat-mdc-nav-list .mat-divider-horizontal {
-    margin-top: 16px;
-    margin-bottom: 29px; // 16px + 13 to make it look even (which is offset from label to end of button for listing above)
-    margin-left: 16px;
-    margin-right: 16px;
-  }
-}
-
-/// Defines a mixin that applies custom styles to material switch components
-/// to better conform to Material 3 standards.
-///
-/// @param {theme} $theme: Angular Material theme to apply styles with.
-@mixin mat-switch-styles($theme) {
-  .mat-mdc-slide-toggle {
-    label {
-      padding-left: 8px;
-      color: mat.get-theme-color($theme, on-surface) !important;
-    }
-  }
-}
-
-/// Defines a mixin that applies custom styles to material text field components
-/// to better conform to Material 3 standards.
-///
-/// @param {theme} $theme: Angular Material theme to apply styles with.
-@mixin mat-text-field-styles($theme) {
-  .mdc-text-field__input::-webkit-calendar-picker-indicator {
-    display: block !important;
-    filter: invert(1);
-  }
-}
-
-/// Defines a mixim that applies custom styles for fonts based on Material 3 standards.
-///
-/// @param {theme} $theme: Angular Material theme to apply styles with.
-@mixin font-styles($theme) {
-  h1 {
-    font: mat.get-theme-typography($theme, title-large, font) !important;
-  }
-
-  h2 {
-    font: mat.get-theme-typography($theme, title-medium, font) !important;
-  }
-
-  h3 {
-    font: mat.get-theme-typography($theme, title-small, font) !important;
-  }
-  .title-large {
-    font: mat.get-theme-typography($theme, title-large, font);
-  }
-  .title-medium {
-    font: mat.get-theme-typography($theme, title-medium, font);
-  }
-  .title-small {
-    font: mat.get-theme-typography($theme, title-small, font);
-  }
-  .label-large {
-    font: mat.get-theme-typography($theme, label-large, font) !important;
-  }
-  .display-medium {
-    font: mat.get-theme-typography($theme, display-medium, font);
-  }
-  .headline-large {
-    font: mat.get-theme-typography($theme, headline-large, font);
-  }
-  .headline-medium {
-    font: mat.get-theme-typography($theme, headline-medium, font) !important;
-  }
-  .headline-small {
-    font: mat.get-theme-typography($theme, headline-small, font);
-  }
-  .body-large {
-    font: mat.get-theme-typography($theme, body-large, font) !important;
-  }
-  .body-medium {
-    font: mat.get-theme-typography($theme, body-medium, font) !important;
-  }
-  .display-large {
-    font: mat.get-theme-typography($theme, display-large, font);
-  }
-  .display-small {
-    font: mat.get-theme-typography($theme, display-small, font);
-  }
-  .font-primary {
-    color: mat.get-theme-color($theme, primary) !important;
-  }
-  .font-secondary {
-    color: mat.get-theme-color($theme, secondary) !important;
-  }
-  .font-tertiary {
-    color: mat.get-theme-color($theme, tertiary) !important;
-  }
-  .font-variant {
-    color: mat.get-theme-color($theme, on-surface-variant) !important;
-  }
-  .label-large {
-    font: mat.get-theme-typography($theme, label-large, font);
-  }
-<<<<<<< HEAD
-=======
-  .font-on-surface {
-    color: mat.get-theme-color($theme, on-surface) !important;
-  }
->>>>>>> da8e47c1
-}
-
-/// Defines a mixin that applies custom widgets to material text field components
-/// to better conform to Material 3 standards.
-///
-/// @param {theme} $theme: Angular Material theme to apply styles with.
-@mixin widget-styles($theme) {
-  // This is a special class definition for a stroked icon button.
-  //
-  // Currently, the Angular Material framework does not expose a stroked icon button.
-  // So, this manually applies the same border to a regular icon button that the stroked
-  // button applies.
-  //
-  // Once Angular Material upgrades to include a stroked icon button, this can be refactored.
-  .mat-csxl-stroked-icon-button {
-    border: 1px solid mat.get-theme-color($theme, inverse-surface);
-    padding-top: 7px;
-    padding-left: 7px;
-    .mat-icon {
-      color: mat.get-theme-color($theme, surface-tint);
-    }
-    .mat-icon svg {
-      fill: mat.get-theme-color($theme, surface-tint);
-    }
-  }
-
-  // This is a special class definition for a search bar input.
-  //
-  // Currently, the Angular Material framework does not expose a search bar input.
-  // Once Angular Material upgrades to include the M3 search bar, this can be refactored.
-
-  .mat-csxl-search-bar {
-    .mat-mdc-card-outlined {
-      background-color: mat.get-theme-color(
-        $theme,
-        surface-container-high
-      ) !important;
-    }
-    .mat-icon {
-      color: mat.get-theme-color($theme, on-surface-variant);
-    }
-  }
-
-  .mat-csxl-alert-card {
-  }
-
-  .mat-csxl-alert-card-info {
-    .mat-mdc-card-outlined {
-      background-color: mat.get-theme-color(
-        $theme,
-        secondary-container
-      ) !important;
-    }
-
-    .mat-mdc-card-title {
-      color: mat.get-theme-color($theme, on-secondary-container);
-    }
-
-    .mat-icon {
-      color: mat.get-theme-color($theme, on-secondary-container);
-    }
-
-    p {
-      color: mat.get-theme-color($theme, on-secondary-fixed-variant) !important;
-    }
-  }
-
-  .mat-csxl-alert-card-alert {
-    .mat-mdc-card-outlined {
-      background-color: mat.get-theme-color(
-        $theme,
-        tertiary-container
-      ) !important;
-    }
-
-    .mat-mdc-card-title {
-      color: mat.get-theme-color($theme, on-tertiary-container);
-    }
-
-    .mat-icon {
-      color: mat.get-theme-color($theme, on-tertiary-container);
-    }
-
-    p {
-      color: mat.get-theme-color($theme, on-tertiary-fixed-variant);
-    }
-  }
-
-  .tab-container-button {
-    color: mat.get-theme-color($theme, on-secondary-container) !important;
-  }
-
-  .tab-enabled-container-button {
-    background-color: mat.get-theme-color(
-      $theme,
-      secondary-container
-    ) !important;
-  }
-
-  mat-filter-chip-dialog {
-    @include mat.form-field-overrides((
-      container-color: mat.get-theme-color($theme, surface-container-high),
-      hover-state-layer-opacity: 0
-  ));
-
-  }
-}
-.mdc-notched-outline__notch {
-  border-left: 1px solid rgba(0, 0, 0, 0);
-  border-right: none !important;
-}
-
-/// Defines a mixin that applies all of the custom style mixins declared above.
-/// This mixin is defined so that these @include lines are not duplicated between
-/// light and dark mode.
-@mixin apply-styles($theme) {
-  @include mat-button-styles($theme);
-  @include mat-card-styles($theme);
-  @include mat-navigation-styles($theme);
-  @include mat-list-styles($theme);
-  @include mat-header-styles($theme);
-  @include mat-icon-styles($theme);
-  @include mat-switch-styles($theme);
-  @include mat-text-field-styles($theme);
-  @include font-styles($theme);
-  @include widget-styles($theme);
-  @include global-styles($theme);
-}
-
-/// Defines a mixin that applies any manual dark mode override styles.
-@mixin apply-overrided-dark-mode-styles($theme) {
-  .mat-csxl-alert-card-info {
-    p {
-      color: mat.get-theme-color(
-        csxl-theme.$dark-theme,
-        on-secondary-container
-      ) !important;
-    }
-  }
-}
-
-/** Apply themes and custom styling to the site. */
-
-html {
-  @include mat.all-component-themes(csxl-theme.$dark-theme);
-  @include apply-styles(csxl-theme.$dark-theme);
-  @include apply-overrided-dark-mode-styles(csxl-theme.$dark-theme);
-
-  @media (prefers-color-scheme: light) {
-    @include mat.all-component-colors(csxl-theme.$light-theme);
-    @include apply-styles(csxl-theme.$light-theme);
-  }
-}
+@use '@angular/material' as mat;
+@use './theme.scss' as csxl-theme;
+
+@include mat.core();
+
+/** Global CSS Styles */
+
+html,
+body {
+  height: 100%;
+  margin: 0;
+  font-family: Roboto, 'Helvetica Neue', sans-serif;
+}
+
+/** Custom Material Component Styling Mixins */
+// Note: These are sorted in alphabetical oder.
+
+/// Defines a mixin that applies global styles using the M3 theme
+/// to better conform to Material 3 standards.
+///
+/// @param {theme} $theme: Angular Material theme to apply styles with.
+@mixin global-styles($theme) {
+  p {
+    font: mat.get-theme-typography($theme, body-medium, font);
+  }
+
+  body {
+    ::-webkit-scrollbar {
+      width: 3px;
+    }
+
+    ::-webkit-scrollbar-track {
+      background-color: transparent;
+    }
+
+    ::-webkit-scrollbar-thumb {
+      background-color: mat.get-theme-color($theme, surface-container-highest);
+      border-radius: 10px;
+    }
+  }
+
+  .primary-background {
+    background: mat.get-theme-color($theme, primary) !important;
+    color: mat.get-theme-color($theme, on-primary) !important;
+  }
+
+  .primary-background-color {
+    background-color: mat.get-theme-color($theme, primary) !important;
+    color: mat.get-theme-color($theme, on-primary) !important;
+  }
+
+  .inverse-primary-background-color {
+    background-color: mat.get-theme-color($theme, inverse-primary) !important;
+    color: mat.get-theme-color($theme, on-surface) !important;
+  }
+
+
+  .primary-color {
+    color: mat.get-theme-color($theme, primary) !important;
+  }
+
+  .secondary-background {
+    background: mat.get-theme-color($theme, secondary) !important;
+    color: mat.get-theme-color($theme, on-secondary) !important;
+  }
+
+  .primary-fixed-background-leaderboard {
+    background: mat.get-theme-color($theme, on-primary-fixed) !important;
+    color: mat.get-theme-color($theme, on-primary) !important;
+  }
+
+  .primary-fixed-dim-background-leaderboard {
+    background: mat.get-theme-color($theme, primary-fixed-dim) !important;
+    color: mat.get-theme-color($theme, on-primary) !important;
+  }
+
+  .primary-fixed-dim-background {
+    background: mat.get-theme-color($theme, primary-fixed-dim) !important;
+    color: mat.get-theme-color($theme, on-primary-fixed-variant) !important;
+  }
+
+  .primary-container-background {
+    background: mat.get-theme-color($theme, primary-container) !important;
+    color: mat.get-theme-color($theme, on-primary-container) !important;
+  }
+
+  .secondary-container-background {
+    background: mat.get-theme-color($theme, secondary-container) !important;
+    color: mat.get-theme-color($theme, on-secondary-container) !important;
+  }
+
+  .tertiary-container-background {
+    background: mat.get-theme-color($theme, tertiary-container) !important;
+    color: mat.get-theme-color($theme, on-tertiary-container) !important;
+  }
+
+  .secondary-background-color {
+    background-color: mat.get-theme-color($theme, secondary) !important;
+    color: mat.get-theme-color($theme, on-secondary) !important;
+  }
+
+  .secondary-color {
+    color: mat.get-theme-color($theme, secondary) !important;
+  }
+
+  .tertiary-background {
+    background: mat.get-theme-color($theme, tertiary) !important;
+    color: mat.get-theme-color($theme, on-tertiary) !important;
+  }
+
+  .tertiary-background-color {
+    background-color: mat.get-theme-color($theme, tertiary) !important;
+    color: mat.get-theme-color($theme, on-tertiary) !important;
+  }
+
+  .tertiary-color {
+    color: mat.get-theme-color($theme, tertiary) !important;
+  }
+
+  .on-secondary-background-color {
+    background-color: mat.get-theme-color($theme, on-secondary) !important;
+    color: mat.get-theme-color($theme, secondary) !important;
+  }
+
+  .surface-container-high {
+    background-color: mat.get-theme-color($theme, surface-container-high) !important;
+    color: mat.get-theme-color($theme, on-surface) !important;
+  }
+
+  .surface-background {
+    background: #E6E0E9 !important; // Surface background color is broken in Angular M3 at the moment.
+    color: mat.get-theme-color($theme, on-surface) !important;
+  }
+
+  /// Ensures that all tables are horizontally scrollable.
+  /// All tables have to be wrapped by a div with the
+  /// `table-responsive` class.
+  .table-responsive {
+    overflow-x: auto;
+  }
+  .table-responsive table {
+    white-space: nowrap;
+  }
+}
+
+/// Defines a mixin that applies custom styles to material button components
+/// to better conform to Material 3 standards.
+///
+/// @param {theme} $theme: Angular Material theme to apply styles with.
+@mixin mat-button-styles($theme) {
+  .mat-mdc-fab {
+    background-color: mat.get-theme-color($theme, secondary);
+    color: mat.get-theme-color($theme, on-secondary);
+
+    .mat-icon {
+      color: mat.get-theme-color($theme, on-secondary);
+    }
+  }
+
+  .primary-button {
+    .mat-icon {
+      color: mat.get-theme-color($theme, on-primary) !important;
+    }
+    @include mat.button-color($theme, $color-variant: primary);
+  }
+
+  .secondary-button {
+    .mat-icon {
+      color: mat.get-theme-color($theme, on-secondary) !important;
+    }
+    @include mat.button-color($theme, $color-variant: secondary);
+  }
+
+  .tertiary-button {
+    .mat-icon {
+      color: mat.get-theme-color($theme, on-tertiary) !important;
+    }
+    @include mat.button-color($theme, $color-variant: tertiary);
+  }
+
+  .low-button-toggle-density {
+    @include mat.button-toggle-density(-3);
+  }
+}
+
+/// Defines a mixin that applies custom styles to material card components
+/// to better conform to Material 3 standards.
+///
+/// @param {theme} $theme: Angular Material theme to apply styles with.
+@mixin mat-card-styles($theme) {
+  .mat-mdc-card {
+    background-color: mat.get-theme-color($theme, surface);
+    max-width: 640px;
+    margin: 1em;
+  }
+
+  .mat-mdc-card-outlined {
+    background-color: mat.get-theme-color($theme, surface);
+  }
+
+  .mat-mdc-card-actions {
+    padding-left: 16px;
+    padding-right: 16px;
+  }
+  .mdc-card__actions {
+    min-height: 0px !important;
+  }
+
+  .mat-mdc-card-title {
+    font: mat.get-theme-typography($theme, title-large, font);
+    color: mat.get-theme-color($theme, on-surface) !important;
+  }
+
+  .mat-mdc-card p {
+    color: mat.get-theme-color($theme, on-surface-variant);
+  }
+
+  .surface-container-card {
+    background-color: mat.get-theme-color($theme, surface-container) !important;
+    mat-card {
+      background-color: mat.get-theme-color(
+        $theme,
+        surface-container
+      ) !important;
+    }
+  }
+}
+
+/// Defines a mixin that applies custom styles to material header components
+/// to better conform to Material 3 standards.
+///
+/// @param {theme} $theme: Angular Material theme to apply styles with.
+@mixin mat-header-styles($theme) {
+  .mat-mdc-subheader {
+    font: mat.get-theme-typography($theme, title-small, font);
+    margin-left: 16px;
+  }
+}
+
+/// Defines a mixin that applies custom styles to material icon components
+/// to better conform to Material 3 standards.
+///
+/// @param {theme} $theme: Angular Material theme to apply styles with.
+@mixin mat-icon-styles($theme) {
+  .mat-icon,
+  .mat-icon svg {
+    color: white;
+    fill: white;
+  }
+
+  .secondary-icon,
+  .secondary-icon svg {
+    color: mat.get-theme-color($theme, secondary) !important;
+    fill: mat.get-theme-color($theme, secondary) !important;
+  }
+
+  .on-surface-variant-icon,
+  .on-surface-variant-icon svg {
+    color: mat.get-theme-color($theme, on-surface-variant) !important;
+    fill: mat.get-theme-color($theme, on-surface-variant) !important;
+  }
+
+  @media (prefers-color-scheme: light) {
+    .mat-icon,
+    .mat-icon svg {
+      color: black;
+      fill: black;
+    }
+  }
+}
+
+/// Defines a mixin that applies custom styles to material list components
+/// to better conform to Material 3 standards.
+///
+/// @param {theme} $theme: Angular Material theme to apply styles with.
+@mixin mat-list-styles($theme) {
+  .mat-mdc-list-item-title {
+    font: mat.get-theme-typography($theme, label-large, font);
+  }
+
+  .mdc-list-item {
+    .material-symbols-outlined {
+      font-variation-settings:
+        'FILL' 0,
+        'wght' 500,
+        'GRAD' 0,
+        'opsz' 24;
+    }
+  }
+
+  .mdc-list-item__primary-text {
+    color: mat.get-theme-color($theme, on-surface-variant);
+  }
+
+  // NOTE: The following item should be refactored once the icon colors are working correctly.
+  .facts-list {
+    .mat-icon {
+      color: mat.get-theme-color($theme, primary) !important;
+    }
+  }
+}
+
+/// Defines a mixin that applies custom styles to material components
+/// that involve navigation (including the toolbar, sidebar, etc)
+/// to better conform to Material 3 standards.
+///
+/// @param {theme} $theme: Angular Material theme to apply styles with.
+@mixin mat-navigation-styles($theme) {
+  .mat-toolbar {
+    background-color: mat.get-theme-color($theme, surface-container);
+    color: mat.get-theme-color($theme, on-surface);
+    font: mat.get-theme-typography($theme, headline-medium, font);
+    font-weight: 500;
+  }
+
+  .mat-sidenav-container,
+  .mat-sidenav {
+    background-color: mat.get-theme-color($theme, surface-container);
+  }
+
+  .sidebar-button-tooltip-panel {
+    max-width: 150px;
+  }
+
+  .mat-mdc-nav-list {
+    margin-left: 12px;
+    margin-right: 12px;
+  }
+  .mat-mdc-nav-list .mat-divider-horizontal {
+    margin-top: 16px;
+    margin-bottom: 29px; // 16px + 13 to make it look even (which is offset from label to end of button for listing above)
+    margin-left: 16px;
+    margin-right: 16px;
+  }
+}
+
+/// Defines a mixin that applies custom styles to material switch components
+/// to better conform to Material 3 standards.
+///
+/// @param {theme} $theme: Angular Material theme to apply styles with.
+@mixin mat-switch-styles($theme) {
+  .mat-mdc-slide-toggle {
+    label {
+      padding-left: 8px;
+      color: mat.get-theme-color($theme, on-surface) !important;
+    }
+  }
+}
+
+/// Defines a mixin that applies custom styles to material text field components
+/// to better conform to Material 3 standards.
+///
+/// @param {theme} $theme: Angular Material theme to apply styles with.
+@mixin mat-text-field-styles($theme) {
+  .mdc-text-field__input::-webkit-calendar-picker-indicator {
+    display: block !important;
+    filter: invert(1);
+  }
+}
+
+/// Defines a mixim that applies custom styles for fonts based on Material 3 standards.
+///
+/// @param {theme} $theme: Angular Material theme to apply styles with.
+@mixin font-styles($theme) {
+  h1 {
+    font: mat.get-theme-typography($theme, title-large, font) !important;
+  }
+
+  h2 {
+    font: mat.get-theme-typography($theme, title-medium, font) !important;
+  }
+
+  h3 {
+    font: mat.get-theme-typography($theme, title-small, font) !important;
+  }
+  .title-large {
+    font: mat.get-theme-typography($theme, title-large, font);
+  }
+  .title-medium {
+    font: mat.get-theme-typography($theme, title-medium, font);
+  }
+  .title-small {
+    font: mat.get-theme-typography($theme, title-small, font);
+  }
+  .label-large {
+    font: mat.get-theme-typography($theme, label-large, font) !important;
+  }
+  .display-medium {
+    font: mat.get-theme-typography($theme, display-medium, font);
+  }
+  .headline-large {
+    font: mat.get-theme-typography($theme, headline-large, font);
+  }
+  .headline-medium {
+    font: mat.get-theme-typography($theme, headline-medium, font) !important;
+  }
+  .headline-small {
+    font: mat.get-theme-typography($theme, headline-small, font);
+  }
+  .body-large {
+    font: mat.get-theme-typography($theme, body-large, font) !important;
+  }
+  .body-medium {
+    font: mat.get-theme-typography($theme, body-medium, font) !important;
+  }
+  .display-large {
+    font: mat.get-theme-typography($theme, display-large, font);
+  }
+  .display-small {
+    font: mat.get-theme-typography($theme, display-small, font);
+  }
+  .font-primary {
+    color: mat.get-theme-color($theme, primary) !important;
+  }
+  .font-secondary {
+    color: mat.get-theme-color($theme, secondary) !important;
+  }
+  .font-tertiary {
+    color: mat.get-theme-color($theme, tertiary) !important;
+  }
+  .font-variant {
+    color: mat.get-theme-color($theme, on-surface-variant) !important;
+  }
+  .label-large {
+    font: mat.get-theme-typography($theme, label-large, font);
+  }
+  .font-on-surface {
+    color: mat.get-theme-color($theme, on-surface) !important;
+  }
+}
+
+/// Defines a mixin that applies custom widgets to material text field components
+/// to better conform to Material 3 standards.
+///
+/// @param {theme} $theme: Angular Material theme to apply styles with.
+@mixin widget-styles($theme) {
+  // This is a special class definition for a stroked icon button.
+  //
+  // Currently, the Angular Material framework does not expose a stroked icon button.
+  // So, this manually applies the same border to a regular icon button that the stroked
+  // button applies.
+  //
+  // Once Angular Material upgrades to include a stroked icon button, this can be refactored.
+  .mat-csxl-stroked-icon-button {
+    border: 1px solid mat.get-theme-color($theme, inverse-surface);
+    padding-top: 7px;
+    padding-left: 7px;
+    .mat-icon {
+      color: mat.get-theme-color($theme, surface-tint);
+    }
+    .mat-icon svg {
+      fill: mat.get-theme-color($theme, surface-tint);
+    }
+  }
+
+  // This is a special class definition for a search bar input.
+  //
+  // Currently, the Angular Material framework does not expose a search bar input.
+  // Once Angular Material upgrades to include the M3 search bar, this can be refactored.
+
+  .mat-csxl-search-bar {
+    .mat-mdc-card-outlined {
+      background-color: mat.get-theme-color(
+        $theme,
+        surface-container-high
+      ) !important;
+    }
+    .mat-icon {
+      color: mat.get-theme-color($theme, on-surface-variant);
+    }
+  }
+
+  .mat-csxl-alert-card {
+  }
+
+  .mat-csxl-alert-card-info {
+    .mat-mdc-card-outlined {
+      background-color: mat.get-theme-color(
+        $theme,
+        secondary-container
+      ) !important;
+    }
+
+    .mat-mdc-card-title {
+      color: mat.get-theme-color($theme, on-secondary-container);
+    }
+
+    .mat-icon {
+      color: mat.get-theme-color($theme, on-secondary-container);
+    }
+
+    p {
+      color: mat.get-theme-color($theme, on-secondary-fixed-variant) !important;
+    }
+  }
+
+  .mat-csxl-alert-card-alert {
+    .mat-mdc-card-outlined {
+      background-color: mat.get-theme-color(
+        $theme,
+        tertiary-container
+      ) !important;
+    }
+
+    .mat-mdc-card-title {
+      color: mat.get-theme-color($theme, on-tertiary-container);
+    }
+
+    .mat-icon {
+      color: mat.get-theme-color($theme, on-tertiary-container);
+    }
+
+    p {
+      color: mat.get-theme-color($theme, on-tertiary-fixed-variant);
+    }
+  }
+
+  .tab-container-button {
+    color: mat.get-theme-color($theme, on-secondary-container) !important;
+  }
+
+  .tab-enabled-container-button {
+    background-color: mat.get-theme-color(
+      $theme,
+      secondary-container
+    ) !important;
+  }
+
+  mat-filter-chip-dialog {
+    @include mat.form-field-overrides((
+      container-color: mat.get-theme-color($theme, surface-container-high),
+      hover-state-layer-opacity: 0
+  ));
+
+  }
+}
+.mdc-notched-outline__notch {
+  border-left: 1px solid rgba(0, 0, 0, 0);
+  border-right: none !important;
+}
+
+/// Defines a mixin that applies all of the custom style mixins declared above.
+/// This mixin is defined so that these @include lines are not duplicated between
+/// light and dark mode.
+@mixin apply-styles($theme) {
+  @include mat-button-styles($theme);
+  @include mat-card-styles($theme);
+  @include mat-navigation-styles($theme);
+  @include mat-list-styles($theme);
+  @include mat-header-styles($theme);
+  @include mat-icon-styles($theme);
+  @include mat-switch-styles($theme);
+  @include mat-text-field-styles($theme);
+  @include font-styles($theme);
+  @include widget-styles($theme);
+  @include global-styles($theme);
+}
+
+/// Defines a mixin that applies any manual dark mode override styles.
+@mixin apply-overrided-dark-mode-styles($theme) {
+  .mat-csxl-alert-card-info {
+    p {
+      color: mat.get-theme-color(
+        csxl-theme.$dark-theme,
+        on-secondary-container
+      ) !important;
+    }
+  }
+}
+
+/** Apply themes and custom styling to the site. */
+
+html {
+  @include mat.all-component-themes(csxl-theme.$dark-theme);
+  @include apply-styles(csxl-theme.$dark-theme);
+  @include apply-overrided-dark-mode-styles(csxl-theme.$dark-theme);
+
+  @media (prefers-color-scheme: light) {
+    @include mat.all-component-colors(csxl-theme.$light-theme);
+    @include apply-styles(csxl-theme.$light-theme);
+  }
+}