--- conflicted
+++ resolved
@@ -1,48 +1,19 @@
-<<<<<<< HEAD
-"""
-This file contains exceptions found in the service layer.
-
-These custom exceptions can then be handled peoperly
-at the API level.
-"""
-
-
-class ResourceNotFoundException(Exception):
-    """ResourceNotFoundException is raised when a user attempts to access a resource that does not exist."""
-
-    ...
-
-
-class UserPermissionException(Exception):
-    """UserPermissionException is raised when a user attempts to perform an action they are not authorized to perform."""
-
-    def __init__(self, action: str, resource: str):
-        super().__init__(f"Not authorized to perform `{action}` on `{resource}`")
-
-
-class OrganizationNotFoundException(Exception):
-    """OrganizationNotFoundException is raised when trying to access an organization that does not exist."""
-
-    def __init__(self, id: str):
-        super().__init__(f"No organization found matching slug/id: {id}")
-=======
-"""
-This file contains exceptions found in the service layer.
-
-These custom exceptions can then be handled peoperly
-at the API level.
-"""
-
-
-class ResourceNotFoundException(Exception):
-    """ResourceNotFoundException is raised when a user attempts to access a resource that does not exist."""
-
-    ...
-
-
-class UserPermissionException(Exception):
-    """UserPermissionException is raised when a user attempts to perform an action they are not authorized to perform."""
-
-    def __init__(self, action: str, resource: str):
-        super().__init__(f"Not authorized to perform `{action}` on `{resource}`")
->>>>>>> 1e2b2099
+"""
+This file contains exceptions found in the service layer.
+
+These custom exceptions can then be handled peoperly
+at the API level.
+"""
+
+
+class ResourceNotFoundException(Exception):
+    """ResourceNotFoundException is raised when a user attempts to access a resource that does not exist."""
+
+    ...
+
+
+class UserPermissionException(Exception):
+    """UserPermissionException is raised when a user attempts to perform an action they are not authorized to perform."""
+
+    def __init__(self, action: str, resource: str):
+        super().__init__(f"Not authorized to perform `{action}` on `{resource}`")