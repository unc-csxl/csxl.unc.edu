"""
Permission Service grants, revokes, tests, and enforces permissions for users and roles in the system.

This Service is more of an internal service that other services take dependency on. It is not directly
exposed via the API.
"""

import re
from fastapi import Depends
from functools import lru_cache
from sqlalchemy import select
from sqlalchemy.orm import Session
from ..database import db_session
from ..models import User, Permission, Role, RoleDetails
from ..entities import UserEntity, PermissionEntity, RoleEntity
from ..services.exceptions import UserPermissionException

__authors__ = ["Kris Jordan"]
__copyright__ = "Copyright 2023"
__license__ = "MIT"

<<<<<<< HEAD
=======

>>>>>>> 1cb4aa9b
class PermissionService:
    """PermissionService grants, revokes, tests, and enforces permissions for users and roles in the system."""

    _session: Session

    def __init__(self, session: Session = Depends(db_session)):
        """Initialize a new PermissionService instance.

        Args:
            session (Session): The SQLAlchemy session to use for database operations."""
        self._session = session

    def get_permissions(self, subject: User) -> list[Permission]:
        """Get the permissions for a user.

        Args:
            subject (User): The user to get permissions for.

        Returns:
            list[Permission]: The permissions for the user."""
        user_permissions = self._get_user_permissions(subject)
        roles_permissions = self._get_user_roles_permissions(subject)
        permissions = user_permissions + roles_permissions
        return [permission.to_model() for permission in permissions]

    def grant(self, grantor: User, grantee: User | Role | RoleDetails, permission: Permission) -> bool:
        """Grant a permission to a user or role.

        To grant a permission, two things must be true:

        1. Grantor must have `permission.grant` action permission on the action being granted
        2. Grantor must have permission to carry out the permission being granted

        Args:
            grantor (User): The user granting the permission.
            grantee (User | Role | RoleDetails): The user or role to grant the permission to.
            permission (Permission): The permission to grant.

        Returns:
            bool: True if the permission was granted, False otherwise.

        Raises:
            ValueError: If the grantee is not a User or Role.
            UserPermissionException: If the grantor does not have permission to grant the permission.
        """
        self.enforce(grantor, 'permission.grant', permission.action)
        self.enforce(grantor, permission.action, permission.resource)

        # Grant Permission
        permission_entity = PermissionEntity.from_model(permission)
        if type(grantee) is User:
            user_entity = self._session.get(UserEntity, grantee.id)
            permission_entity.user = user_entity
        elif type(grantee) is Role or type(grantee) is RoleDetails:
            role_entity = self._session.get(RoleEntity, grantee.id)
            permission_entity.role = role_entity
        else:
            raise ValueError('grantee must be User or Role')

        self._session.add(permission_entity)
        self._session.commit()
        return True

    def revoke(self, revoker: User, permission: Permission) -> bool:
        """Revoke a permission from a user or role.

        Args:
            revoker (User): The user revoking the permission.
            permission (Permission): The permission to revoke (must have its id attribute assigned).

        Returns:
            bool: True if the permission was revoked, False otherwise.

        Raises:
            UserPermissionException: If the revoker does not have permission to revoke the permission."""
        if permission.id is None:
            return False

        permission_entity = self._session.get(PermissionEntity, permission.id)
        if permission_entity is None:
            return False

        self.enforce(revoker, 'permission.revoke',
                     f'permission/{permission_entity.id}')
        self.enforce(revoker, permission_entity.action,
                     permission_entity.resource)

        self._session.delete(permission_entity)
        self._session.commit()
        return True

    def enforce(self, subject: User, action: str, resource: str) -> None:
        """Enforce a permission for a user.

        Args:
            subject (User): The user to enforce the permission for.
            action (str): The action to enforce the subject has permission to perform.
            resource (str): The resource to enforce the subject has permission to carry out the action on.

        Returns:
            None

        Raises:
            UserPermissionException: If the subject does not have permission to carry out the action on the resource."""
        if self.check(subject, action, resource) is False:
            raise UserPermissionException(action, resource)

    def check(self, subject: User, action: str, resource: str) -> bool:
        """Check if a user has permission to carry out an action on a resource.

        Args:
            subject (User): The user to check permissions for.

        Returns:
            bool: True if the user has permission to carry out the action on the resource, False otherwise."""
        # Check user permissions
        user_perms = self._get_user_permissions(subject)
        if self._has_permission(user_perms, action, resource):
            return True

        # Check role permissions
        role_permissions = self._get_user_roles_permissions(subject)
        return self._has_permission(role_permissions, action, resource)

    def _get_user_permissions(self, subject: User) -> list[PermissionEntity]:
        """Get the permissions for a user.

        Args:
            subject (User): The user to get permissions for.

        Returns:
            list[PermissionEntity]: The permissions for the user."""
        user_query = select(PermissionEntity).where(
            PermissionEntity.user_id == subject.id)
        user_perms = [p for p in self._session.execute(user_query).scalars()]
        return user_perms

    def _get_user_roles_permissions(self, subject: User) -> list[PermissionEntity]:
        """Get the permissions for a user's roles.

        Args:
            subject (User): The user to get permissions for.

        Returns:
            list[PermissionEntity]: The permissions for the user's roles."""
        user_entity = self._session.get(UserEntity, subject.id)
        if user_entity == None:
            return []
        role_ids = [role.id for role in user_entity.roles]
        if len(role_ids) == 0:
            return []
        role_query = select(PermissionEntity).where(
            PermissionEntity.role_id.in_(role_ids))
        return [p for p in self._session.execute(role_query).scalars()]

    def _has_permission(self, permissions: list[PermissionEntity], action: str, resource: str) -> bool:
        """Check if a user has permission to carry out an action on a resource in a list of permissions.

        Args:
            permissions (list[PermissionEntity]): The permissions to check.
            action (str): The action in question.
            resource (str): The resource in question.

        Returns:
            bool: True if the user has permission to carry out the action on the resource, False otherwise."""
        for permission in permissions:
            if self._check_permission(permission, action, resource):
                return True
        return False

    def _check_permission(self, permission: PermissionEntity, action: str, resource: str) -> bool:
        """Check if a user has permission to carry out an action on a resource.

        Args:
            permission (PermissionEntity): The permission to check.
            action (str): The action in question.
            resource (str): The resource in question. 

        Returns:
            bool: True if the user has permission to carry out the action on the resource, False otherwise."""
        action_re = self._expand_pattern(permission.action)
        if action_re.fullmatch(action) is not None:
            resource_re = self._expand_pattern(permission.resource)
            return resource_re.fullmatch(resource) is not None
        else:
            return False

    @lru_cache()
    def _expand_pattern(self, pattern: str) -> re.Pattern:
        """Expand a permission pattern into a regular expression.

        This function is memoized to avoid recompiling the same regular expression multiple times.

        Args:
            pattern (str): The pattern to expand.

        Returns:
            re.Pattern: The compiled regular expression."""
        search = pattern.replace('*', '.*')
        return re.compile(f'^{search}$')<|MERGE_RESOLUTION|>--- conflicted
+++ resolved
@@ -19,10 +19,6 @@
 __copyright__ = "Copyright 2023"
 __license__ = "MIT"
 
-<<<<<<< HEAD
-=======
-
->>>>>>> 1cb4aa9b
 class PermissionService:
     """PermissionService grants, revokes, tests, and enforces permissions for users and roles in the system."""
 
@@ -199,7 +195,7 @@
         Args:
             permission (PermissionEntity): The permission to check.
             action (str): The action in question.
-            resource (str): The resource in question. 
+            resource (str): The resource in question.
 
         Returns:
             bool: True if the user has permission to carry out the action on the resource, False otherwise."""
