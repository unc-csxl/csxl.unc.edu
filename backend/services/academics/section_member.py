"""
The Section Member Service allows the API to manipulate section member data in the database.
"""

from fastapi import Depends
from sqlalchemy import select
from sqlalchemy.orm import Session

from ...entities.academics.section_member_entity import SectionMemberEntity
from ...models.academics.section_member import (
    SectionMember,
    SectionMemberDraft,
    SectionMemberPartial,
)
from ...models.academics.section_member_details import SectionMemberDetails
from ...models.office_hours.section import (
    OfficeHoursSection,
    OfficeHoursSectionDraft,
    OfficeHoursSectionPartial,
)
from ...models.office_hours.section_details import OfficeHoursSectionDetails
from ...models.roster_role import RosterRole

from ...database import db_session
from ...models.academics import Section
from ...models.academics import SectionDetails
from ...models import User, Room
from ...models.room_assignment_type import RoomAssignmentType
from ...entities.academics import SectionEntity
from ...entities.academics import CourseEntity
from ...entities.academics import SectionRoomEntity
from ..permission import PermissionService

from ..exceptions import ResourceNotFoundException
from datetime import datetime

__authors__ = ["Meghan Sun, Sadie Amato"]
__copyright__ = "Copyright 2024"
__license__ = "MIT"


class SectionMemberService:
    """Service that performs all of the actions on the `Section` table"""

    def __init__(
        self,
        session: Session = Depends(db_session),
        permission_svc: PermissionService = Depends(),
    ):
        """Initializes the database session."""
        self._session = session
        self._permission_svc = permission_svc

    def get_section_member_by_id(self, id: int) -> SectionMember:
        """Retrieve a section membership by its unique ID.

        Args:
            id (int): The ID of the section membership to retrieve.

        Returns:
            SectionMember: The SectionMember object corresponding to the provided ID.

        Raises:
            ResourceNotFoundException: If no section membership is found with the specified ID.
        """
        query = select(SectionMemberEntity).filter(SectionMemberEntity.id == id)
        entity = self._session.scalars(query).one_or_none()

        if entity is None:
            raise ResourceNotFoundException("Section Membership Not Found for id={id} ")

        return entity.to_flat_model()

<<<<<<< HEAD
    def get_section_member_by_user_id_and_section_id(
        self, subject: User, section_id: int
=======
    def get_section_member_by_user_id_and_oh_section_id(
        self, subject: User, oh_section_id: int
>>>>>>> 03f207f0
    ) -> SectionMember:
        """Retrieve a section membership by user ID and office hours section ID.

        Args:
            subject (User): The user for whom to retrieve the section membership.
            oh_section_id (int): The ID of the office hours section.

        Returns:
            SectionMember: The SectionMember object corresponding to the provided user ID and section ID.

        Raises:
            ResourceNotFoundException: If no section membership is found for the user and office hours section.
        """
        query = (
            select(SectionMemberEntity)
            .filter(SectionEntity.office_hours_id == oh_section_id)
            .filter(SectionEntity.id == SectionMemberEntity.section_id)
            .filter(SectionMemberEntity.user_id == subject.id)
<<<<<<< HEAD
            .filter(SectionMemberEntity.section_id == section_id)
=======
>>>>>>> 03f207f0
        )
        entity = self._session.scalars(query).one_or_none()

        if entity is None:
            raise ResourceNotFoundException(
                f"Section Membership Not Found for User (id={subject.id}) and Office Hours Section (id={oh_section_id})"
            )

        return entity.to_flat_model()

    def add_user_section_memberships_by_oh_sections(
        self,
        subject: User,
        oh_sections: list[OfficeHoursSectionDetails],
    ) -> list[SectionMember]:
        """Add section memberships for a user to multiple office hours sections.

        Args:
            subject (User): The user for whom to add section memberships.
            oh_sections (list[OfficeHoursSectionDetails]): List of office hours sections to enroll the user into.

        Returns:
            list[SectionMember]: List of newly created SectionMember objects representing the user's memberships.

        Raises:
            ResourceNotFoundException: If no academic section is found for any of the specified office hours sections.
        """

        section_memberships: list[SectionMemberEntity] = []
        for oh_section in oh_sections:
            academic_sections = (
                self._session.query(SectionEntity)
                .filter(SectionEntity.office_hours_id == oh_section.id)
                .all()
            )

            if len(academic_sections) == 0:
                raise ResourceNotFoundException("No Academic Section Found")
            draft = SectionMemberDraft(
                user_id=subject.id, section_id=academic_sections[0].id
            )
            section_membership = SectionMemberEntity.from_draft_model(draft)

            self._session.add(section_membership)
            self._session.commit()

            section_memberships.append(section_membership)

        return [
            section_membership.to_flat_model()
            for section_membership in section_memberships
        ]

    def search_instructor_memberships(self, subject: User) -> list[SectionMemberEntity]:
        """
        Find all instructor memberships for a given user. If not an instructor, returns empty list.

        Args:
            subject (User): The user object representing the user for whom to find memberships.

        Returns:
            List[SectionMemberEntity]: A list of SectionMemberEntity objects representing
                all instructor memberships of the given user.
        """

        query = (
            select(SectionMemberEntity)
            .filter(SectionMemberEntity.user_id == subject.id)
            .filter(SectionMemberEntity.member_role == RosterRole.INSTRUCTOR)
        )
        entities = self._session.scalars(query).all()

        section_memberships = [entity.to_flat_model() for entity in entities]

        return section_memberships<|MERGE_RESOLUTION|>--- conflicted
+++ resolved
@@ -71,13 +71,8 @@
 
         return entity.to_flat_model()
 
-<<<<<<< HEAD
-    def get_section_member_by_user_id_and_section_id(
-        self, subject: User, section_id: int
-=======
     def get_section_member_by_user_id_and_oh_section_id(
         self, subject: User, oh_section_id: int
->>>>>>> 03f207f0
     ) -> SectionMember:
         """Retrieve a section membership by user ID and office hours section ID.
 
@@ -96,10 +91,6 @@
             .filter(SectionEntity.office_hours_id == oh_section_id)
             .filter(SectionEntity.id == SectionMemberEntity.section_id)
             .filter(SectionMemberEntity.user_id == subject.id)
-<<<<<<< HEAD
-            .filter(SectionMemberEntity.section_id == section_id)
-=======
->>>>>>> 03f207f0
         )
         entity = self._session.scalars(query).one_or_none()
 
