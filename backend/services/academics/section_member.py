"""
The Section Service allows the API to manipulate sections data in the database.
"""

from fastapi import Depends
from sqlalchemy import select
from sqlalchemy.orm import Session

from backend.entities.academics.section_member_entity import SectionMemberEntity
from backend.models.academics.section_member import SectionMember, SectionMemberDraft
from backend.models.academics.section_member_details import SectionMemberDetails
from backend.models.office_hours.section import (
    OfficeHoursSectionDraft,
    OfficeHoursSectionPartial,
)
from backend.models.office_hours.section_details import OfficeHoursSectionDetails
from backend.models.roster_role import RosterRole

from ...database import db_session
from ...models.academics import Section
from ...models.academics import SectionDetails
from ...models import User, Room
from ...models.room_assignment_type import RoomAssignmentType
from ...entities.academics import SectionEntity
from ...entities.academics import CourseEntity
from ...entities.academics import SectionRoomEntity
from ..permission import PermissionService

from ..exceptions import ResourceNotFoundException
from datetime import datetime

__authors__ = ["Meghan Sun"]
__copyright__ = "Copyright 2024"
__license__ = "MIT"


class SectionMembershipService:
    """Service that performs all of the actions on the `Section` table"""

    def __init__(
        self,
        session: Session = Depends(db_session),
        permission_svc: PermissionService = Depends(),
    ):
        """Initializes the database session."""
        self._session = session
        self._permission_svc = permission_svc

    def get_section_member_by_id(self, id: int) -> SectionMember:
        """Retrieve a section membership by its unique ID.

        Args:
            id (int): The ID of the section membership to retrieve.

        Returns:
            SectionMember: The SectionMember object corresponding to the provided ID.

        Raises:
            ResourceNotFoundException: If no section membership is found with the specified ID.
        """
        query = select(SectionMemberEntity).filter(SectionMemberEntity.id == id)
        entity = self._session.scalars(query).one_or_none()

        if entity is None:
            raise ResourceNotFoundException("Section Membership Not Found for id={id} ")

        return entity.to_flat_model()

    def get_section_member_by_user_id_and_section_id(
        self, subject: User, oh_section_id: int
    ) -> SectionMember:
        """Retrieve a section membership by user ID and office hours section ID.

        Args:
            subject (User): The user for whom to retrieve the section membership.
            oh_section_id (int): The ID of the office hours section.

        Returns:
            SectionMember: The SectionMember object corresponding to the provided user ID and section ID.

        Raises:
            ResourceNotFoundException: If no section membership is found for the user and office hours section.
        """
        query = (
            select(SectionMemberEntity)
            .filter(SectionMemberEntity.user_id == subject.id)
            .filter(SectionMemberEntity.section_id == oh_section_id)
        )
        entity = self._session.scalars(query).one_or_none()

        if entity is None:
            raise ResourceNotFoundException(
                "Section Membership Not Found for User (id={subject.id}) and Office Hours Section (id={oh_section_id})"
            )

        return entity.to_flat_model()

    def add_user_oh_memberships(
        self,
        subject: User,
        oh_sections: list[OfficeHoursSectionDetails],
    ) -> list[SectionMember]:
        """Add section memberships for a user to multiple office hours sections.

        Args:
            subject (User): The user for whom to add section memberships.
            oh_sections (list[OfficeHoursSectionDetails]): List of office hours sections to enroll the user into.

        Returns:
            list[SectionMember]: List of newly created SectionMember objects representing the user's memberships.

        Raises:
            ResourceNotFoundException: If no academic section is found for any of the specified office hours sections.
        """

        section_memberships: list[SectionMemberEntity] = []
        for oh_section in oh_sections:
            academic_sections = (
                self._session.query(SectionEntity)
                .filter(SectionEntity.office_hours_id == oh_section.id)
                .all()
            )

            if len(academic_sections) == 0:
<<<<<<< HEAD
                raise ResourceNotFoundException("No Academic Section Found")

            section_membership = SectionMemberEntity.from_draft_model(
=======
                raise Exception("No Academic Section Found")
            draft = SectionMemberDraft(
>>>>>>> 229f792e
                user_id=subject.id, section_id=academic_sections[0].id
            )
            section_membership = SectionMemberEntity.from_draft_model(draft)

            self._session.add(section_membership)
            self._session.commit()

            section_memberships.append(section_membership)

        return [
            section_membership.to_flat_model()
            for section_membership in section_memberships
        ]

    def search_instructor_memberships(self, subject: User) -> list[SectionMemberEntity]:
        """
        Find all instructor memberships for a given user. If not an instructor, returns empty list.

        Args:
            subject (User): The user object representing the user for whom to find memberships.

        Returns:
            List[SectionMemberEntity]: A list of SectionMemberEntity objects representing
                all instructor memberships of the given user.
        """

        query = (
            select(SectionMemberEntity)
            .filter(SectionMemberEntity.user_id == subject.id)
            .filter(SectionMemberEntity.member_role == RosterRole.INSTRUCTOR)
        )
        entities = self._session.scalars(query).all()

        section_memberships = [entity.to_flat_model() for entity in entities]

        return section_memberships<|MERGE_RESOLUTION|>--- conflicted
+++ resolved
@@ -122,14 +122,8 @@
             )
 
             if len(academic_sections) == 0:
-<<<<<<< HEAD
                 raise ResourceNotFoundException("No Academic Section Found")
-
-            section_membership = SectionMemberEntity.from_draft_model(
-=======
-                raise Exception("No Academic Section Found")
             draft = SectionMemberDraft(
->>>>>>> 229f792e
                 user_id=subject.id, section_id=academic_sections[0].id
             )
             section_membership = SectionMemberEntity.from_draft_model(draft)
