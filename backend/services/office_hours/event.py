from operator import or_
from fastapi import Depends
from sqlalchemy import select
from sqlalchemy.orm import Session

from ...entities.academics.section_entity import SectionEntity
from ...entities.academics.section_member_entity import SectionMemberEntity
from ...entities.office_hours.ticket_entity import OfficeHoursTicketEntity
from ...entities.office_hours import OfficeHoursEventEntity

from ...models.office_hours.event_status import (
    OfficeHoursEventStatus,
    StudentOfficeHoursEventStatus,
)
from ...models.office_hours.ticket_state import TicketState
from ...models.roster_role import RosterRole
from ...models.office_hours.ticket_state import TicketState

from ...models.office_hours.ticket_details import OfficeHoursTicketDetails

from ...database import db_session

from ...models.coworking.time_range import TimeRange
from ...models.office_hours.event import (
    OfficeHoursEvent,
    OfficeHoursEventDraft,
    OfficeHoursEventPartial,
)
from ...models.office_hours.event_details import OfficeHoursEventDetails
from ...models.user import User

from ..exceptions import ResourceNotFoundException
from ..permission import PermissionService


__authors__ = ["Sadie Amato", "Madelyn Andrews", "Bailey DeSouza", "Meghan Sun"]
__copyright__ = "Copyright 2024"
__license__ = "MIT"


class OfficeHoursEventService:
    """Service that performs all of the actions on the `OfficeHoursEvent` table"""

    def __init__(
        self,
        session: Session = Depends(db_session),
        permission_svc: PermissionService = Depends(),
    ):
        """Initializes the database session."""
        self._session = session
        self._permission_svc = permission_svc

    def create(
        self, subject: User, oh_event: OfficeHoursEventDraft
    ) -> OfficeHoursEvent:
        """Creates a new office hours event.

        Args:
            subject (User): a valid User model representing the currently logged in User
            oh_event (OfficeHoursEventDraft): Event draft to add to table

        Returns:
            OfficeHoursEvent: Object added to table

        Raises:
            PermissionError: Raised if the authenticated user (`subject`) is not a member of
            the office hours section associated with the event (`oh_event`) or is a Student in section.
        """
        # Permissions - Raises Exception if Permission Fails
        section_member_entity = self._check_user_section_membership(
            subject.id, oh_event.oh_section.id
        )

        if section_member_entity.member_role == RosterRole.STUDENT:
            raise PermissionError(
                f"Section Member is a Student. User does not have permision to create event"
            )
        # Create new object
        oh_event_entity = OfficeHoursEventEntity.from_draft_model(oh_event)

        # Add new object to table and commit changes
        self._session.add(oh_event_entity)
        self._session.commit()

        # Return added object
        return oh_event_entity.to_model()

    def update(
        self, subject: User, oh_event_delta: OfficeHoursEventPartial
    ) -> OfficeHoursEvent:
        """Updates an office hours event.

        Args:
            subject (User): a valid User model representing the currently logged in User
<<<<<<< HEAD
            oh_event (OfficeHoursEvent): OfficeHoursEvent to update in the table
=======
            oh_event_delta (OfficeHoursEventPartial): OfficeHoursEventPartial delta to update in the table
>>>>>>> 3af8f72b

        Returns:
            OfficeHoursEvent: Updated object in table

        Raises:
            PermissionError: If the user attempting to update the event is a student.

        """
<<<<<<< HEAD
        # TODO
=======
        oh_event_entity = self._session.get(OfficeHoursEventEntity, oh_event_delta.id)

        section_member_entity = self._check_user_section_membership(
            subject.id, oh_event_entity.office_hours_section_id
        )

        if section_member_entity.member_role == RosterRole.STUDENT:
            raise PermissionError(
                "User is a Student. Do not have permission to update an event."
            )

        # Update Delta Fields
        if oh_event_delta.event_date is not None:
            oh_event_entity.date = oh_event_delta.event_date

        if oh_event_delta.start_time is not None:
            oh_event_entity.start_time = oh_event_delta.start_time

        if oh_event_delta.end_time is not None:
            oh_event_entity.end_time = oh_event_delta.end_time

        if oh_event_delta.location_description is not None:
            oh_event_entity.location_description = oh_event_delta.location_description

        if oh_event_delta.description is not None:
            oh_event_entity.description = oh_event_delta.description

        if oh_event_delta.type is not None:
            oh_event_entity.type = oh_event_delta.type

        if oh_event_delta.room is not None:
            oh_event_entity.room_id = oh_event_delta.room.id

        if oh_event_delta.oh_section is not None:
            oh_event_entity.office_hours_section_id = oh_event_delta.oh_section.id

        self._session.commit()

        return oh_event_entity.to_model()
>>>>>>> 3af8f72b

    def delete(self, subject: User, oh_event: OfficeHoursEvent) -> None:
        """Delete the specified office hours event.

        Args:
            subject (User): The user initiating the delete operation.
            oh_event (OfficeHoursEvent): The office hours event to be deleted.

        Returns:
            None

        Raises:
            PermissionError: If the user attempting to delete the event is a student.
            ResourceNotFoundException: If the specified office hours event does not exist.

        """
        section_member_entity = self._check_user_section_membership(
            subject.id, oh_event.oh_section.id
        )

        if section_member_entity.member_role == RosterRole.STUDENT:
            raise PermissionError(
                "User is a Student. Do not have permission to delete an office hours event."
            )

        oh_event_entity = self._session.get(OfficeHoursEventEntity, oh_event.id)

        if oh_event_entity is None:
            raise ResourceNotFoundException(
                f"Could not find office hours event with id={oh_event.id}"
            )

        self._session.delete(oh_event_entity)
        self._session.commit()

        return None

    def get_event_by_id(self, subject: User, oh_event_id: int) -> OfficeHoursEvent:
        """Gets an office hour event based on OH event id.

        Args:
            subject (User): a valid User model representing the currently logged in User
            oh_event_id (int): OfficeHoursEvent id to get the corresponding event for

        Returns:
            OfficeHoursEvent: OH event associated with the OH event id

        Raises:
            ResourceNotFoundException: If office hours event is not found given `oh_event_id`.
        """
        # Select all entries in the `Course` table and sort by end date
        query = select(OfficeHoursEventEntity).filter(
            OfficeHoursEventEntity.id == oh_event_id
        )
        entity = self._session.scalars(query).one_or_none()

        # Raise an error if no entity was found.
        if entity is None:
            raise ResourceNotFoundException(
                f"Event with id: {oh_event_id} does not exist."
            )

        # Good to Go - return the model
        return entity.to_model()

    def get_queued_and_called_tickets_by_event(
        self, subject: User, oh_event: OfficeHoursEvent
    ) -> list[OfficeHoursTicketDetails]:
        """Retrieves all office hours tickets in an event from the table.

        Args:
            subject (User): a valid User model representing the currently logged in User
            oh_event (OfficeHoursEvent): the OfficeHoursEvent to query by.

        Returns:
            list[OfficeHoursTicketDetails]: List of all `OfficeHoursTicketDetails` in an OHEvent

        Raises:
            PermissionError: Raised if the authenticated user (`subject`) is not a member of
            the office hours section associated with the event (`oh_event`) or is a Student in section.
        """

        section_member_entity = self._check_user_section_membership(
            subject.id, oh_event.oh_section.id
        )
        if section_member_entity.member_role == RosterRole.STUDENT:
            raise PermissionError(
                f"Section Member is a Student. User does not have permision to get queue tickets"
            )

        query = (
            select(OfficeHoursTicketEntity)
            .where(OfficeHoursTicketEntity.oh_event_id == oh_event.id)
            .where(
                or_(
                    OfficeHoursTicketEntity.state == TicketState.QUEUED,
                    OfficeHoursTicketEntity.state == TicketState.CALLED,
                )
            )
            .order_by(OfficeHoursTicketEntity.created_at)
        )

        entities = self._session.scalars(query).all()
        return [entity.to_details_model() for entity in entities]

    def get_event_tickets(
        self, subject: User, oh_event: OfficeHoursEvent
    ) -> list[OfficeHoursTicketDetails]:
        """Retrieves all office hours tickets in an event from the table.

        Args:
            subject (User): a valid User model representing the currently logged in User
            oh_event (OfficeHoursEvent): the OfficeHoursEvent to query by.

        Returns:
            list[OfficeHoursTicketDetails]: List of all `OfficeHoursTicketDetails` in an OHEvent

        Raises:
            PermissionError: Raised if the authenticated user (`subject`) is not a member of
            the office hours section associated with the event (`oh_event`) or is a Student in section.
        """

        section_member_entity = self._check_user_section_membership(
            subject.id, oh_event.oh_section.id
        )
        if section_member_entity.member_role == RosterRole.STUDENT:
            raise PermissionError(
                f"Section Member is a Student. User does not have permision to get all tickets"
            )

        query = (
            select(OfficeHoursTicketEntity)
            .where(OfficeHoursTicketEntity.oh_event_id == oh_event.id)
            .order_by(OfficeHoursTicketEntity.created_at.desc())
        )

        entities = self._session.scalars(query).all()
        return [entity.to_details_model() for entity in entities]

    def get_event_queue_stats(
        self, subject: User, oh_event: OfficeHoursEvent
    ) -> OfficeHoursEventStatus:
        """Retrieve queued and called ticket statistics for a specific office hours event.

        Args:
            subject (User): The user object representing the authenticated user making the request.
            oh_event (OfficeHoursEvent): The details of the office hours event.

        Returns:
            OfficeHoursEventStatus: An `OfficeHoursEventStatus` object representing the statistics
                (queued and called ticket counts) for the specified office hours event.

        Raises:
            PermissionError: Raised if the authenticated user (`subject`) is not a member of
                the office hours section associated with the event (`oh_event`).
        """
        # PERMISSIONS: Check If User is an OH Section Member - Exception If Not.
        self._check_user_section_membership(subject.id, oh_event.oh_section.id)

        # Queued Tickets
        queued_ticket_entities = self._get_queued_tickets_by_oh_event(oh_event.id)
        queued_ticket_count = len(queued_ticket_entities)

        # Called Tickets
        called_ticket_entities = self._get_called_tickets_by_oh_event(oh_event.id)
        called_ticket_count = len(called_ticket_entities)

        # Build Event Status Status
        event_status = OfficeHoursEventStatus(
            open_tickets_count=called_ticket_count,
            queued_tickets_count=queued_ticket_count,
        )

        return event_status

    def get_event_queue_stats_for_student_with_ticket(
        self, subject: User, oh_event: OfficeHoursEvent, ticket_id: int
    ) -> StudentOfficeHoursEventStatus:
        """Retrieve queued and called ticket statistics for a specific office hours event.

        Args:
            subject (User): The user object representing the authenticated user making the request.
            oh_event (OfficeHoursEvent): The details of the office hours event.

        Returns:
            OfficeHoursEventStatus: An `OfficeHoursEventStatus` object representing the statistics
                (queued and called ticket counts) for the specified office hours event.

        Raises:
            PermissionError: Raised if the authenticated user (`subject`) is not a member of
                the office hours section associated with the event (`oh_event`).
        """
        # PERMISSIONS:

        # 1. Check If User is an OH Section Member - Exception If Not.
        current_user_section_member_entity = self._check_user_section_membership(
            subject.id, oh_event.oh_section.id
        )

        # 2. Check Ticket Exists in Office Hours Event
        ticket_entity = self._session.get(OfficeHoursTicketEntity, ticket_id)

        if ticket_entity is None:
            raise ResourceNotFoundException(f"Ticket id={ticket_id} doesn't exist.")

        if ticket_entity.oh_event_id != oh_event.id:
            raise Exception(
                f"Given Ticket id={ticket_id} Is Not A Part of OH Event id={oh_event.id}"
            )

        # 3. Check if User is Creator of Ticket
        ticket_creators = ticket_entity.to_details_model().creators
        is_creator = False

        for creator in ticket_creators:
            if creator.id == current_user_section_member_entity.id:
                is_creator = True

        if not is_creator:
            raise PermissionError(
                f"User Doesn't Have Permission to View Queue Stats for Ticket id={ticket_entity.id}"
            )

        # Queued Tickets
        queued_ticket_entities = self._get_queued_tickets_by_oh_event(oh_event.id)
        queued_ticket_count = len(queued_ticket_entities)

        # Current Ticket Position in Queue
        current_ticket_position = self._find_ticket_position(
            queued_ticket_entities, ticket_id
        )

        if current_ticket_position == -1:
            raise Exception(
                f"Ticket with id={ticket_id} Doesn't Exist in Queued Ticket List."
            )

        # Called Tickets
        called_ticket_entities = self._get_called_tickets_by_oh_event(oh_event.id)
        called_ticket_count = len(called_ticket_entities)

        # Build Event Status Status
        student_event_status = StudentOfficeHoursEventStatus(
            open_tickets_count=called_ticket_count,
            queued_tickets_count=queued_ticket_count,
            ticket_position=current_ticket_position,
        )

        return student_event_status

    def _find_ticket_position(
        self, tickets_list: list[OfficeHoursTicketEntity], ticket_id: int
    ) -> int:
        """Find the position (1-based index) of a ticket in a list by ticket ID.

        Args:
            tickets_list (list[OfficeHoursTicketEntity]): List of OfficeHoursTicketEntity objects.
            ticket_id (int): ID of the ticket to find.

        Returns:
            int: 1-based index of the ticket in the list if found; otherwise, returns -1.
        """
        for index, ticket in enumerate(tickets_list, start=1):
            if ticket.id == ticket_id:
                return index
        return -1

    def _get_called_tickets_by_oh_event(
        self, oh_event_id: int
    ) -> list[OfficeHoursTicketEntity]:
        """Retrieve a list of called tickets for a specific office hours event.

        Args:
            oh_event_id (int): ID of the office hours event.

        Returns:
            list[OfficeHoursTicketEntity]: List of OfficeHoursTicketEntity objects
                that are in the 'CALLED' state for the specified event.
        """
        # Fetch Called Tickets and Count
        called_tickets_query = (
            select(OfficeHoursTicketEntity)
            .filter(OfficeHoursTicketEntity.oh_event_id == oh_event_id)
            .filter(OfficeHoursTicketEntity.state == TicketState.CALLED)
        )

        called_ticket_entities = self._session.scalars(called_tickets_query).all()
        return called_ticket_entities

    def _get_queued_tickets_by_oh_event(
        self, oh_event_id: int
    ) -> list[OfficeHoursTicketEntity]:
        """Retrieve a list of queued tickets for a specific office hours event.

        Args:
            oh_event_id (int): ID of the office hours event.

        Returns:
            list[OfficeHoursTicketEntity]: List of OfficeHoursTicketEntity objects
                that are in the 'QUEUED' state for the specified event, ordered by ticket ID.
        """
        # Fetch Queued Tickets and Count
        queued_tickets_query = (
            select(OfficeHoursTicketEntity)
            .filter(OfficeHoursTicketEntity.oh_event_id == oh_event_id)
            .filter(OfficeHoursTicketEntity.state == TicketState.QUEUED)
            .order_by(OfficeHoursTicketEntity.id)
        )

        queued_ticket_entities = self._session.scalars(queued_tickets_query).all()
        return queued_ticket_entities

    def _check_user_section_membership(
        self,
        user_id: int,
        oh_section_id: int,
    ) -> SectionMemberEntity:
        """Checks if a given user is a member in tue academic section associate with given office hours section ID.

        Note: An Office Hours section can have multiple academic sections assoicated with it.

        Args:
            user_id (int): The id of given User of interest
            oh_section_id (int): The id of office hours section.
        Returns:
            SectionMemberEntity: `SectionMemberEntity` associated with a given user and academic section

        Raises:
            ResourceNotFoundException if cannot user is not a member in given academic section.
            PermissionError if user creating event is not a UTA/GTA/Instructor
        """

        # Find Academic Section and Their IDs
        academic_sections = (
            self._session.query(SectionEntity)
            .filter(SectionEntity.office_hours_id == oh_section_id)
            .all()
        )

        academic_section_ids = [section.id for section in academic_sections]

        # Find User Academic Section Entity
        section_member_entity = (
            self._session.query(SectionMemberEntity)
            .filter(SectionMemberEntity.user_id == user_id)
            .filter(SectionMemberEntity.section_id.in_(academic_section_ids))
            .first()
        )

        if section_member_entity is None:
            raise PermissionError(
                f"Unable To Find Section Member Entity for user with id:{user_id} in academic section with id:{academic_section_ids}"
            )

        return section_member_entity<|MERGE_RESOLUTION|>--- conflicted
+++ resolved
@@ -92,11 +92,7 @@
 
         Args:
             subject (User): a valid User model representing the currently logged in User
-<<<<<<< HEAD
-            oh_event (OfficeHoursEvent): OfficeHoursEvent to update in the table
-=======
             oh_event_delta (OfficeHoursEventPartial): OfficeHoursEventPartial delta to update in the table
->>>>>>> 3af8f72b
 
         Returns:
             OfficeHoursEvent: Updated object in table
@@ -105,9 +101,6 @@
             PermissionError: If the user attempting to update the event is a student.
 
         """
-<<<<<<< HEAD
-        # TODO
-=======
         oh_event_entity = self._session.get(OfficeHoursEventEntity, oh_event_delta.id)
 
         section_member_entity = self._check_user_section_membership(
@@ -147,7 +140,6 @@
         self._session.commit()
 
         return oh_event_entity.to_model()
->>>>>>> 3af8f72b
 
     def delete(self, subject: User, oh_event: OfficeHoursEvent) -> None:
         """Delete the specified office hours event.
