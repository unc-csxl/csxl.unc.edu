"""
Service for office hour events.
"""

import math
from typing import Type, TypeVar
from fastapi import Depends
<<<<<<< HEAD
from sqlalchemy import select
from sqlalchemy.orm import Session, joinedload

=======
from sqlalchemy import select, exists, and_, func
from sqlalchemy.orm import Session, joinedload, selectinload
>>>>>>> fe3526cc
from ...database import db_session
from ...models.user import User
from ...models.academics.section_member import RosterRole
from ...models.academics.my_courses import (
    OfficeHourTicketOverview,
    OfficeHourQueueOverview,
    OfficeHourEventRoleOverview,
    OfficeHourGetHelpOverview,
)
from ...models.office_hours.office_hours import OfficeHours, NewOfficeHours
from ...models.office_hours.ticket import TicketState
from ...entities.entity_base import EntityBase
from ...entities.academics.section_entity import SectionEntity
from ...entities.office_hours import (
    CourseSiteEntity,
    OfficeHoursEntity,
    OfficeHoursTicketEntity,
)
from ...entities.office_hours.user_created_tickets_table import (
    user_created_tickets_table,
)
from ...entities.academics.section_member_entity import SectionMemberEntity
from ..exceptions import CoursePermissionException, ResourceNotFoundException

<<<<<<< HEAD
__authors__ = ["Ajay Gandecha", "Jade Keegan"]
=======
__authors__ = ["Ajay Gandecha", "Kris Jordan"]
>>>>>>> fe3526cc
__copyright__ = "Copyright 2024"
__license__ = "MIT"

T = TypeVar("T", bound=EntityBase)


class OfficeHoursService:
    """
    Service that performs all actions for office hour events.
    """

    def __init__(self, session: Session = Depends(db_session)):
        """
        Initializes the database session.
        """
        self._session = session

    def get_office_hour_queue(
        self, user: User, office_hours_id: int
    ) -> OfficeHourQueueOverview:
        """
        Loads all of the data relevant to an office hour queue.

        Args:
            user (User): The user requesting the queue.
            office_hours_id (int): The ID of the office hour event.

        Returns:
            OfficeHourQueueOverview
        """

        # Let's gather relevant entities to the problem at hand
        office_hours_entity = self._get_entity_or_raise(
            OfficeHoursEntity, office_hours_id
        )
        course_site_entity = self._get_entity_or_raise(
            CourseSiteEntity, office_hours_entity.course_site_id
        )
        section_member_entity = self._get_membership_or_raise(user, course_site_entity)

        self._enforce_membership_level(
            section_member_entity,
            {RosterRole.INSTRUCTOR, RosterRole.GTA, RosterRole.UTA},
        )

        return self._to_oh_queue_overview(user, office_hours_entity)

    def _get_entity_or_raise(self, entity_type: Type[T], id: int) -> T:
        """
        Gets an entity from the database or raises a ResourceNotFoundException.
        """
        entity = self._session.get(entity_type, id)

        if entity is None:
            raise ResourceNotFoundException(
                f"{entity_type.__name__} with ID: {id} not found."
            )

        return entity

    def _get_membership_or_raise(
        self, user: User, course_site_entity: CourseSiteEntity
    ) -> SectionMemberEntity:
        """
        Gets the membership for a user in a course site.
        """
        # Use an enhanced query to check if a course site exists.
        section_member_query = select(SectionMemberEntity).where(
            SectionMemberEntity.user_id == user.id,
            SectionMemberEntity.section_id.in_(
                [section.id for section in course_site_entity.sections]
            ),
        )

        section_membership = self._session.scalars(section_member_query).first()

        if section_membership is None:
            raise CoursePermissionException("User is not a member of the course site.")

        return section_membership

    def _enforce_membership_level(
        self, section_member_entity: SectionMemberEntity, roles: set[RosterRole]
    ) -> None:
        """
        Enforces that a user has a specific membership level.

        Args:
            section_member_entity (SectionMemberEntity): The membership entity.
            roles (set[RosterRole]): The roles that the user must have.

        Raises:
            CoursePermissionException: If the user does not have the required membership.
        """
        if section_member_entity.member_role not in roles:
            raise CoursePermissionException(
                "User does not have the required membership level."
            )

    def get_office_hour_get_help_overview(
        self, user: User, office_hours_id: int
    ) -> OfficeHourGetHelpOverview:
        """
        Loads all of the data relevant for getting help in office hours.

        Returns:
            OfficeHourGetHelpOverview
        """
        # Start building the query
        queue_query = select(OfficeHoursEntity).where(
            OfficeHoursEntity.id == office_hours_id
        )

        # Load data
        queue_entity = self._session.scalars(queue_query).unique().one_or_none()
        if queue_entity is None:
            raise ResourceNotFoundException(
                f"Office Hours Queue with ID:{office_hours_id} not found."
            )

        # Check permissions
        self._check_site_student_permissions(user, queue_entity.course_site_id)

        # Get ticket for user, if any
        active_tickets_query = (
            select(OfficeHoursTicketEntity)
            .join(user_created_tickets_table)
            .where(OfficeHoursTicketEntity.office_hours_id == office_hours_id)
            # .where(user_created_tickets_table.member_id == )
        )
        active_tickets = [
            ticket
            for ticket in queue_entity.tickets
            if user.id in [creator.user_id for creator in ticket.creators]
            and ticket.state in [TicketState.QUEUED, TicketState.CALLED]
        ]

        active_ticket = active_tickets[0] if len(active_tickets) > 0 else None

        # Find queue position
        queue_tickets: list[OfficeHoursTicketEntity] = sorted(
            [
                ticket
                for ticket in queue_entity.tickets
                if ticket.state == TicketState.QUEUED
            ],
            key=lambda ticket: ticket.created_at,
        )

        queue_position = (
            queue_tickets.index(active_ticket) + 1
            if active_ticket and active_ticket.state == TicketState.QUEUED
            else -1
        )

        # Return data
        return OfficeHourGetHelpOverview(
            event_type=queue_entity.type.to_string(),
            event_mode=queue_entity.mode.to_string(),
            event_start_time=queue_entity.start_time,
            event_end_time=queue_entity.end_time,
            event_location=queue_entity.room.nickname,
            event_location_description=queue_entity.location_description,
            ticket=(
                self._to_oh_ticket_overview(active_ticket) if active_ticket else None
            ),
            queue_position=queue_position,
        )

    def _to_oh_queue_overview(
        self, user: User, oh_event: OfficeHoursEntity
    ) -> OfficeHourQueueOverview:

        ticket_entities = self._session.scalars(
            select(OfficeHoursTicketEntity)
            .where(OfficeHoursTicketEntity.office_hours_id == oh_event.id)
            .where(
                OfficeHoursTicketEntity.state.in_(
                    [TicketState.CALLED, TicketState.QUEUED]
                )
            )
            .order_by(OfficeHoursTicketEntity.id)
            .options(
                selectinload(OfficeHoursTicketEntity.creators).selectinload(
                    SectionMemberEntity.user
                )
            )
        ).all()

        active_tickets: list[OfficeHourTicketOverview] = []
        called_tickets: list[OfficeHourTicketOverview] = []
        queued_tickets: list[OfficeHourTicketOverview] = []
        for ticket in ticket_entities:
            overview = self._to_oh_ticket_overview(ticket)
            if ticket.state == TicketState.CALLED:
                if ticket.caller.user_id == user.id:
                    active_tickets.append(overview)
                else:
                    called_tickets.append(overview)
            elif ticket.state == TicketState.QUEUED:
                queued_tickets.append(overview)

        completed_tickets = []
        personal_completed_tickets = []
        personal_average_minutes = 0
        # completed_tickets = [
        #     ticket for ticket in oh_event.tickets if ticket.state == TicketState.CLOSED
        # ]
        # personal_completed_tickets = [
        #     ticket for ticket in completed_tickets if ticket.caller.user_id == user.id
        # ]
        # personal_minutes = [
        #     (ticket.closed_at - ticket.called_at).total_seconds() / 60.0
        #     for ticket in personal_completed_tickets
        # ]
        # personal_average_minutes = (
        #     math.floor(sum(personal_minutes) / len(personal_minutes))
        #     if len(personal_minutes) > 0
        #     else 0
        # )

        return OfficeHourQueueOverview(
            id=oh_event.id,
            type=oh_event.type.to_string(),
            start_time=oh_event.start_time,
            end_time=oh_event.end_time,
            active=active_tickets[0] if len(active_tickets) > 0 else None,
            other_called=called_tickets,
            queue=queued_tickets,
            personal_tickets_called=len(personal_completed_tickets),
            average_minutes=personal_average_minutes,
            total_tickets_called=len(completed_tickets),
            history=[],
        )

    def get_oh_event_role(
        self, user: User, office_hours_id: int
    ) -> OfficeHourEventRoleOverview:
        """
        Returns the user's role for an event.

        Returns:
            OfficeHourEventRoleOverview
        """
        # Create query off of the member query for just the members matching
        # with the current user (used to determine permissions)
        user_member_query = (
            select(SectionMemberEntity)
            .where(SectionMemberEntity.user_id == user.id)
            .join(SectionEntity)
            .join(CourseSiteEntity)
            .join(OfficeHoursEntity)
            .where(OfficeHoursEntity.id == office_hours_id)
        )

        user_members = self._session.scalars(user_member_query).unique().all()

        if len(user_members) == 0:
            raise CoursePermissionException(
                "User is not a member of the office hour event."
            )

        return OfficeHourEventRoleOverview(role=user_members[0].member_role.value)

    def _to_oh_ticket_overview(
        self, ticket: OfficeHoursTicketEntity
    ) -> OfficeHourTicketOverview:
        return OfficeHourTicketOverview(
            id=ticket.id,
            created_at=ticket.created_at,
            called_at=ticket.called_at,
            state=ticket.state.to_string(),
            type=ticket.type.to_string(),
            description=ticket.description,
            creators=[creator.user.to_public_model() for creator in ticket.creators],
            caller=(ticket.caller.user.to_public_model() if ticket.caller else None),
        )

    def create(self, user: User, site_id: int, event: NewOfficeHours) -> OfficeHours:
        """
        Creates a new office hours event.
        """
        # Check permissions
        self._check_site_admin_permissions(user, site_id)

        # Create office hours event
        office_hours_entity = OfficeHoursEntity.from_new_model(event)
        self._session.add(office_hours_entity)
        self._session.commit()

        # Return model
        return office_hours_entity.to_model()
            
    def update(self, user: User, site_id: int, event: OfficeHours) -> OfficeHours:
        """
        Updates an existing office hours event.
        """
        # Find existing event
        office_hours_entity = self._session.get(OfficeHoursEntity, event.id)

        if office_hours_entity is None:
            raise ResourceNotFoundException(
                "Office hours event with id: {event.id} does not exist."
            )

        # Check permissions
        self._check_site_admin_permissions(user, site_id)

        # Update
        office_hours_entity.type = event.type
        office_hours_entity.mode = event.mode
        office_hours_entity.description = event.description
        office_hours_entity.location_description = event.location_description
        office_hours_entity.start_time = event.start_time
        office_hours_entity.end_time = event.end_time
        office_hours_entity.course_site_id = event.course_site_id
        office_hours_entity.room_id = event.room_id

        self._session.commit()

        # Return model
        return office_hours_entity.to_model()

    def delete(self, user: User, site_id: int, event_id: int):
        """
        Deletes an existing office hours event.
        """
        # Find existing event
        office_hours_entity = self._session.get(OfficeHoursEntity, event_id)

        if office_hours_entity is None:
            raise ResourceNotFoundException(
                "Office hours event with id: {event_id} does not exist."
            )

        # Check permissions
        self._check_site_admin_permissions(user, site_id)

        self._session.delete(office_hours_entity)
        self._session.commit()

    def get(self, user: User, site_id: int, event_id: int) -> OfficeHours:
        """
        Gets an existing office hours event.
        """
        # Find existing event
        office_hours_entity = self._session.get(OfficeHoursEntity, event_id)

        if office_hours_entity is None:
            raise ResourceNotFoundException(
                "Office hours event with id: {event_id} does not exist."
            )

        # Check permissions
        self._check_site_admin_permissions(user, site_id)

        return office_hours_entity.to_model()

    def _check_site_admin_permissions(self, user: User, site_id: int):

        # Use an enhanced query to check if a course site exists.
        course_site_exists_query = exists().where(CourseSiteEntity.id == site_id)
        course_site_exists = self._session.query(course_site_exists_query).scalar()

        if not course_site_exists:
            raise ResourceNotFoundException(
                f"Course site with ID: {site_id} not found."
            )

        # Determine whether a student does not have permissions for any site.
        #
        # This query does this by first selecting section rows, joined to
        # course site. An outer join then joins with section member data, only
        # where the section member is for the section selected, is the user who
        # made the request, and where the member is *not* a student (ie, is
        # a UTA, GTA, or INSTRUCTOR ).
        #
        # Finally, we count the sections where the course site ID matches and
        # where the user does *not* exist as a UTA/GTA/INSTRUCTOR user. We can
        # check for this by counting where the member ID is none.
        #
        # Ultimately, this query should result in a number counting the number of
        # sections in the course site for which the user is not authorized. If
        # this number is 0, the user passes site permissions. If this number is
        # > 0, then this should fail.

        no_permissions_query = (
            select(func.count())
            .select_from(SectionEntity)
            .join(SectionEntity.course_site)
            .outerjoin(
                SectionMemberEntity,
                and_(
                    SectionMemberEntity.section_id == SectionEntity.id,
                    SectionMemberEntity.user_id == user.id,
                    SectionMemberEntity.member_role != RosterRole.STUDENT,
                ),
            )
            .where(CourseSiteEntity.id == site_id, SectionMemberEntity.id == None)
        )

        no_permissions_length = self._session.execute(no_permissions_query).scalar()

        if no_permissions_length is not None and no_permissions_length > 0:
            raise CoursePermissionException(
                "Cannot access a course page containing a section you are not an instructor for."
            )

    def _check_site_student_permissions(self, user: User, site_id: int):

        # Use an enhanced query to check if a course site exists.
        course_site_exists_query = exists().where(CourseSiteEntity.id == site_id)
        course_site_exists = self._session.query(course_site_exists_query).scalar()

        if not course_site_exists:
            raise ResourceNotFoundException(
                f"Course site with ID: {site_id} not found."
            )

        # Determine whether a student does not have permissions for any site.
        #
        # This query does this by first selecting section rows, joined to
        # course site. An outer join then joins with section member data, only
        # where the section member is for the section selected, is the user who
        # made the request, and where the member is a student (not a UTA, etc)
        #
        # Finally, we count the sections where the course site ID matches and
        # where the user exists as a student. We can check for this by counting
        # where the member ID is not none.
        #
        # Ultimately, this query should result in a number counting the number of
        # sections in the course site for which the user is a student. If
        # this number is 0, the user passes site fails.

        is_student_query = (
            select(func.count())
            .select_from(SectionEntity)
            .join(SectionEntity.course_site)
            .outerjoin(
                SectionMemberEntity,
                and_(
                    SectionMemberEntity.section_id == SectionEntity.id,
                    SectionMemberEntity.user_id == user.id,
                    SectionMemberEntity.member_role == RosterRole.STUDENT,
                ),
            )
            .where(CourseSiteEntity.id == site_id, SectionMemberEntity.id != None)
        )

        is_student_length = self._session.execute(is_student_query).scalar()

        if is_student_length == 0:
            raise CoursePermissionException(
                "You cannot access office hours for a class you are not enrolled in."
            )<|MERGE_RESOLUTION|>--- conflicted
+++ resolved
@@ -5,14 +5,8 @@
 import math
 from typing import Type, TypeVar
 from fastapi import Depends
-<<<<<<< HEAD
-from sqlalchemy import select
-from sqlalchemy.orm import Session, joinedload
-
-=======
 from sqlalchemy import select, exists, and_, func
 from sqlalchemy.orm import Session, joinedload, selectinload
->>>>>>> fe3526cc
 from ...database import db_session
 from ...models.user import User
 from ...models.academics.section_member import RosterRole
@@ -37,11 +31,7 @@
 from ...entities.academics.section_member_entity import SectionMemberEntity
 from ..exceptions import CoursePermissionException, ResourceNotFoundException
 
-<<<<<<< HEAD
-__authors__ = ["Ajay Gandecha", "Jade Keegan"]
-=======
-__authors__ = ["Ajay Gandecha", "Kris Jordan"]
->>>>>>> fe3526cc
+__authors__ = ["Ajay Gandecha", "Jade Keegan", "Kris Jordan"]
 __copyright__ = "Copyright 2024"
 __license__ = "MIT"
 
@@ -334,7 +324,7 @@
 
         # Return model
         return office_hours_entity.to_model()
-            
+
     def update(self, user: User, site_id: int, event: OfficeHours) -> OfficeHours:
         """
         Updates an existing office hours event.
