--- conflicted
+++ resolved
@@ -604,16 +604,6 @@
                 f"Section Member is a Student. User Does Not Have Permission to Get Section Members."
             )
 
-<<<<<<< HEAD
-=======
-        # Select OH Section by id
-        query = select(OfficeHoursSectionEntity).where(
-            OfficeHoursSectionEntity.id == oh_section.id
-        )
-
-        entity = self._session.scalars(query).one_or_none()
-
->>>>>>> 03f207f0
         # Get the members that are linked to the academic sections which are linked to the OH section
         member_entities = [
             member
