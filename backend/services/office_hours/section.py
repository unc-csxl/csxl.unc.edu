from datetime import datetime
from fastapi import Depends
from sqlalchemy import select
from sqlalchemy.orm import Session

from ...models.academics.section_member import SectionMember
from ...models.academics.section_member_details import SectionMemberDetails
from ...entities.office_hours.event_entity import OfficeHoursEventEntity
from ...entities.office_hours.ticket_entity import OfficeHoursTicketEntity
from ...entities.academics.section_member_entity import SectionMemberEntity

from ...models.roster_role import RosterRole
from ...models.coworking.time_range import TimeRange
from ...models.office_hours.event import OfficeHoursEvent
from ...models.office_hours.event_details import OfficeHoursEvent
from ...models.office_hours.ticket_details import OfficeHoursTicketDetails
from ...database import db_session
from ...entities.academics.section_entity import SectionEntity
from ...entities.office_hours import OfficeHoursSectionEntity
from ...models.office_hours.section import (
    OfficeHoursSection,
    OfficeHoursSectionDraft,
)
from ...models.office_hours.section_details import OfficeHoursSectionDetails
from ...models.user import User
from ..exceptions import ResourceNotFoundException


__authors__ = ["Sadie Amato", "Madelyn Andrews", "Bailey DeSouza", "Meghan Sun"]
__copyright__ = "Copyright 2024"
__license__ = "MIT"


class OfficeHoursSectionService:
    """Service that performs all of the actions on the `OfficeHoursSection` table"""

    def __init__(
        self,
        session: Session = Depends(db_session),
    ):
        """Initializes the database session."""
        self._session = session

    def create(
        self,
        subject: User,
        oh_section: OfficeHoursSectionDraft,
        academic_ids: list[int],
    ) -> OfficeHoursSectionDetails:
        """Creates a new office hours section.

        Args:
            subject: a valid User model representing the currently logged in User
            oh_section: OfficeHoursSection to add to table

        Returns:
            OfficeHoursSectionDetails: Object added to table
        """

        # PERMISSIONS

        # 1. Checks If User Has Proper Role to Create and If is a Member in a Section
        section_member_entity = self._check_membership_and_edit_permissions(
            subject.id, academic_ids
        )

        if section_member_entity.member_role != RosterRole.INSTRUCTOR:
            raise PermissionError(
                f"Section Member is not an Instructor. User Does Not Have Permisions Create an Office Hours Section."
            )
        # 2. Check If Give Academic Sections Already Have an Office Hours Event
        # Query and Execution to Update All Academic Section With New OH Section ID
        query = select(SectionEntity).where(SectionEntity.id.in_(academic_ids))
        academic_section_entities = self._session.scalars(query).all()

        for entity in academic_section_entities:
            if entity.office_hours_id is not None:
                raise Exception("Office Hours Section Already Exists!")

        # Check If All Academic Sections Were Queried
        if len(academic_section_entities) != len(academic_ids):
            raise ResourceNotFoundException(
                f"Unable to Fetch All Academic Sections. Only {len(academic_section_entities)} out of {len(academic_ids)} was found."
            )

        # Create new object
        oh_section_entity = OfficeHoursSectionEntity.from_draft_model(oh_section)

        # Add new object to table and commit changes
        self._session.add(oh_section_entity)

        # Save Changes To Get OH Section ID
        self._session.commit()

        # Now Update Office Hours ID
        for entity in academic_section_entities:
            entity.office_hours_id = oh_section_entity.id

        self._session.commit()

        # Return added object
        return oh_section_entity.to_details_model()

    def get_all_sections(self, subject: User) -> list[OfficeHoursSectionDetails]:
        """Fetches All Office Hours Sections.

        Args:
            subject: a valid User model representing the currently logged in User

        Returns:
            list[OfficeHoursSectionDetails]: List of all Office Hours Sections
        """
        query = select(OfficeHoursSectionEntity)
        entities = self._session.scalars(query).all()

        return [entity.to_details_model() for entity in entities]

    def get_section_by_id(
        self, subject: User, oh_section_id: int
    ) -> OfficeHoursSectionDetails:
        """Returns the office hours section from the table by an OH section id

        Args:
            subject: a valid User model representing the currently logged in User
            oh_section_id: ID of the office hours section to query by.
        Returns:
            OfficeHoursSectionDetails: the office hours section with the given id
        """

        query = select(OfficeHoursSectionEntity).where(
            OfficeHoursSectionEntity.id == oh_section_id
        )
        entity = self._session.scalars(query).one_or_none()

        if entity is None:
            raise ResourceNotFoundException(
                f"Unable to find section with id {oh_section_id}"
            )

        return entity.to_details_model()

    def get_past_events_by_section(
        self,
        subject: User,
        oh_section: OfficeHoursSectionDetails,
    ) -> list[OfficeHoursEvent]:
        """Returns all events for a given office hours section

        Args:
            subject: a valid User model representing the currently logged in User
            oh_section: OfficeHoursSectionDetails to get all the events of
        Returns:
            list[OfficeHoursEvent]: list of all past office hours events for the given section
        """

        # PERMISSIONS

        # 1. Checks If User Has Proper Role to Get and If is a Member in a Section
        section_member_entity = self._check_user_section_membership(
            subject.id, oh_section.id
        )

        if section_member_entity.member_role == RosterRole.STUDENT:
            raise PermissionError(
                f"Section Member is a student. User Does Not Have Permision to get past section events."
            )

        oh_events = oh_section.events

        return [
            oh_event for oh_event in oh_events if oh_event.end_time < datetime.now()
        ]

    def get_upcoming_events_by_section(
        self,
        subject: User,
        oh_section: OfficeHoursSectionDetails,
        time_range: TimeRange,
    ) -> list[OfficeHoursEvent]:
        """Returns all events for a given office hours section

        Args:
            subject: a valid User model representing the currently logged in User
            oh_section: OfficeHoursSectionDetails to get all the events of
            time_range: a TimeRange in which the events should be
        Returns:
            list[OfficeHoursEvent]: list of all upcoming office hours events for the given section
        """
        # Throws exception if user is not a member
        self._check_user_section_membership(subject.id, oh_section.id)

        oh_events = oh_section.events

        return [
            oh_event
            for oh_event in oh_events
            if (
                oh_event.start_time >= time_range.start
                and oh_event.start_time < time_range.end
            )
        ]

    def get_current_events_by_section(
        self,
        subject: User,
        oh_section: OfficeHoursSectionDetails,
    ) -> list[OfficeHoursEvent]:
        """Returns all events for a given office hours section

        Args:
            subject: a valid User model representing the currently logged in User
            oh_section: OfficeHoursSectionDetails to get all current events of
        Returns:
            list[OfficeHoursEvent]: list of all current office hours events for the given section
        """
        # Throws exception if user is not a member
        self._check_user_section_membership(subject.id, oh_section.id)

        oh_events = oh_section.events

        # return all events that have started but haven't ended
        return [
            oh_event
            for oh_event in oh_events
            if (
                oh_event.start_time <= datetime.now()
                and oh_event.end_time > datetime.now()
            )
        ]

    def get_sections_by_term(
        self, subject: User, term_id: int
    ) -> list[OfficeHoursSectionDetails]:
        """Retrieves all office hours sections from the table by a term.

        Args:
            subject: a valid User model representing the currently logged in User
            term_id: ID of the term to query by.
        Returns:
            list[OfficeHoursSectionDetails]: List of all `OfficeHoursSectionDetails`
        """
        # TODO: this is a WIP!
        # Select all entries in the `OfficeHoursSection` table where their section(s)'s term id == term_id
        query = (
            select(OfficeHoursSectionEntity)
            .join(SectionEntity)
            .where(SectionEntity.term_id == term_id)
            .order_by(OfficeHoursSectionEntity.title)
            .distinct()
        )
        entities = self._session.scalars(query).all()

        # Return the model
        return [entity.to_details_model() for entity in entities]

    def get_user_sections_by_term(
        self, subject: User, term_id: int
    ) -> list[OfficeHoursSectionDetails]:
        """Retrieves all office hours sections from the table by a term and specific user.
        Args:
            subject: a valid User model representing the currently logged in User
            term_id: ID of the term to query by.
        Returns:
            list[OfficeHoursSectionDetails]: List of all `OfficeHoursSectionDetails`
        """
        # TODO: Permission

        query = (
            select(OfficeHoursSectionEntity)
            .where(SectionMemberEntity.user_id == subject.id)
            .where(SectionEntity.id == SectionMemberEntity.section_id)
            .where(SectionEntity.term_id == term_id)
            .where(OfficeHoursSectionEntity.id == SectionEntity.office_hours_id)
            .distinct()
        )

        entities = self._session.scalars(query).all()
        return [entity.to_details_model() for entity in entities]

    def get_section_tickets(
        self, subject: User, oh_section: OfficeHoursSectionDetails
    ) -> list[OfficeHoursTicketDetails]:
        """Retrieves all office hours tickets from the table by a section.
        Args:
            subject: a valid User model representing the currently logged in User
            oh_section: the OfficeHoursSectionDetails to query by.
        Returns:
            list[OfficeHoursTicketDetails]: List of all `OfficeHoursTicketDetails` in an OHsection
        """
        # PERMISSIONS

        # Checks If User Has Proper Role to Get and If is a Member in a Section
        section_member_entity = self._check_user_section_membership(
            subject.id, oh_section.id
        )

        if section_member_entity.member_role == RosterRole.STUDENT:
            raise PermissionError(
                f"Section Member is a student. User Does Not Have Permision to get all tickets in section with id {oh_section.id}."
            )

        query = select(OfficeHoursSectionEntity).where(
            OfficeHoursSectionEntity.id == oh_section.id
        )

        entity = self._session.scalars(query).one_or_none()

        # Get the tickets that are linked to the events which are linked to the section
        ticket_entities = [
            ticket for event in entity.events for ticket in event.tickets
        ]

        # Return the details model of those tickets
        return [entity.to_details_model() for entity in ticket_entities]

    def get_user_section_created_tickets(
        self, subject: User, oh_section: OfficeHoursSectionDetails
    ) -> list[OfficeHoursTicketDetails]:
        """Retrieves all of the subject's created office hours tickets in a section from the table.
        Args:
            subject: a valid User model representing the currently logged in User
            oh_section: the OfficeHoursSectionDetails to query by.
        Returns:
            list[OfficeHoursTicketDetails]: List of all of a user's created `OfficeHoursTicketDetails` in an OHsection
        """

        # PERMISSIONS

        # Raises exception if user is not a member
        section_member_entity = self._check_user_section_membership(
            subject.id, oh_section.id
        )

<<<<<<< HEAD
        # Take Created Ticket Relationship From SectionMemberEntity
        created_tickets = [
            entity.to_details_model()
            for entity in section_member_entity.created_tickets
        ]
=======
        # Selects tickets from a certain section with the subject's id as one of the creators
        user_ticket_entities = (
            self._session.query(OfficeHoursTicketEntity)
            .join(OfficeHoursEventEntity)
            .join(OfficeHoursSectionEntity)
            .filter(
                OfficeHoursSectionEntity.id == oh_section.id,
                OfficeHoursTicketEntity.creators.any(
                    SectionMemberEntity.id == section_member_entity.id
                ),
            )
            .order_by(OfficeHoursTicketEntity.created_at.desc())
            .all()
        )
>>>>>>> 95d79883

        # Order so lastest is first
        created_tickets.sort(key=lambda x: x.created_at, reverse=True)
        return created_tickets

    def get_user_section_called_tickets(
        self, subject: User, oh_section: OfficeHoursSectionDetails
    ) -> list[OfficeHoursTicketDetails]:
        """Retrieves all of the subject's called office hours tickets in a section from the table.
        Args:
            subject: a valid User model representing the currently logged in User
            oh_section: the OfficeHoursSectionDetails to query by.
        Returns:
            list[OfficeHoursTicketDetails]: List of all of a user's called `OfficeHoursTicketDetails` in an OHsection
        """

        # PERMISSIONS

        # Raises exception if user is not a member
        section_member_entity = self._check_user_section_membership(
            subject.id, oh_section.id
        )

        # Selects tickets from a certain section with the subject's id as the caller
<<<<<<< HEAD
        called_tickets = [
            entity.to_details_model()
            for entity in section_member_entity.called_tickets
            if entity.called_at is not None
        ]

        # Order with Lastest First
        called_tickets.sort(key=lambda x: x.called_at, reverse=True)
=======
        user_ticket_entities = (
            self._session.query(OfficeHoursTicketEntity)
            .join(OfficeHoursEventEntity)
            .join(OfficeHoursSectionEntity)
            .filter(
                OfficeHoursSectionEntity.id == oh_section.id,
                OfficeHoursTicketEntity.caller_id == section_member_entity.id,
            )
            .order_by(OfficeHoursTicketEntity.created_at.desc())
            .all()
        )
>>>>>>> 95d79883

        return called_tickets

    def get_oh_section_members(
        self, subject: User, oh_section: OfficeHoursSectionDetails
    ) -> list[SectionMember]:
        """Retrieves all of the subject's called office hours tickets in a section from the table.
        Args:
            subject: a valid User model representing the currently logged in User
            oh_section: the OfficeHoursSectionDetails to query by.
        Returns:
            list[SectionMemberDetails]: List of all `SectionMemberDetails` in an OHsection
        """
        # PERMISSIONS

        # Throws exception if user is not a member
        section_member_entity = self._check_user_section_membership(
            subject.id, oh_section.id
        )

        # Raises PermissionError if user trying to fetch all members is a Student
        if section_member_entity.member_role == RosterRole.STUDENT:
            raise PermissionError(
                f"Section Member is a Student. User Does Not Have Permission to Get Section Members."
            )

        # Select OH Section by id
        query = select(OfficeHoursSectionEntity).where(
            OfficeHoursSectionEntity.id == oh_section.id
        )

        entity = self._session.scalars(query).one_or_none()

        if entity is None:
            raise ResourceNotFoundException(
                f"Unable to find section with id {oh_section.id}"
            )

        # Get the members that are linked to the academic sections which are linked to the OH section
        member_entities = [
            member for section in entity.sections for member in section.members
        ]

        # Return the model version of those members
        return [entity.to_flat_model() for entity in member_entities]

    def update(
        self, subject: User, oh_section: OfficeHoursSection
    ) -> OfficeHoursSectionDetails:
        """Updates an OfficeHoursSection.
        Args:
            subject: a valid User model representing the currently logged in User
            oh_section: the updated OfficeHoursSection
        Returns:
            OfficeHoursSectionDetails: updated OfficeHoursSectionDetails
        """
        # TODO

    def delete(self, subject: User, oh_section: int) -> None:
        """Deletes an office hours section.
        Args:
            subject: a valid User model representing the currently logged in User
            oh_section: OfficeHoursSectionDetails to delete
        """
        # TODO

    def _check_membership_and_edit_permissions(
        self,
        user_id: int,
        section_ids: list[int],
    ) -> SectionMemberEntity:
        """Checks if a given user is a member in academic sections and has oh section edit permissions. A UTA/GTA/Instructor has this permission.
        Note: An Office Hours section can have multiple academic sections assoicated with it.
        Args:
            user_id: The id of given User of interest
            section_ids: List of ids of academic section.
        Returns:
            SectionMemberEntity: `SectionMemberEntity` associated with a given user and academic section
        Raises:
            ResourceNotFoundException if user is not a member in given academic section.
            PermissionError if user creating event is not a Instructor
        """

        query = (
            select(SectionMemberEntity)
            .where(SectionMemberEntity.user_id == user_id)
            .where(SectionMemberEntity.section_id.in_(section_ids))
        )
        # Find User Academic Section Entity
        section_member_entity = self._session.scalars(query).one_or_none()

        if section_member_entity is None:
            raise PermissionError(
                f"User has to be a Section Member to Create OH Section. Unable To Find Section Member Entity for User with id: {user_id} in the following Academic Sections of ids: {section_ids}"
            )

        return section_member_entity

    def _check_user_section_membership(
        self,
        user_id: int,
        oh_section_id: int,
    ) -> SectionMemberEntity:
        """Checks if a given user is a member in academic sections that are a part of an office hours section.

           Note: An Office Hours section can have multiple academic sections assoicated with it.

        Args:
            user_id: The id of given User of interest
            oh_section_id: The id of office hours section.
        Returns:
            SectionMemberEntity: `SectionMemberEntity` associated with a given user and academic section

        Raises:
            ResourceNotFoundException if cannot user is not a member in given academic section.
            PermissionError if user creating event is not a UTA/GTA/Instructor
        """

        # Find Academic Section and Their IDs
        academic_sections = (
            self._session.query(SectionEntity)
            .filter(SectionEntity.office_hours_id == oh_section_id)
            .all()
        )

        academic_section_ids = [section.id for section in academic_sections]

        # Find User Academic Section Entity
        section_member_entity = (
            self._session.query(SectionMemberEntity)
            .filter(SectionMemberEntity.user_id == user_id)
            .filter(SectionMemberEntity.section_id.in_(academic_section_ids))
            .first()
        )

        if section_member_entity is None:
            raise PermissionError(
                f"Unable To Find Section Member Entity for user with id:{user_id} in academic section with id:{academic_section_ids}"
            )

        return section_member_entity<|MERGE_RESOLUTION|>--- conflicted
+++ resolved
@@ -331,28 +331,11 @@
             subject.id, oh_section.id
         )
 
-<<<<<<< HEAD
         # Take Created Ticket Relationship From SectionMemberEntity
         created_tickets = [
             entity.to_details_model()
             for entity in section_member_entity.created_tickets
         ]
-=======
-        # Selects tickets from a certain section with the subject's id as one of the creators
-        user_ticket_entities = (
-            self._session.query(OfficeHoursTicketEntity)
-            .join(OfficeHoursEventEntity)
-            .join(OfficeHoursSectionEntity)
-            .filter(
-                OfficeHoursSectionEntity.id == oh_section.id,
-                OfficeHoursTicketEntity.creators.any(
-                    SectionMemberEntity.id == section_member_entity.id
-                ),
-            )
-            .order_by(OfficeHoursTicketEntity.created_at.desc())
-            .all()
-        )
->>>>>>> 95d79883
 
         # Order so lastest is first
         created_tickets.sort(key=lambda x: x.created_at, reverse=True)
@@ -377,7 +360,6 @@
         )
 
         # Selects tickets from a certain section with the subject's id as the caller
-<<<<<<< HEAD
         called_tickets = [
             entity.to_details_model()
             for entity in section_member_entity.called_tickets
@@ -386,19 +368,6 @@
 
         # Order with Lastest First
         called_tickets.sort(key=lambda x: x.called_at, reverse=True)
-=======
-        user_ticket_entities = (
-            self._session.query(OfficeHoursTicketEntity)
-            .join(OfficeHoursEventEntity)
-            .join(OfficeHoursSectionEntity)
-            .filter(
-                OfficeHoursSectionEntity.id == oh_section.id,
-                OfficeHoursTicketEntity.caller_id == section_member_entity.id,
-            )
-            .order_by(OfficeHoursTicketEntity.created_at.desc())
-            .all()
-        )
->>>>>>> 95d79883
 
         return called_tickets
 
