from datetime import datetime
from fastapi import Depends
from sqlalchemy import select
from sqlalchemy.orm import Session

<<<<<<< HEAD
from ...models.academics.section_member import SectionMember, SectionMemberPartial

=======
from ...models.academics.section_member import SectionMember
from ...models.academics.section_member_details import SectionMemberDetails
>>>>>>> 95d79883
from ...entities.office_hours.event_entity import OfficeHoursEventEntity
from ...entities.office_hours.ticket_entity import OfficeHoursTicketEntity
from ...entities.academics.section_member_entity import SectionMemberEntity

from ...models.roster_role import RosterRole
from ...models.coworking.time_range import TimeRange
from ...models.office_hours.event import OfficeHoursEvent
from ...models.office_hours.event_details import OfficeHoursEvent
from ...models.office_hours.ticket_details import OfficeHoursTicketDetails
from ...database import db_session
from ...entities.academics.section_entity import SectionEntity
from ...entities.office_hours import OfficeHoursSectionEntity
from ...models.office_hours.section import (
    OfficeHoursSection,
    OfficeHoursSectionDraft,
)
from ...models.office_hours.section_details import OfficeHoursSectionDetails
from ...models.user import User
from ..exceptions import ResourceNotFoundException


__authors__ = ["Sadie Amato", "Madelyn Andrews", "Bailey DeSouza", "Meghan Sun"]
__copyright__ = "Copyright 2024"
__license__ = "MIT"


class OfficeHoursSectionService:
    """Service that performs all of the actions on the `OfficeHoursSection` table"""

    def __init__(
        self,
        session: Session = Depends(db_session),
    ):
        """Initializes the database session."""
        self._session = session

    def create(
        self,
        subject: User,
        oh_section: OfficeHoursSectionDraft,
        academic_ids: list[int],
    ) -> OfficeHoursSectionDetails:
        """Creates a new office hours section.

        Args:
            subject: a valid User model representing the currently logged in User
            oh_section: OfficeHoursSection to add to table

        Returns:
            OfficeHoursSectionDetails: Object added to table
        """

        # PERMISSIONS

        # 1. Checks If User Has Proper Role to Create and If is a Member in a Section
        section_member_entity = self._check_membership_and_edit_permissions(
            subject.id, academic_ids
        )

        if section_member_entity.member_role != RosterRole.INSTRUCTOR:
            raise PermissionError(
                f"Section Member is not an Instructor. User Does Not Have Permisions Create an Office Hours Section."
            )
        # 2. Check If Give Academic Sections Already Have an Office Hours Event
        # Query and Execution to Update All Academic Section With New OH Section ID
        query = select(SectionEntity).where(SectionEntity.id.in_(academic_ids))
        academic_section_entities = self._session.scalars(query).all()

        for entity in academic_section_entities:
            if entity.office_hours_id is not None:
                raise Exception("Office Hours Section Already Exists!")

        # Check If All Academic Sections Were Queried
        if len(academic_section_entities) != len(academic_ids):
            raise ResourceNotFoundException(
                f"Unable to Fetch All Academic Sections. Only {len(academic_section_entities)} out of {len(academic_ids)} was found."
            )

        # Create new object
        oh_section_entity = OfficeHoursSectionEntity.from_draft_model(oh_section)

        # Add new object to table and commit changes
        self._session.add(oh_section_entity)

        # Save Changes To Get OH Section ID
        self._session.commit()

        # Now Update Office Hours ID
        for entity in academic_section_entities:
            entity.office_hours_id = oh_section_entity.id

        self._session.commit()

        # Return added object
        return oh_section_entity.to_details_model()

    def get_all_sections(self, subject: User) -> list[OfficeHoursSectionDetails]:
        """Fetches All Office Hours Sections.

        Args:
            subject: a valid User model representing the currently logged in User

        Returns:
            list[OfficeHoursSectionDetails]: List of all Office Hours Sections
        """
        query = select(OfficeHoursSectionEntity)
        entities = self._session.scalars(query).all()

        return [entity.to_details_model() for entity in entities]

    def get_section_by_id(
        self, subject: User, oh_section_id: int
    ) -> OfficeHoursSectionDetails:
        """Returns the office hours section from the table by an OH section id

        Args:
            subject: a valid User model representing the currently logged in User
            oh_section_id: ID of the office hours section to query by.
        Returns:
            OfficeHoursSectionDetails: the office hours section with the given id
        """

        query = select(OfficeHoursSectionEntity).where(
            OfficeHoursSectionEntity.id == oh_section_id
        )
        entity = self._session.scalars(query).one_or_none()

        if entity is None:
            raise ResourceNotFoundException(
                f"Unable to find section with id {oh_section_id}"
            )

        return entity.to_details_model()

    def get_past_events_by_section(
        self,
        subject: User,
        oh_section: OfficeHoursSectionDetails,
    ) -> list[OfficeHoursEvent]:
        """Returns all events for a given office hours section

        Args:
            subject: a valid User model representing the currently logged in User
            oh_section: OfficeHoursSectionDetails to get all the events of
        Returns:
            list[OfficeHoursEvent]: list of all past office hours events for the given section
        """

        # PERMISSIONS

        # 1. Checks If User Has Proper Role to Get and If is a Member in a Section
        section_member_entity = self._check_user_section_membership(
            subject.id, oh_section.id
        )

        if section_member_entity.member_role == RosterRole.STUDENT:
            raise PermissionError(
                f"Section Member is a student. User Does Not Have Permision to get past section events."
            )

        query = select(OfficeHoursSectionEntity).where(
            OfficeHoursSectionEntity.id == oh_section.id
        )

        entity = self._session.scalars(query).one_or_none()

        if entity is None:
            raise ResourceNotFoundException(
                f"Unable to find section with id {oh_section.id}"
            )

        oh_events = entity.to_details_model().events
        return [
            oh_event for oh_event in oh_events if oh_event.end_time < datetime.now()
        ]

    def get_upcoming_events_by_section(
        self,
        subject: User,
        oh_section: OfficeHoursSectionDetails,
        time_range: TimeRange,
    ) -> list[OfficeHoursEvent]:
        """Returns all events for a given office hours section

        Args:
            subject: a valid User model representing the currently logged in User
            oh_section: OfficeHoursSectionDetails to get all the events of
            time_range: a TimeRange in which the events should be
        Returns:
            list[OfficeHoursEvent]: list of all upcoming office hours events for the given section
        """
        # Throws exception if user is not a member
        self._check_user_section_membership(subject.id, oh_section.id)

        query = select(OfficeHoursSectionEntity).where(
            OfficeHoursSectionEntity.id == oh_section.id
        )

        entity = self._session.scalars(query).one_or_none()

        if entity is None:
            raise ResourceNotFoundException(
                f"Unable to find section with id {oh_section.id}"
            )

        oh_events = entity.to_details_model().events

        return [
            oh_event
            for oh_event in oh_events
            if (
                oh_event.start_time >= time_range.start
                and oh_event.start_time < time_range.end
            )
        ]

    def get_current_events_by_section(
        self,
        subject: User,
        oh_section: OfficeHoursSectionDetails,
    ) -> list[OfficeHoursEvent]:
        """Returns all events for a given office hours section

        Args:
            subject: a valid User model representing the currently logged in User
            oh_section: OfficeHoursSectionDetails to get all current events of
        Returns:
            list[OfficeHoursEvent]: list of all current office hours events for the given section
        """
        # Throws exception if user is not a member
        self._check_user_section_membership(subject.id, oh_section.id)

        query = select(OfficeHoursSectionEntity).where(
            OfficeHoursSectionEntity.id == oh_section.id
        )

        entity = self._session.scalars(query).one_or_none()

        if entity is None:
            raise ResourceNotFoundException(
                f"Unable to find section with id {oh_section.id}"
            )

        oh_events = entity.to_details_model().events

        # return all events that have started but haven't ended
        return [
            oh_event
            for oh_event in oh_events
            if (
                oh_event.start_time <= datetime.now()
                and oh_event.end_time > datetime.now()
            )
        ]

    def get_sections_by_term(
        self, subject: User, term_id: int
    ) -> list[OfficeHoursSectionDetails]:
        """Retrieves all office hours sections from the table by a term.

        Args:
            subject: a valid User model representing the currently logged in User
            term_id: ID of the term to query by.
        Returns:
            list[OfficeHoursSectionDetails]: List of all `OfficeHoursSectionDetails`
        """
        # TODO: this is a WIP!
        # Select all entries in the `OfficeHoursSection` table where their section(s)'s term id == term_id
        query = (
            select(OfficeHoursSectionEntity)
            .join(SectionEntity)
            .where(SectionEntity.term_id == term_id)
            .order_by(OfficeHoursSectionEntity.title)
            .distinct()
        )
        entities = self._session.scalars(query).all()

        # Return the model
        return [entity.to_details_model() for entity in entities]

    def get_user_sections_by_term(
        self, subject: User, term_id: int
    ) -> list[OfficeHoursSectionDetails]:
        """Retrieves all office hours sections from the table by a term and specific user.
        Args:
            subject: a valid User model representing the currently logged in User
            term_id: ID of the term to query by.
        Returns:
            list[OfficeHoursSectionDetails]: List of all `OfficeHoursSectionDetails`
        """
        # TODO: Permission

        query = (
            select(OfficeHoursSectionEntity)
            .where(SectionMemberEntity.user_id == subject.id)
            .where(SectionEntity.id == SectionMemberEntity.section_id)
            .where(SectionEntity.term_id == term_id)
            .where(OfficeHoursSectionEntity.id == SectionEntity.office_hours_id)
            .distinct()
        )

        entities = self._session.scalars(query).all()
        return [entity.to_details_model() for entity in entities]

    def get_section_tickets(
        self, subject: User, oh_section: OfficeHoursSectionDetails
    ) -> list[OfficeHoursTicketDetails]:
        """Retrieves all office hours tickets from the table by a section.
        Args:
            subject: a valid User model representing the currently logged in User
            oh_section: the OfficeHoursSectionDetails to query by.
        Returns:
            list[OfficeHoursTicketDetails]: List of all `OfficeHoursTicketDetails` in an OHsection
        """
        # PERMISSIONS

        # Checks If User Has Proper Role to Get and If is a Member in a Section
        section_member_entity = self._check_user_section_membership(
            subject.id, oh_section.id
        )

        if section_member_entity.member_role == RosterRole.STUDENT:
            raise PermissionError(
                f"Section Member is a student. User Does Not Have Permision to get all tickets in section with id {oh_section.id}."
            )

        query = select(OfficeHoursSectionEntity).where(
            OfficeHoursSectionEntity.id == oh_section.id
        )

        entity = self._session.scalars(query).one_or_none()

        if entity is None:
            raise ResourceNotFoundException(
                f"Unable to find section with id {oh_section.id}"
            )

        # Get the tickets that are linked to the events which are linked to the section
        ticket_entities = [
            ticket for event in entity.events for ticket in event.tickets
        ]

        # Return the details model of those tickets
        return [entity.to_details_model() for entity in ticket_entities]

    def get_user_section_created_tickets(
        self, subject: User, oh_section: OfficeHoursSectionDetails
    ) -> list[OfficeHoursTicketDetails]:
        """Retrieves all of the subject's created office hours tickets in a section from the table.
        Args:
            subject: a valid User model representing the currently logged in User
            oh_section: the OfficeHoursSectionDetails to query by.
        Returns:
            list[OfficeHoursTicketDetails]: List of all of a user's created `OfficeHoursTicketDetails` in an OHsection
        """

        # PERMISSIONS

        # Throws exception if user is not a member
        section_member_entity = self._check_user_section_membership(
            subject.id, oh_section.id
        )

        # Selects tickets from a certain section with the subject's id as one of the creators
        user_ticket_entities = (
            self._session.query(OfficeHoursTicketEntity)
            .join(OfficeHoursEventEntity)
            .join(OfficeHoursSectionEntity)
            .filter(
                OfficeHoursSectionEntity.id == oh_section.id,
                OfficeHoursTicketEntity.creators.any(
                    SectionMemberEntity.id == section_member_entity.id
                ),
            )
            .order_by(OfficeHoursTicketEntity.created_at.desc())
            .all()
        )

        return [entity.to_details_model() for entity in user_ticket_entities]

    def get_user_section_called_tickets(
        self, subject: User, oh_section: OfficeHoursSectionDetails
    ) -> list[OfficeHoursTicketDetails]:
        """Retrieves all of the subject's called office hours tickets in a section from the table.
        Args:
            subject: a valid User model representing the currently logged in User
            oh_section: the OfficeHoursSectionDetails to query by.
        Returns:
            list[OfficeHoursTicketDetails]: List of all of a user's called `OfficeHoursTicketDetails` in an OHsection
        """

        # PERMISSIONS

        # Throws exception if user is not a member
        section_member_entity = self._check_user_section_membership(
            subject.id, oh_section.id
        )

        # Selects tickets from a certain section with the subject's id as the caller
        user_ticket_entities = (
            self._session.query(OfficeHoursTicketEntity)
            .join(OfficeHoursEventEntity)
            .join(OfficeHoursSectionEntity)
            .filter(
                OfficeHoursSectionEntity.id == oh_section.id,
                OfficeHoursTicketEntity.caller_id == section_member_entity.id,
            )
            .order_by(OfficeHoursTicketEntity.created_at.desc())
            .all()
        )

        return [entity.to_details_model() for entity in user_ticket_entities]

<<<<<<< HEAD
    def update_oh_section_member_role(
        self, subject: User, user_to_modify: SectionMemberPartial, oh_section_id: int
    ) -> SectionMember:
        """
        Allows a GTA or Instructor to update a section member's Roster Role.

        Args:
            subject (User): The user object representing the user attempting to change a role.
            user_to_modify (SectionMemberPartial): The SectionMemberPartial whose role is being changed.
            oh_section_id: The id of the OH section where the SectionMember role is being changed.

        Returns:
            SectionMember: The updated SectionMember object
        """

        # PERMISSIONS:
        subject_section_member_entity = self._check_user_section_membership(
            subject.id, oh_section_id
        )

        if subject_section_member_entity.member_role != (
            RosterRole.INSTRUCTOR or RosterRole.GTA
        ):
            raise PermissionError(
                f"Section Member is not an Instructor or GTA. User Does Not Have Permision to change member roles in OH section {oh_section_id}."
            )

        # Select SectionMember
        query = select(SectionMemberEntity).where(
            SectionMemberEntity.id == user_to_modify.id
        )
        section_member_entity = self._session.scalars(query).one_or_none()
        if section_member_entity is None:
            raise ResourceNotFoundException(
                f"SectionMember with id {user_to_modify.id} not found."
            )
        # Throw error if member to update isn't a member of the OH section
        self._check_user_section_membership(
            section_member_entity.user_id, oh_section_id
        )

        # Change role and return model
        section_member_entity.member_role = user_to_modify.member_role
        self._session.commit()
        return section_member_entity.to_flat_model()
=======
    def get_oh_section_members(
        self, subject: User, oh_section: OfficeHoursSectionDetails
    ) -> list[SectionMember]:
        """Retrieves all of the subject's called office hours tickets in a section from the table.
        Args:
            subject: a valid User model representing the currently logged in User
            oh_section: the OfficeHoursSectionDetails to query by.
        Returns:
            list[SectionMemberDetails]: List of all `SectionMemberDetails` in an OHsection
        """
        # PERMISSIONS

        # Throws exception if user is not a member
        section_member_entity = self._check_user_section_membership(
            subject.id, oh_section.id
        )

        # Raises PermissionError if user trying to fetch all members is a Student
        if section_member_entity.member_role == RosterRole.STUDENT:
            raise PermissionError(
                f"Section Member is a Student. User Does Not Have Permission to Get Section Members."
            )

        # Select OH Section by id
        query = select(OfficeHoursSectionEntity).where(
            OfficeHoursSectionEntity.id == oh_section.id
        )

        entity = self._session.scalars(query).one_or_none()

        if entity is None:
            raise ResourceNotFoundException(
                f"Unable to find section with id {oh_section.id}"
            )

        # Get the members that are linked to the academic sections which are linked to the OH section
        member_entities = [
            member for section in entity.sections for member in section.members
        ]

        # Return the model version of those members
        return [entity.to_flat_model() for entity in member_entities]
>>>>>>> 95d79883

    def update(
        self, subject: User, oh_section: OfficeHoursSection
    ) -> OfficeHoursSectionDetails:
        """Updates an OfficeHoursSection.
        Args:
            subject: a valid User model representing the currently logged in User
            oh_section: the updated OfficeHoursSection
        Returns:
            OfficeHoursSectionDetails: updated OfficeHoursSectionDetails
        """
        # TODO
        return None

    def delete(self, subject: User, oh_section: int) -> None:
        """Deletes an office hours section.
        Args:
            subject: a valid User model representing the currently logged in User
            oh_section: OfficeHoursSectionDetails to delete
        """
        # TODO

    def _check_membership_and_edit_permissions(
        self,
        user_id: int,
        section_ids: list[int],
    ) -> SectionMemberEntity:
        """Checks if a given user is a member in academic sections and has oh section edit permissions. A UTA/GTA/Instructor has this permission.
        Note: An Office Hours section can have multiple academic sections assoicated with it.
        Args:
            user_id: The id of given User of interest
            section_ids: List of ids of academic section.
        Returns:
            SectionMemberEntity: `SectionMemberEntity` associated with a given user and academic section
        Raises:
            ResourceNotFoundException if user is not a member in given academic section.
            PermissionError if user creating event is not a Instructor
        """

        query = (
            select(SectionMemberEntity)
            .where(SectionMemberEntity.user_id == user_id)
            .where(SectionMemberEntity.section_id.in_(section_ids))
        )
        # Find User Academic Section Entity
        section_member_entity = self._session.scalars(query).one_or_none()

        if section_member_entity is None:
            raise ResourceNotFoundException(
                f"User has to be a Section Member to Create OH Section. Unable To Find Section Member Entity for User with id: {user_id} in the following Academic Sections of ids: {section_ids}"
            )

        return section_member_entity

    def _check_user_section_membership(
        self,
        user_id: int,
        oh_section_id: int,
    ) -> SectionMemberEntity:
        """Checks if a given user is a member in academic sections that are a part of an office hours section.

           Note: An Office Hours section can have multiple academic sections assoicated with it.

        Args:
            user_id: The id of given User of interest
            oh_section_id: The id of office hours section.
        Returns:
            SectionMemberEntity: `SectionMemberEntity` associated with a given user and academic section

        Raises:
            ResourceNotFoundException if cannot user is not a member in given academic section.
            PermissionError if user creating event is not a UTA/GTA/Instructor
        """

        # Find Academic Section and Their IDs
        academic_sections = (
            self._session.query(SectionEntity)
            .filter(SectionEntity.office_hours_id == oh_section_id)
            .all()
        )

        academic_section_ids = [section.id for section in academic_sections]

        # Find User Academic Section Entity
        section_member_entity = (
            self._session.query(SectionMemberEntity)
            .filter(SectionMemberEntity.user_id == user_id)
            .filter(SectionMemberEntity.section_id.in_(academic_section_ids))
            .first()
        )

        if section_member_entity is None:
            raise ResourceNotFoundException(
                f"Unable To Find Section Member Entity for user with id:{user_id} in academic section with id:{academic_section_ids}"
            )

        return section_member_entity<|MERGE_RESOLUTION|>--- conflicted
+++ resolved
@@ -3,13 +3,8 @@
 from sqlalchemy import select
 from sqlalchemy.orm import Session
 
-<<<<<<< HEAD
 from ...models.academics.section_member import SectionMember, SectionMemberPartial
-
-=======
-from ...models.academics.section_member import SectionMember
 from ...models.academics.section_member_details import SectionMemberDetails
->>>>>>> 95d79883
 from ...entities.office_hours.event_entity import OfficeHoursEventEntity
 from ...entities.office_hours.ticket_entity import OfficeHoursTicketEntity
 from ...entities.academics.section_member_entity import SectionMemberEntity
@@ -423,7 +418,49 @@
 
         return [entity.to_details_model() for entity in user_ticket_entities]
 
-<<<<<<< HEAD
+    def get_oh_section_members(
+        self, subject: User, oh_section: OfficeHoursSectionDetails
+    ) -> list[SectionMember]:
+        """Retrieves all of the subject's called office hours tickets in a section from the table.
+        Args:
+            subject: a valid User model representing the currently logged in User
+            oh_section: the OfficeHoursSectionDetails to query by.
+        Returns:
+            list[SectionMemberDetails]: List of all `SectionMemberDetails` in an OHsection
+        """
+        # PERMISSIONS
+
+        # Throws exception if user is not a member
+        section_member_entity = self._check_user_section_membership(
+            subject.id, oh_section.id
+        )
+
+        # Raises PermissionError if user trying to fetch all members is a Student
+        if section_member_entity.member_role == RosterRole.STUDENT:
+            raise PermissionError(
+                f"Section Member is a Student. User Does Not Have Permission to Get Section Members."
+            )
+
+        # Select OH Section by id
+        query = select(OfficeHoursSectionEntity).where(
+            OfficeHoursSectionEntity.id == oh_section.id
+        )
+
+        entity = self._session.scalars(query).one_or_none()
+
+        if entity is None:
+            raise ResourceNotFoundException(
+                f"Unable to find section with id {oh_section.id}"
+            )
+
+        # Get the members that are linked to the academic sections which are linked to the OH section
+        member_entities = [
+            member for section in entity.sections for member in section.members
+        ]
+
+        # Return the model version of those members
+        return [entity.to_flat_model() for entity in member_entities]
+
     def update_oh_section_member_role(
         self, subject: User, user_to_modify: SectionMemberPartial, oh_section_id: int
     ) -> SectionMember:
@@ -469,50 +506,6 @@
         section_member_entity.member_role = user_to_modify.member_role
         self._session.commit()
         return section_member_entity.to_flat_model()
-=======
-    def get_oh_section_members(
-        self, subject: User, oh_section: OfficeHoursSectionDetails
-    ) -> list[SectionMember]:
-        """Retrieves all of the subject's called office hours tickets in a section from the table.
-        Args:
-            subject: a valid User model representing the currently logged in User
-            oh_section: the OfficeHoursSectionDetails to query by.
-        Returns:
-            list[SectionMemberDetails]: List of all `SectionMemberDetails` in an OHsection
-        """
-        # PERMISSIONS
-
-        # Throws exception if user is not a member
-        section_member_entity = self._check_user_section_membership(
-            subject.id, oh_section.id
-        )
-
-        # Raises PermissionError if user trying to fetch all members is a Student
-        if section_member_entity.member_role == RosterRole.STUDENT:
-            raise PermissionError(
-                f"Section Member is a Student. User Does Not Have Permission to Get Section Members."
-            )
-
-        # Select OH Section by id
-        query = select(OfficeHoursSectionEntity).where(
-            OfficeHoursSectionEntity.id == oh_section.id
-        )
-
-        entity = self._session.scalars(query).one_or_none()
-
-        if entity is None:
-            raise ResourceNotFoundException(
-                f"Unable to find section with id {oh_section.id}"
-            )
-
-        # Get the members that are linked to the academic sections which are linked to the OH section
-        member_entities = [
-            member for section in entity.sections for member in section.members
-        ]
-
-        # Return the model version of those members
-        return [entity.to_flat_model() for entity in member_entities]
->>>>>>> 95d79883
 
     def update(
         self, subject: User, oh_section: OfficeHoursSection
