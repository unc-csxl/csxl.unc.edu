"""
The Event Service allows the API to manipulate event data in the database.
"""

from typing import Sequence

from fastapi import Depends
from sqlalchemy import select, func
from sqlalchemy.orm import Session

from backend.models.user import User
from ..database import db_session
from backend.models.event import Event, DraftEvent
from backend.models.event_details import EventDetails
<<<<<<< HEAD
from backend.models.event_registration import EventRegistration, NewEventRegistration
=======
from backend.models.event_registration import (
    EventRegistration,
    EventRegistrationStatus,
    NewEventRegistration,
)
>>>>>>> 18f0eb09
from backend.models.coworking.time_range import TimeRange
from ..entities import (
    EventEntity,
    OrganizationEntity,
    EventRegistrationEntity,
    UserEntity,
)
from .permission import PermissionService
<<<<<<< HEAD
from .exceptions import ResourceNotFoundException, UserPermissionException
=======
from .exceptions import (
    ResourceNotFoundException,
    UserPermissionException,
    EventRegistrationException,
)
>>>>>>> 18f0eb09
from . import UserService

__authors__ = [
    "Ajay Gandecha",
    "Jade Keegan",
    "Brianna Ta",
    "Audrey Toney",
    "Kris Jordan",
]
__copyright__ = "Copyright 2023"
__license__ = "MIT"


class EventService:
    """Service that performs all of the actions on the `Event` table"""

    def __init__(
        self,
        session: Session = Depends(db_session),
        permission: PermissionService = Depends(),
        user_svc: UserService = Depends(),
    ):
        """Initializes the `EventService` session"""
        self._session = session
        self._permission = permission
        self._user_svc = user_svc

    def all(self) -> list[EventDetails]:
        """
        Retrieves all events from the table

        Returns:
            list[EventDetails]: List of all `EventDetails`
        """
        # Select all entries in `Event` table
        query = select(EventEntity)
        entities = self._session.scalars(query).all()

        # Convert entities to details models and return
        return [entity.to_details_model() for entity in entities]

    def create(self, subject: User, event: DraftEvent) -> EventDetails:
        """
        Creates a event based on the input object and adds it to the table.
        If the event's ID is unique to the table, a new entry is added.

        Args:
            subject: a valid User model representing the currently logged in User
            event: a valid Event model representing the event to be added

        Returns:
            EventDetails: a valid EventDetails model representing the new Event
        """

        # Ensure that the user has appropriate permissions to create users
        self._permission.enforce(
            subject,
            "organization.events.manage",
            f"organization/{event.organization_id}",
        )

        # Otherwise, create new object
        event_entity = EventEntity.from_draft_model(event)

        # Add new object to table and commit changes
        self._session.add(event_entity)
        self._session.commit()

        # Retrieve the detail model of the event created
        event_details = event_entity.to_details_model()

        # Set the user as the organizer of the event
        self.set_event_organizer(subject=subject, event=event_details)

        # Return added object
        # NOTE: Must re-convert the entity to a model again so that the registration
        # for the event organizer is automatically populated
        return event_entity.to_details_model()

    def get_by_id(self, id: int) -> EventDetails:
        """
        Get the event from an id
        If none retrieved, a debug description is displayed.

        Args:
            id: a valid int representing a unique event ID

        Returns:
            Event: Object with corresponding ID

        Raises:
            ResourceNotFoundException when event ID cannot be looked up
        """

        # Query the event with matching id
        entity = self._session.get(EventEntity, id)

        # Check if result is null
        if entity is None:
            raise ResourceNotFoundException(f"No event found with matching ID: {id}")

        # Convert entry to a model and return
        return entity.to_details_model()

    def get_events_by_organization(self, slug: str) -> list[EventDetails]:
        """
        Get all the events hosted by an organization with slug

        Args:
            slug: a valid str representing a unique Organization slug

        Returns:
            list[EventDetail]: a list of valid EventDetails models
        """

        # Query the organization with the matching slug
        events = (
            self._session.query(EventEntity)
            .join(OrganizationEntity)
            .where(OrganizationEntity.slug == slug)
            .all()
        )

        # Convert entities to models and return
        return [event.to_details_model() for event in events]

    def update(self, subject: User, event: Event) -> EventDetails:
        """
        Update the event

        Args:
            event: a valid Event model

        Returns:
            EventDetails: a valid EventDetails model representing the updated event object
        """

        # Ensure that the user has appropriate permissions to update users
        self._permission.enforce(
            subject,
            "organization.events.manage",
            f"organization/{event.organization_id}",
        )

        # Query the event with matching id
        event_entity = self._session.get(EventEntity, event.id)

        # Check if result is null
        if event_entity is None:
            raise ResourceNotFoundException(f"No event found with matching ID: {id}")

        # Update event object
        event_entity.name = event.name
        event_entity.time = event.time
        event_entity.description = event.description
        event_entity.location = event.location
        event_entity.public = event.public

        # Save changes
        self._session.commit()

        # Return updated object
        return event_entity.to_details_model()

    def delete(self, subject: User, id: int) -> None:
        """
        Delete the event based on the provided ID.
        If no item exists to delete, a debug description is displayed.

        Args:
            id: an int representing a unique event ID
        """

        # Find object to delete
        event = self._session.get(EventEntity, id)

        # Ensure that the user has appropriate permissions to delete users
        self._permission.enforce(
            subject,
            "organization.events.manage",
            f"organization/{event.organization_id}",
        )

        # Ensure object exists
        if event is None:
            raise ResourceNotFoundException(f"No event found with matching ID: {id}")

        # Delete object and commit
        self._session.delete(event)

        # Save changes
        self._session.commit()

    def get_registration(
        self, subject: User, attendee: User, event: EventDetails
    ) -> EventRegistration | None:
        """
        Get a registration of an attendee for an Event.

        Args:
            subject: User requesting the registration object
            attendee: User registered for the event
            event: EventDetails of the event seeking registration for

        Returns:
            EventRegistration or None if no registration found

        Raises:
            UserPermissionException if subject does not have permission
        """
        # Feature-specific authorization: User is unregistering themself
        # Administrative Permission: organization.events.manage : organization/{id}
        if subject.id != attendee.id:
            self._permission.enforce(
                subject,
                "organization.events.manage",
                f"organization/{event.organization.id}",
            )

        # Query for EventRegistration
        event_registration_entity = (
            self._session.query(EventRegistrationEntity)
            .where(EventRegistrationEntity.user_id == attendee.id)
            .where(EventRegistrationEntity.event_id == event.id)
            .one_or_none()
        )

        # Return EventRegistration model or None
        if event_registration_entity is not None:
            return event_registration_entity.to_model()
        else:
            return None

    def is_user_an_organizer(self, user: User, event: EventDetails) -> bool:
        """
        Test whether a user is an organizer of an event.

        Args:
            user: The user to check on event organizer status of.
            event: The event in question.

        Returns:
            bool True if user is an organizer, False otherwise.
        """
        registration = self.get_registration(user, user, event)
        return registration.is_organizer if registration else False

    def get_registrations_of_event(
        self, subject: User, event: EventDetails
    ) -> list[EventRegistration]:
        """
        List the registrations of an event.

        This API endpoint currently requires the subject to be registered as the
        organizer of an event or have administrative permission of action
        "organization.events.manage" for "organization/{organization id}".

        Args:
            subject: The authenticated user making the request.
            event: The event whose registrations are being queried.

        Returns:
            list[EventRegistration]

        Raises:
            UserPermissionException if user is not an event organizer or admin.
        """
        if not self.is_user_an_organizer(subject, event):
            self._permission.enforce(
                subject,
                "organization.events.manage",
                f"organization/{event.organization.id}",
            )

        event_registration_entities = (
            self._session.query(EventRegistrationEntity)
            .where(EventRegistrationEntity.event_id == event.id)
            .all()
        )

        return [entity.to_model() for entity in event_registration_entities]

<<<<<<< HEAD
=======
    def set_event_organizer(
        self, subject: User, event: EventDetails
    ) -> EventRegistration:
        """
        Set the organizer of an event.

        Args:
            subject: User making the registration request
            event: The EventDetails being registered for

        Returns:
            EventRegistration

        """

        # Re-ensure that the user has the correct permissions to run this command
        self._permission.enforce(
            subject,
            "organization.events.manage",
            f"organization/{event.organization_id}",
        )

        # Add new object to table and commit changes
        event_registration_entity = EventRegistrationEntity(
            user_id=subject.id, event_id=event.id, is_organizer=True
        )
        self._session.add(event_registration_entity)
        self._session.commit()

        # Return registration
        return event_registration_entity.to_model()

>>>>>>> 18f0eb09
    def register(
        self, subject: User, attendee: User, event: EventDetails
    ) -> EventRegistration:
        """
        Register a user for an event.

        Args:
            subject: User making the registration request
            attendee: The user being registered for the event
            event: The EventDetails being registered for

        Returns:
            EventRegistration

        Raises:
            UserPermissionException if subject does not have permission to register user
<<<<<<< HEAD
        """
=======
            EventRegistrationException if the event is full
        """

        # Get the registration status.
        # NOTE: It is preferred to use the service function rather than the list of
        # registrations passed in from `event` in the case that registrations are added
        # between when `event` was fetched and this function runs.
        event_status = self.get_event_registration_status(event.id)

        # Raise exception if event is full.
        if event_status.registration_count >= event.registration_limit:
            raise EventRegistrationException(event.id)

>>>>>>> 18f0eb09
        # Enable idemopotency in returning existing registration, if one exists.
        # Permission to manage / read registration is enforced in EventService#get_registration
        existing_registration = self.get_registration(subject, attendee, event)
        if existing_registration:
            return existing_registration

        # Add new object to table and commit changes
        event_registration_entity = EventRegistrationEntity(
            user_id=attendee.id, event_id=event.id
        )
        self._session.add(event_registration_entity)
        self._session.commit()

        # Return registration
        return event_registration_entity.to_model()

    def unregister(self, subject: User, attendee: User, event: EventDetails) -> None:
        """
        Delete a user's event registration.

        Args:
            subject: User performing the unregister action
            attendee: User whose registration is being deleted
            event: the event the attendee is unregistering for

        Returns:
            None in a successful invocation. Idempotent in the case of not registered.

        Raises:
            UserPermissionException when the user is not authorized to manage the registration.
        """
        # Find registration to delete
        # Permissions for reading/managing registration are enfoced in #get_registration
        event_registration = self.get_registration(subject, attendee, event)

        # Ensure object exists
        if event_registration is None:
            return None

        # Delete object and commit
        self._session.delete(
            self._session.get(
                EventRegistrationEntity,
                (event_registration.event.id, event_registration.user.id),
            )
        )
        self._session.commit()

    def get_registrations_of_user(
        self, subject: User, user: User, time_range: TimeRange
    ) -> Sequence[EventRegistration]:
        """
        Get a user's registrations to events falling within a given time range.

        Args:
            subject: The User making the request.
            user: The User whose registrations are being requested.
            time_range: The period over which to search for event registrations.

        Returns:
            Sequence[EventRegistration] event registrations

        Raises:
            UserPermissionException when the user is requesting the registrations
            of another user and does not have 'user.event_registrations' permission.
        """
        # Feature-specific authorization: User is getting their own registrations
        # Administrative Permission: user.event_registrations : user/{user_id}
        if subject.id != user.id:
            self._permission.enforce(
                subject,
                "user.event_registrations",
                f"user/{user.id}",
            )

        registration_entities = (
            self._session.query(EventRegistrationEntity)
            .where(EventRegistrationEntity.user_id == user.id)
            .join(EventEntity, EventRegistrationEntity.event_id == EventEntity.id)
            .where(EventEntity.time >= time_range.start)
            .where(EventEntity.time < time_range.end)
        ).all()

<<<<<<< HEAD
        return [entity.to_model() for entity in registration_entities]

=======
        return [entity.to_model() for entity in registration_entities]

    def get_event_registration_status(self, event_id: int) -> EventRegistrationStatus:
        """
        Retrieves the number of registrations for a given event.
        """
        count = (
            self._session.query(EventRegistrationEntity)
            .where(
                EventRegistrationEntity.event_id == event_id,
                EventRegistrationEntity.is_organizer == False,
            )
            .count()
        )

        status = EventRegistrationStatus(registration_count=count)
        return status

>>>>>>> 18f0eb09
<|MERGE_RESOLUTION|>--- conflicted
+++ resolved
@@ -1,496 +1,475 @@
-"""
-The Event Service allows the API to manipulate event data in the database.
-"""
-
-from typing import Sequence
-
-from fastapi import Depends
-from sqlalchemy import select, func
-from sqlalchemy.orm import Session
-
-from backend.models.user import User
-from ..database import db_session
-from backend.models.event import Event, DraftEvent
-from backend.models.event_details import EventDetails
-<<<<<<< HEAD
-from backend.models.event_registration import EventRegistration, NewEventRegistration
-=======
-from backend.models.event_registration import (
-    EventRegistration,
-    EventRegistrationStatus,
-    NewEventRegistration,
-)
->>>>>>> 18f0eb09
-from backend.models.coworking.time_range import TimeRange
-from ..entities import (
-    EventEntity,
-    OrganizationEntity,
-    EventRegistrationEntity,
-    UserEntity,
-)
-from .permission import PermissionService
-<<<<<<< HEAD
-from .exceptions import ResourceNotFoundException, UserPermissionException
-=======
-from .exceptions import (
-    ResourceNotFoundException,
-    UserPermissionException,
-    EventRegistrationException,
-)
->>>>>>> 18f0eb09
-from . import UserService
-
-__authors__ = [
-    "Ajay Gandecha",
-    "Jade Keegan",
-    "Brianna Ta",
-    "Audrey Toney",
-    "Kris Jordan",
-]
-__copyright__ = "Copyright 2023"
-__license__ = "MIT"
-
-
-class EventService:
-    """Service that performs all of the actions on the `Event` table"""
-
-    def __init__(
-        self,
-        session: Session = Depends(db_session),
-        permission: PermissionService = Depends(),
-        user_svc: UserService = Depends(),
-    ):
-        """Initializes the `EventService` session"""
-        self._session = session
-        self._permission = permission
-        self._user_svc = user_svc
-
-    def all(self) -> list[EventDetails]:
-        """
-        Retrieves all events from the table
-
-        Returns:
-            list[EventDetails]: List of all `EventDetails`
-        """
-        # Select all entries in `Event` table
-        query = select(EventEntity)
-        entities = self._session.scalars(query).all()
-
-        # Convert entities to details models and return
-        return [entity.to_details_model() for entity in entities]
-
-    def create(self, subject: User, event: DraftEvent) -> EventDetails:
-        """
-        Creates a event based on the input object and adds it to the table.
-        If the event's ID is unique to the table, a new entry is added.
-
-        Args:
-            subject: a valid User model representing the currently logged in User
-            event: a valid Event model representing the event to be added
-
-        Returns:
-            EventDetails: a valid EventDetails model representing the new Event
-        """
-
-        # Ensure that the user has appropriate permissions to create users
-        self._permission.enforce(
-            subject,
-            "organization.events.manage",
-            f"organization/{event.organization_id}",
-        )
-
-        # Otherwise, create new object
-        event_entity = EventEntity.from_draft_model(event)
-
-        # Add new object to table and commit changes
-        self._session.add(event_entity)
-        self._session.commit()
-
-        # Retrieve the detail model of the event created
-        event_details = event_entity.to_details_model()
-
-        # Set the user as the organizer of the event
-        self.set_event_organizer(subject=subject, event=event_details)
-
-        # Return added object
-        # NOTE: Must re-convert the entity to a model again so that the registration
-        # for the event organizer is automatically populated
-        return event_entity.to_details_model()
-
-    def get_by_id(self, id: int) -> EventDetails:
-        """
-        Get the event from an id
-        If none retrieved, a debug description is displayed.
-
-        Args:
-            id: a valid int representing a unique event ID
-
-        Returns:
-            Event: Object with corresponding ID
-
-        Raises:
-            ResourceNotFoundException when event ID cannot be looked up
-        """
-
-        # Query the event with matching id
-        entity = self._session.get(EventEntity, id)
-
-        # Check if result is null
-        if entity is None:
-            raise ResourceNotFoundException(f"No event found with matching ID: {id}")
-
-        # Convert entry to a model and return
-        return entity.to_details_model()
-
-    def get_events_by_organization(self, slug: str) -> list[EventDetails]:
-        """
-        Get all the events hosted by an organization with slug
-
-        Args:
-            slug: a valid str representing a unique Organization slug
-
-        Returns:
-            list[EventDetail]: a list of valid EventDetails models
-        """
-
-        # Query the organization with the matching slug
-        events = (
-            self._session.query(EventEntity)
-            .join(OrganizationEntity)
-            .where(OrganizationEntity.slug == slug)
-            .all()
-        )
-
-        # Convert entities to models and return
-        return [event.to_details_model() for event in events]
-
-    def update(self, subject: User, event: Event) -> EventDetails:
-        """
-        Update the event
-
-        Args:
-            event: a valid Event model
-
-        Returns:
-            EventDetails: a valid EventDetails model representing the updated event object
-        """
-
-        # Ensure that the user has appropriate permissions to update users
-        self._permission.enforce(
-            subject,
-            "organization.events.manage",
-            f"organization/{event.organization_id}",
-        )
-
-        # Query the event with matching id
-        event_entity = self._session.get(EventEntity, event.id)
-
-        # Check if result is null
-        if event_entity is None:
-            raise ResourceNotFoundException(f"No event found with matching ID: {id}")
-
-        # Update event object
-        event_entity.name = event.name
-        event_entity.time = event.time
-        event_entity.description = event.description
-        event_entity.location = event.location
-        event_entity.public = event.public
-
-        # Save changes
-        self._session.commit()
-
-        # Return updated object
-        return event_entity.to_details_model()
-
-    def delete(self, subject: User, id: int) -> None:
-        """
-        Delete the event based on the provided ID.
-        If no item exists to delete, a debug description is displayed.
-
-        Args:
-            id: an int representing a unique event ID
-        """
-
-        # Find object to delete
-        event = self._session.get(EventEntity, id)
-
-        # Ensure that the user has appropriate permissions to delete users
-        self._permission.enforce(
-            subject,
-            "organization.events.manage",
-            f"organization/{event.organization_id}",
-        )
-
-        # Ensure object exists
-        if event is None:
-            raise ResourceNotFoundException(f"No event found with matching ID: {id}")
-
-        # Delete object and commit
-        self._session.delete(event)
-
-        # Save changes
-        self._session.commit()
-
-    def get_registration(
-        self, subject: User, attendee: User, event: EventDetails
-    ) -> EventRegistration | None:
-        """
-        Get a registration of an attendee for an Event.
-
-        Args:
-            subject: User requesting the registration object
-            attendee: User registered for the event
-            event: EventDetails of the event seeking registration for
-
-        Returns:
-            EventRegistration or None if no registration found
-
-        Raises:
-            UserPermissionException if subject does not have permission
-        """
-        # Feature-specific authorization: User is unregistering themself
-        # Administrative Permission: organization.events.manage : organization/{id}
-        if subject.id != attendee.id:
-            self._permission.enforce(
-                subject,
-                "organization.events.manage",
-                f"organization/{event.organization.id}",
-            )
-
-        # Query for EventRegistration
-        event_registration_entity = (
-            self._session.query(EventRegistrationEntity)
-            .where(EventRegistrationEntity.user_id == attendee.id)
-            .where(EventRegistrationEntity.event_id == event.id)
-            .one_or_none()
-        )
-
-        # Return EventRegistration model or None
-        if event_registration_entity is not None:
-            return event_registration_entity.to_model()
-        else:
-            return None
-
-    def is_user_an_organizer(self, user: User, event: EventDetails) -> bool:
-        """
-        Test whether a user is an organizer of an event.
-
-        Args:
-            user: The user to check on event organizer status of.
-            event: The event in question.
-
-        Returns:
-            bool True if user is an organizer, False otherwise.
-        """
-        registration = self.get_registration(user, user, event)
-        return registration.is_organizer if registration else False
-
-    def get_registrations_of_event(
-        self, subject: User, event: EventDetails
-    ) -> list[EventRegistration]:
-        """
-        List the registrations of an event.
-
-        This API endpoint currently requires the subject to be registered as the
-        organizer of an event or have administrative permission of action
-        "organization.events.manage" for "organization/{organization id}".
-
-        Args:
-            subject: The authenticated user making the request.
-            event: The event whose registrations are being queried.
-
-        Returns:
-            list[EventRegistration]
-
-        Raises:
-            UserPermissionException if user is not an event organizer or admin.
-        """
-        if not self.is_user_an_organizer(subject, event):
-            self._permission.enforce(
-                subject,
-                "organization.events.manage",
-                f"organization/{event.organization.id}",
-            )
-
-        event_registration_entities = (
-            self._session.query(EventRegistrationEntity)
-            .where(EventRegistrationEntity.event_id == event.id)
-            .all()
-        )
-
-        return [entity.to_model() for entity in event_registration_entities]
-
-<<<<<<< HEAD
-=======
-    def set_event_organizer(
-        self, subject: User, event: EventDetails
-    ) -> EventRegistration:
-        """
-        Set the organizer of an event.
-
-        Args:
-            subject: User making the registration request
-            event: The EventDetails being registered for
-
-        Returns:
-            EventRegistration
-
-        """
-
-        # Re-ensure that the user has the correct permissions to run this command
-        self._permission.enforce(
-            subject,
-            "organization.events.manage",
-            f"organization/{event.organization_id}",
-        )
-
-        # Add new object to table and commit changes
-        event_registration_entity = EventRegistrationEntity(
-            user_id=subject.id, event_id=event.id, is_organizer=True
-        )
-        self._session.add(event_registration_entity)
-        self._session.commit()
-
-        # Return registration
-        return event_registration_entity.to_model()
-
->>>>>>> 18f0eb09
-    def register(
-        self, subject: User, attendee: User, event: EventDetails
-    ) -> EventRegistration:
-        """
-        Register a user for an event.
-
-        Args:
-            subject: User making the registration request
-            attendee: The user being registered for the event
-            event: The EventDetails being registered for
-
-        Returns:
-            EventRegistration
-
-        Raises:
-            UserPermissionException if subject does not have permission to register user
-<<<<<<< HEAD
-        """
-=======
-            EventRegistrationException if the event is full
-        """
-
-        # Get the registration status.
-        # NOTE: It is preferred to use the service function rather than the list of
-        # registrations passed in from `event` in the case that registrations are added
-        # between when `event` was fetched and this function runs.
-        event_status = self.get_event_registration_status(event.id)
-
-        # Raise exception if event is full.
-        if event_status.registration_count >= event.registration_limit:
-            raise EventRegistrationException(event.id)
-
->>>>>>> 18f0eb09
-        # Enable idemopotency in returning existing registration, if one exists.
-        # Permission to manage / read registration is enforced in EventService#get_registration
-        existing_registration = self.get_registration(subject, attendee, event)
-        if existing_registration:
-            return existing_registration
-
-        # Add new object to table and commit changes
-        event_registration_entity = EventRegistrationEntity(
-            user_id=attendee.id, event_id=event.id
-        )
-        self._session.add(event_registration_entity)
-        self._session.commit()
-
-        # Return registration
-        return event_registration_entity.to_model()
-
-    def unregister(self, subject: User, attendee: User, event: EventDetails) -> None:
-        """
-        Delete a user's event registration.
-
-        Args:
-            subject: User performing the unregister action
-            attendee: User whose registration is being deleted
-            event: the event the attendee is unregistering for
-
-        Returns:
-            None in a successful invocation. Idempotent in the case of not registered.
-
-        Raises:
-            UserPermissionException when the user is not authorized to manage the registration.
-        """
-        # Find registration to delete
-        # Permissions for reading/managing registration are enfoced in #get_registration
-        event_registration = self.get_registration(subject, attendee, event)
-
-        # Ensure object exists
-        if event_registration is None:
-            return None
-
-        # Delete object and commit
-        self._session.delete(
-            self._session.get(
-                EventRegistrationEntity,
-                (event_registration.event.id, event_registration.user.id),
-            )
-        )
-        self._session.commit()
-
-    def get_registrations_of_user(
-        self, subject: User, user: User, time_range: TimeRange
-    ) -> Sequence[EventRegistration]:
-        """
-        Get a user's registrations to events falling within a given time range.
-
-        Args:
-            subject: The User making the request.
-            user: The User whose registrations are being requested.
-            time_range: The period over which to search for event registrations.
-
-        Returns:
-            Sequence[EventRegistration] event registrations
-
-        Raises:
-            UserPermissionException when the user is requesting the registrations
-            of another user and does not have 'user.event_registrations' permission.
-        """
-        # Feature-specific authorization: User is getting their own registrations
-        # Administrative Permission: user.event_registrations : user/{user_id}
-        if subject.id != user.id:
-            self._permission.enforce(
-                subject,
-                "user.event_registrations",
-                f"user/{user.id}",
-            )
-
-        registration_entities = (
-            self._session.query(EventRegistrationEntity)
-            .where(EventRegistrationEntity.user_id == user.id)
-            .join(EventEntity, EventRegistrationEntity.event_id == EventEntity.id)
-            .where(EventEntity.time >= time_range.start)
-            .where(EventEntity.time < time_range.end)
-        ).all()
-
-<<<<<<< HEAD
-        return [entity.to_model() for entity in registration_entities]
-
-=======
-        return [entity.to_model() for entity in registration_entities]
-
-    def get_event_registration_status(self, event_id: int) -> EventRegistrationStatus:
-        """
-        Retrieves the number of registrations for a given event.
-        """
-        count = (
-            self._session.query(EventRegistrationEntity)
-            .where(
-                EventRegistrationEntity.event_id == event_id,
-                EventRegistrationEntity.is_organizer == False,
-            )
-            .count()
-        )
-
-        status = EventRegistrationStatus(registration_count=count)
-        return status
-
->>>>>>> 18f0eb09
+"""
+The Event Service allows the API to manipulate event data in the database.
+"""
+
+from typing import Sequence
+
+from fastapi import Depends
+from sqlalchemy import select, func
+from sqlalchemy.orm import Session
+
+from backend.models.user import User
+from ..database import db_session
+from backend.models.event import Event, DraftEvent
+from backend.models.event_details import EventDetails
+from backend.models.event_registration import (
+    EventRegistration,
+    EventRegistrationStatus,
+    NewEventRegistration,
+)
+from backend.models.coworking.time_range import TimeRange
+from ..entities import (
+    EventEntity,
+    OrganizationEntity,
+    EventRegistrationEntity,
+    UserEntity,
+)
+from .permission import PermissionService
+from .exceptions import (
+    ResourceNotFoundException,
+    UserPermissionException,
+    EventRegistrationException,
+)
+from . import UserService
+
+__authors__ = [
+    "Ajay Gandecha",
+    "Jade Keegan",
+    "Brianna Ta",
+    "Audrey Toney",
+    "Kris Jordan",
+]
+__copyright__ = "Copyright 2023"
+__license__ = "MIT"
+
+
+class EventService:
+    """Service that performs all of the actions on the `Event` table"""
+
+    def __init__(
+        self,
+        session: Session = Depends(db_session),
+        permission: PermissionService = Depends(),
+        user_svc: UserService = Depends(),
+    ):
+        """Initializes the `EventService` session"""
+        self._session = session
+        self._permission = permission
+        self._user_svc = user_svc
+
+    def all(self) -> list[EventDetails]:
+        """
+        Retrieves all events from the table
+
+        Returns:
+            list[EventDetails]: List of all `EventDetails`
+        """
+        # Select all entries in `Event` table
+        query = select(EventEntity)
+        entities = self._session.scalars(query).all()
+
+        # Convert entities to details models and return
+        return [entity.to_details_model() for entity in entities]
+
+    def create(self, subject: User, event: DraftEvent) -> EventDetails:
+        """
+        Creates a event based on the input object and adds it to the table.
+        If the event's ID is unique to the table, a new entry is added.
+
+        Args:
+            subject: a valid User model representing the currently logged in User
+            event: a valid Event model representing the event to be added
+
+        Returns:
+            EventDetails: a valid EventDetails model representing the new Event
+        """
+
+        # Ensure that the user has appropriate permissions to create users
+        self._permission.enforce(
+            subject,
+            "organization.events.manage",
+            f"organization/{event.organization_id}",
+        )
+
+        # Otherwise, create new object
+        event_entity = EventEntity.from_draft_model(event)
+
+        # Add new object to table and commit changes
+        self._session.add(event_entity)
+        self._session.commit()
+
+        # Retrieve the detail model of the event created
+        event_details = event_entity.to_details_model()
+
+        # Set the user as the organizer of the event
+        self.set_event_organizer(subject=subject, event=event_details)
+
+        # Return added object
+        # NOTE: Must re-convert the entity to a model again so that the registration
+        # for the event organizer is automatically populated
+        return event_entity.to_details_model()
+
+    def get_by_id(self, id: int) -> EventDetails:
+        """
+        Get the event from an id
+        If none retrieved, a debug description is displayed.
+
+        Args:
+            id: a valid int representing a unique event ID
+
+        Returns:
+            Event: Object with corresponding ID
+
+        Raises:
+            ResourceNotFoundException when event ID cannot be looked up
+        """
+
+        # Query the event with matching id
+        entity = self._session.get(EventEntity, id)
+
+        # Check if result is null
+        if entity is None:
+            raise ResourceNotFoundException(f"No event found with matching ID: {id}")
+
+        # Convert entry to a model and return
+        return entity.to_details_model()
+
+    def get_events_by_organization(self, slug: str) -> list[EventDetails]:
+        """
+        Get all the events hosted by an organization with slug
+
+        Args:
+            slug: a valid str representing a unique Organization slug
+
+        Returns:
+            list[EventDetail]: a list of valid EventDetails models
+        """
+
+        # Query the organization with the matching slug
+        events = (
+            self._session.query(EventEntity)
+            .join(OrganizationEntity)
+            .where(OrganizationEntity.slug == slug)
+            .all()
+        )
+
+        # Convert entities to models and return
+        return [event.to_details_model() for event in events]
+
+    def update(self, subject: User, event: Event) -> EventDetails:
+        """
+        Update the event
+
+        Args:
+            event: a valid Event model
+
+        Returns:
+            EventDetails: a valid EventDetails model representing the updated event object
+        """
+
+        # Ensure that the user has appropriate permissions to update users
+        self._permission.enforce(
+            subject,
+            "organization.events.manage",
+            f"organization/{event.organization_id}",
+        )
+
+        # Query the event with matching id
+        event_entity = self._session.get(EventEntity, event.id)
+
+        # Check if result is null
+        if event_entity is None:
+            raise ResourceNotFoundException(f"No event found with matching ID: {id}")
+
+        # Update event object
+        event_entity.name = event.name
+        event_entity.time = event.time
+        event_entity.description = event.description
+        event_entity.location = event.location
+        event_entity.public = event.public
+
+        # Save changes
+        self._session.commit()
+
+        # Return updated object
+        return event_entity.to_details_model()
+
+    def delete(self, subject: User, id: int) -> None:
+        """
+        Delete the event based on the provided ID.
+        If no item exists to delete, a debug description is displayed.
+
+        Args:
+            id: an int representing a unique event ID
+        """
+
+        # Find object to delete
+        event = self._session.get(EventEntity, id)
+
+        # Ensure that the user has appropriate permissions to delete users
+        self._permission.enforce(
+            subject,
+            "organization.events.manage",
+            f"organization/{event.organization_id}",
+        )
+
+        # Ensure object exists
+        if event is None:
+            raise ResourceNotFoundException(f"No event found with matching ID: {id}")
+
+        # Delete object and commit
+        self._session.delete(event)
+
+        # Save changes
+        self._session.commit()
+
+    def get_registration(
+        self, subject: User, attendee: User, event: EventDetails
+    ) -> EventRegistration | None:
+        """
+        Get a registration of an attendee for an Event.
+
+        Args:
+            subject: User requesting the registration object
+            attendee: User registered for the event
+            event: EventDetails of the event seeking registration for
+
+        Returns:
+            EventRegistration or None if no registration found
+
+        Raises:
+            UserPermissionException if subject does not have permission
+        """
+        # Feature-specific authorization: User is unregistering themself
+        # Administrative Permission: organization.events.manage : organization/{id}
+        if subject.id != attendee.id:
+            self._permission.enforce(
+                subject,
+                "organization.events.manage",
+                f"organization/{event.organization.id}",
+            )
+
+        # Query for EventRegistration
+        event_registration_entity = (
+            self._session.query(EventRegistrationEntity)
+            .where(EventRegistrationEntity.user_id == attendee.id)
+            .where(EventRegistrationEntity.event_id == event.id)
+            .one_or_none()
+        )
+
+        # Return EventRegistration model or None
+        if event_registration_entity is not None:
+            return event_registration_entity.to_model()
+        else:
+            return None
+
+    def is_user_an_organizer(self, user: User, event: EventDetails) -> bool:
+        """
+        Test whether a user is an organizer of an event.
+
+        Args:
+            user: The user to check on event organizer status of.
+            event: The event in question.
+
+        Returns:
+            bool True if user is an organizer, False otherwise.
+        """
+        registration = self.get_registration(user, user, event)
+        return registration.is_organizer if registration else False
+
+    def get_registrations_of_event(
+        self, subject: User, event: EventDetails
+    ) -> list[EventRegistration]:
+        """
+        List the registrations of an event.
+
+        This API endpoint currently requires the subject to be registered as the
+        organizer of an event or have administrative permission of action
+        "organization.events.manage" for "organization/{organization id}".
+
+        Args:
+            subject: The authenticated user making the request.
+            event: The event whose registrations are being queried.
+
+        Returns:
+            list[EventRegistration]
+
+        Raises:
+            UserPermissionException if user is not an event organizer or admin.
+        """
+        if not self.is_user_an_organizer(subject, event):
+            self._permission.enforce(
+                subject,
+                "organization.events.manage",
+                f"organization/{event.organization.id}",
+            )
+
+        event_registration_entities = (
+            self._session.query(EventRegistrationEntity)
+            .where(EventRegistrationEntity.event_id == event.id)
+            .all()
+        )
+
+        return [entity.to_model() for entity in event_registration_entities]
+
+    def set_event_organizer(
+        self, subject: User, event: EventDetails
+    ) -> EventRegistration:
+        """
+        Set the organizer of an event.
+
+        Args:
+            subject: User making the registration request
+            event: The EventDetails being registered for
+
+        Returns:
+            EventRegistration
+
+        """
+
+        # Re-ensure that the user has the correct permissions to run this command
+        self._permission.enforce(
+            subject,
+            "organization.events.manage",
+            f"organization/{event.organization_id}",
+        )
+
+        # Add new object to table and commit changes
+        event_registration_entity = EventRegistrationEntity(
+            user_id=subject.id, event_id=event.id, is_organizer=True
+        )
+        self._session.add(event_registration_entity)
+        self._session.commit()
+
+        # Return registration
+        return event_registration_entity.to_model()
+
+    def register(
+        self, subject: User, attendee: User, event: EventDetails
+    ) -> EventRegistration:
+        """
+        Register a user for an event.
+
+        Args:
+            subject: User making the registration request
+            attendee: The user being registered for the event
+            event: The EventDetails being registered for
+
+        Returns:
+            EventRegistration
+
+        Raises:
+            UserPermissionException if subject does not have permission to register user
+            EventRegistrationException if the event is full
+        """
+
+        # Get the registration status.
+        # NOTE: It is preferred to use the service function rather than the list of
+        # registrations passed in from `event` in the case that registrations are added
+        # between when `event` was fetched and this function runs.
+        event_status = self.get_event_registration_status(event.id)
+
+        # Raise exception if event is full.
+        if event_status.registration_count >= event.registration_limit:
+            raise EventRegistrationException(event.id)
+
+        # Enable idemopotency in returning existing registration, if one exists.
+        # Permission to manage / read registration is enforced in EventService#get_registration
+        existing_registration = self.get_registration(subject, attendee, event)
+        if existing_registration:
+            return existing_registration
+
+        # Add new object to table and commit changes
+        event_registration_entity = EventRegistrationEntity(
+            user_id=attendee.id, event_id=event.id
+        )
+        self._session.add(event_registration_entity)
+        self._session.commit()
+
+        # Return registration
+        return event_registration_entity.to_model()
+
+    def unregister(self, subject: User, attendee: User, event: EventDetails) -> None:
+        """
+        Delete a user's event registration.
+
+        Args:
+            subject: User performing the unregister action
+            attendee: User whose registration is being deleted
+            event: the event the attendee is unregistering for
+
+        Returns:
+            None in a successful invocation. Idempotent in the case of not registered.
+
+        Raises:
+            UserPermissionException when the user is not authorized to manage the registration.
+        """
+        # Find registration to delete
+        # Permissions for reading/managing registration are enfoced in #get_registration
+        event_registration = self.get_registration(subject, attendee, event)
+
+        # Ensure object exists
+        if event_registration is None:
+            return None
+
+        # Delete object and commit
+        self._session.delete(
+            self._session.get(
+                EventRegistrationEntity,
+                (event_registration.event.id, event_registration.user.id),
+            )
+        )
+        self._session.commit()
+
+    def get_registrations_of_user(
+        self, subject: User, user: User, time_range: TimeRange
+    ) -> Sequence[EventRegistration]:
+        """
+        Get a user's registrations to events falling within a given time range.
+
+        Args:
+            subject: The User making the request.
+            user: The User whose registrations are being requested.
+            time_range: The period over which to search for event registrations.
+
+        Returns:
+            Sequence[EventRegistration] event registrations
+
+        Raises:
+            UserPermissionException when the user is requesting the registrations
+            of another user and does not have 'user.event_registrations' permission.
+        """
+        # Feature-specific authorization: User is getting their own registrations
+        # Administrative Permission: user.event_registrations : user/{user_id}
+        if subject.id != user.id:
+            self._permission.enforce(
+                subject,
+                "user.event_registrations",
+                f"user/{user.id}",
+            )
+
+        registration_entities = (
+            self._session.query(EventRegistrationEntity)
+            .where(EventRegistrationEntity.user_id == user.id)
+            .join(EventEntity, EventRegistrationEntity.event_id == EventEntity.id)
+            .where(EventEntity.time >= time_range.start)
+            .where(EventEntity.time < time_range.end)
+        ).all()
+
+        return [entity.to_model() for entity in registration_entities]
+
+    def get_event_registration_status(self, event_id: int) -> EventRegistrationStatus:
+        """
+        Retrieves the number of registrations for a given event.
+        """
+        count = (
+            self._session.query(EventRegistrationEntity)
+            .where(
+                EventRegistrationEntity.event_id == event_id,
+                EventRegistrationEntity.is_organizer == False,
+            )
+            .count()
+        )
+
+        status = EventRegistrationStatus(registration_count=count)
+        return status