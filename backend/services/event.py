--- conflicted
+++ resolved
@@ -1,706 +1,694 @@
-"""
-The Event Service allows the API to manipulate event data in the database.
-"""
-
-from typing import Sequence
-
-from fastapi import Depends
-<<<<<<< HEAD
-from sqlalchemy import func, select, or_
-from sqlalchemy.orm import Session, aliased
-from backend.entities.user_entity import UserEntity
-from backend.models.event_registration import EventRegistration
-from ..models.public_user import PublicUser
-from backend.models.organization_details import OrganizationDetails
-from backend.models.pagination import Paginated, PaginationParams
-from backend.models.registration_type import RegistrationType
-=======
-from sqlalchemy import select, and_, func, or_, exists
-from sqlalchemy.orm import Session
->>>>>>> 0812ccaf
-
-from ..models import User, Event, EventDetails, Paginated, EventPaginationParams
-from ..database import db_session
-<<<<<<< HEAD
-from backend.models.event import Event, DraftEvent
-from backend.models.event_details import EventDetails
-from backend.models.coworking.time_range import TimeRange
-from ..entities import (
-    EventEntity,
-    EventRegistrationEntity,
-)
-from .permission import PermissionService
-from .exceptions import (
-    ResourceNotFoundException,
-    EventRegistrationException,
-)
-from . import UserService
-
-__authors__ = [
-    "Ajay Gandecha",
-    "Jade Keegan",
-    "Brianna Ta",
-    "Audrey Toney",
-    "Kris Jordan",
-]
-=======
-from ..entities import EventEntity, OrganizationEntity
-from .permission import PermissionService
-from .exceptions import ResourceNotFoundException
-from datetime import datetime
-
-__authors__ = ["Ajay Gandecha", "Jade Keegan", "Brianna Ta", "Audrey Toney"]
->>>>>>> 0812ccaf
-__copyright__ = "Copyright 2023"
-__license__ = "MIT"
-
-
-class EventService:
-    """Service that performs all of the actions on the `Event` table"""
-
-    def __init__(
-        self,
-        session: Session = Depends(db_session),
-        permission: PermissionService = Depends(),
-        user_svc: UserService = Depends(),
-    ):
-        """Initializes the `EventService` session"""
-        self._session = session
-        self._permission = permission
-        self._user_svc = user_svc
-
-    def all(
-        self,
-        subject: User | None = None,
-    ) -> list[EventDetails]:
-        """
-        Retrieves all events from the table
-
-        Args:
-            subject: The User making the request.
-
-        Returns:
-            list[EventDetails]: List of all `EventDetails`
-        """
-        # Select all entries in `Event` table
-        event_entities = (self._session.query(EventEntity)).all()
-
-        # Convert entities to details models and return
-        return [
-            event_entity.to_details_model(subject) for event_entity in event_entities
-        ]
-
-    def get_events_in_time_range(
-        self, time_range: TimeRange, subject: User | None = None
-    ) -> list[EventDetails]:
-        """
-        Get events in the time range
-
-        Args:
-            subject: The User making the request.
-            time_range: The period over which to search for events.
-
-        Returns:
-            list[EventDetails]: list of valid EventDetails models representing the events
-        """
-        event_entities = (
-            self._session.query(EventEntity)
-            .where(EventEntity.time >= time_range.start)
-            .where(EventEntity.time < time_range.end)
-        )
-
-        return [entity.to_details_model(subject) for entity in event_entities]
-
-    def create(self, subject: User, event: DraftEvent) -> EventDetails:
-        """
-        Creates a event based on the input object and adds it to the table.
-        If the event's ID is unique to the table, a new entry is added.
-
-        Args:
-            subject: a valid User model representing the currently logged in User
-            event: a valid Event model representing the event to be added
-
-        Returns:
-            EventDetails: a valid EventDetails model representing the new Event
-        """
-
-        # Ensure that the user has appropriate permissions to create users
-        self._permission.enforce(
-            subject,
-            "organization.events.create",
-            f"organization/{event.organization_id}",
-        )
-
-        # Otherwise, create new object
-        event_entity = EventEntity.from_draft_model(event)
-
-        # Add new object to table and commit changes
-        self._session.add(event_entity)
-        self._session.commit()
-
-        # Retrieve the detail model of the event created
-        event_details = event_entity.to_details_model()
-
-        # Set the user as the organizer of the event
-        for organizer in event.organizers:
-            if organizer.id != None:
-                self.set_event_organizer(
-                    subject=subject, user_id=organizer.id, event=event_details
-                )
-
-        # Return added object
-        # NOTE: Must re-convert the entity to a model again so that the registration
-        # for the event organizer is automatically populated
-        return event_entity.to_details_model(subject)
-
-    def get_by_id(self, id: int, subject: User | None = None) -> EventDetails:
-        """
-        Get the event from an id
-        If none retrieved, a debug description is displayed.
-
-        Args:
-            id: a valid int representing a unique event ID
-            subject: The User making the request.
-
-        Returns:
-            EventDetails: a valid EventDetails model representing the event corresponding to the ID
-
-        Raises:
-            ResourceNotFoundException when event ID cannot be looked up
-        """
-
-        # Query the event with matching id
-        entity = self._session.get(EventEntity, id)
-
-        # Check if result is null
-        if entity is None:
-            raise ResourceNotFoundException(f"No event found with matching ID: {id}")
-
-        # Convert entry to a model and return
-        return entity.to_details_model(subject)
-
-    def get_events_by_organization(
-        self, organization: OrganizationDetails, subject: User | None = None
-    ) -> list[EventDetails]:
-        """
-        Get all the events hosted by an organization with slug
-
-        Args:
-            slug: a valid str representing a unique Organization slug
-            subject: The User making the request.
-
-        Returns:
-            list[EventDetail]: a list of valid EventDetails models
-        """
-        # Query the event with matching organization slug
-        events = (
-            self._session.query(EventEntity)
-            .filter(EventEntity.organization_id == organization.id)
-            .all()
-        )
-
-        # Convert entities to models and return
-        return [event.to_details_model(subject) for event in events]
-
-    def list(self, pagination_params: EventPaginationParams) -> Paginated[EventDetails]:
-        """List Events.
-
-        Parameters:
-            pagination_params: The pagination parameters.
-
-        Returns:
-            Paginated[Event]: The paginated list of events.
-        """
-
-        statement = select(EventEntity)
-        length_statement = select(func.count()).select_from(EventEntity)
-        if pagination_params.range_start != "":
-            range_start = pagination_params.range_start
-            range_end = pagination_params.range_end
-            criteria = and_(
-                EventEntity.time
-                >= datetime.strptime(range_start, "%d/%m/%Y, %H:%M:%S"),
-                EventEntity.time <= datetime.strptime(range_end, "%d/%m/%Y, %H:%M:%S"),
-            )
-            statement = statement.where(criteria)
-            length_statement = length_statement.where(criteria)
-
-        if pagination_params.filter != "":
-            query = pagination_params.filter
-
-            criteria = or_(
-                EventEntity.name.ilike(f"%{query}%"),
-                EventEntity.description.ilike(f"%{query}%"),
-                exists().where(
-                    OrganizationEntity.id == EventEntity.organization_id,
-                    OrganizationEntity.name.ilike(f"%{query}%"),
-                ),
-                exists().where(
-                    OrganizationEntity.id == EventEntity.organization_id,
-                    OrganizationEntity.slug.ilike(f"%{query}%"),
-                ),
-            )
-            statement = statement.where(criteria)
-            length_statement = length_statement.where(criteria)
-
-        offset = pagination_params.page * pagination_params.page_size
-        limit = pagination_params.page_size
-
-        if pagination_params.order_by != "":
-            if pagination_params.ascending == "false":
-                statement = statement.order_by(
-                    getattr(EventEntity, pagination_params.order_by).desc()
-                )
-            else:
-                statement = statement.order_by(
-                    getattr(EventEntity, pagination_params.order_by)
-                )
-
-        statement = statement.offset(offset).limit(limit)
-
-        length = self._session.execute(length_statement).scalar()
-        entities = self._session.execute(statement).scalars()
-
-        return Paginated(
-            items=[entity.to_details_model() for entity in entities],
-            length=length,
-            params=pagination_params,
-        )
-
-    def update(self, subject: User, event: Event) -> EventDetails:
-        """
-        Update the event
-
-        Args:
-            event: a valid Event model
-
-        Returns:
-            EventDetails: a valid EventDetails model representing the updated event object
-        """
-
-        # Query the event with matching id
-        event_entity = self._session.get(EventEntity, event.id)
-
-        # Check if result is null
-        if event_entity is None:
-            raise ResourceNotFoundException(f"No event found with matching ID: {id}")
-
-        # Ensure that the user has appropriate permissions to update event information
-        event_details = event_entity.to_details_model(subject)
-
-        # If not organizer, enforce permissions
-        if not event_details.is_organizer:
-            self._permission.enforce(
-                subject,
-                "organization.events.update",
-                f"organization/{event.organization_id}",
-            )
-
-        # Update event object
-        event_entity.name = event.name
-        event_entity.time = event.time
-        event_entity.description = event.description
-        event_entity.location = event.location
-        event_entity.public = event.public
-        event_entity.registration_limit = event.registration_limit
-
-        # If attempting to edit organizers, enforce registration management permissions
-        if event.organizers != event_details.organizers:
-            self._permission.enforce(
-                subject,
-                "organization.events.manage_registrations",
-                f"organization/{event.organization_id}",
-            )
-            # Remove organizers not in new organizers
-            for organizer in event_details.organizers:
-                if organizer not in event.organizers:
-                    event_registration_entity = self._session.get(
-                        EventRegistrationEntity, (event.id, organizer.id)
-                    )
-                    self._session.delete(event_registration_entity)
-
-            # Add organizers not in current organizers
-            for organizer in event.organizers:
-                if organizer not in event_details.organizers:
-                    event_registration_entity = self._session.get(
-                        EventRegistrationEntity, (event.id, organizer.id)
-                    )
-
-                    if event_registration_entity is None:
-                        if organizer.id != None:
-                            self.set_event_organizer(
-                                subject, organizer.id, event_details
-                            )
-                            continue
-
-                    event_registration_entity.registration_type = (
-                        RegistrationType.ORGANIZER
-                    )
-
-        # Save changes
-        self._session.commit()
-
-        # Return updated object
-        return event_entity.to_details_model(subject)
-
-    def delete(self, subject: User, id: int) -> None:
-        """
-        Delete the event based on the provided ID.
-        If no item exists to delete, a debug description is displayed.
-
-        Args:
-            id: an int representing a unique event ID
-        """
-
-        # Find object to delete
-        event = self._session.get(EventEntity, id)
-
-        # Ensure object exists
-        if event is None:
-            raise ResourceNotFoundException(f"No event found with matching ID: {id}")
-
-        # Ensure that the user has appropriate permissions to delete users
-        self._permission.enforce(
-            subject,
-            "organization.events.delete",
-            f"organization/{event.organization_id}",
-        )
-
-        # Delete object and commit
-        self._session.delete(event)
-
-        # Save changes
-        self._session.commit()
-
-    """Event Registration Service Methods"""
-
-    def get_registration(
-        self, subject: User, attendee: User, event: EventDetails
-    ) -> EventRegistration | None:
-        """
-        Get a registration of an attendee for an Event.
-
-        Args:
-            subject: User requesting the registration object
-            attendee: User registered for the event
-            event: EventDetails of the event seeking registration for
-
-        Returns:
-            PublicUser or None if no registration found
-
-        Raises:
-            UserPermissionException if subject does not have permission
-        """
-        # Administrative Permission: organization.events.view : organization/{id}
-        if subject.id != attendee.id:
-            self._permission.enforce(
-                subject,
-                "organization.events.manage_registrations",
-                f"organization/{event.organization.id}",
-            )
-
-        # Query for EventRegistration
-        event_registration_entity = (
-            self._session.query(EventRegistrationEntity)
-            .where(EventRegistrationEntity.user_id == attendee.id)
-            .where(EventRegistrationEntity.event_id == event.id)
-            .one_or_none()
-        )
-
-        # Return EventRegistration model or None
-        if event_registration_entity is not None:
-            return event_registration_entity.to_model()
-        else:
-            return None
-
-    def get_registrations_of_event(
-        self, subject: User, event: EventDetails
-    ) -> list[PublicUser]:
-        """
-        List the registrations of an event.
-
-        This API endpoint currently requires the subject to be registered as the
-        organizer of an event or have administrative permission of action
-        "organization.events.view" for "organization/{organization id}".
-
-        Args:
-            subject: The authenticated user making the request.
-            event: The event whose registrations are being queried.
-
-        Returns:
-            list[PublicUser]
-
-        Raises:
-            UserPermissionException if user is not an event organizer or admin.
-        """
-        if not event.is_organizer:
-            self._permission.enforce(
-                subject,
-                "organization.events.manage_registrations",
-                f"organization/{event.organization.id}",
-            )
-
-        event_registration_entities = (
-            self._session.query(EventRegistrationEntity)
-            .where(EventRegistrationEntity.event_id == event.id)
-            .all()
-        )
-
-        return [entity.to_flat_model() for entity in event_registration_entities]
-
-    def set_event_organizer(
-        self, subject: User, user_id: int, event: EventDetails
-    ) -> PublicUser:
-        """
-        Set the organizer of an event.
-
-        Args:
-            subject: User making the registration request
-            event: The EventDetails being registered for
-
-        Returns:
-            PublicUser
-
-        """
-
-        # Re-ensure that the user has the correct permissions to run this command
-        self._permission.enforce(
-            subject,
-            "organization.events.manage_registrations",
-            f"organization/{event.organization_id}",
-        )
-
-        # Add new object to table and commit changes
-        event_registration_entity = EventRegistrationEntity(
-            user_id=user_id,
-            event_id=event.id,
-            registration_type=RegistrationType.ORGANIZER,
-        )
-        self._session.add(event_registration_entity)
-        self._session.commit()
-
-        # Return registration
-        return event_registration_entity.to_flat_model()
-
-    def register(
-        self, subject: User, attendee: User, event: EventDetails
-    ) -> PublicUser:
-        """
-        Register a user for an event.
-
-        Args:
-            subject: User making the registration request
-            attendee: The user being registered for the event
-            event: The EventDetails being registered for
-
-        Returns:
-            PublicUser
-
-        Raises:
-            UserPermissionException if subject does not have permission to register user
-            EventRegistrationException if the event is full
-        """
-        if subject.id != attendee.id and not event.is_organizer:
-            self._permission.enforce(
-                subject,
-                "organization.events.manage_registrations",
-                f"organization/{event.organization.id}",
-            )
-
-        # Get the registration status.
-        # NOTE: It is preferred to use the service function rather than the list of
-        # registrations passed in from `event` in the case that registrations are added
-        # between when `event` was fetched and this function runs.
-
-        # Raise exception if event is full.
-        if event.registration_count >= event.registration_limit:
-            raise EventRegistrationException(event.id)
-
-        # Enable idemopotency in returning existing registration, if one exists.
-        # Permission to manage / read registration is enforced in EventService#get_registration
-        existing_registration = self.get_registration(subject, attendee, event)
-        if existing_registration:
-            return EventRegistrationEntity.from_model(
-                existing_registration
-            ).to_flat_model()
-
-        # Add new object to table and commit changes
-        event_registration_entity = EventRegistrationEntity(
-            user_id=attendee.id,
-            event_id=event.id,
-            registration_type=RegistrationType.ATTENDEE,
-        )
-        self._session.add(event_registration_entity)
-        self._session.commit()
-
-        # Return registration
-        return event_registration_entity.to_flat_model()
-
-    def unregister(self, subject: User, attendee: User, event: EventDetails) -> None:
-        """
-        Delete a user's event registration.
-
-        Args:
-            subject: User performing the unregister action
-            attendee: User whose registration is being deleted
-            event: the event the attendee is unregistering for
-
-        Returns:
-            None in a successful invocation. Idempotent in the case of not registered.
-
-        Raises:
-            UserPermissionException when the user is not authorized to manage the registration.
-        """
-
-        # Find registration to delete
-        # Permissions for reading/managing registration are enforced in #get_registration
-        event_registration = self.get_registration(subject, attendee, event)
-
-        # Ensure object exists and user is not organizer of event
-        if (
-            event_registration is None
-            or event_registration.registration_type == RegistrationType.ORGANIZER
-        ):
-            return
-
-        # Delete object and commit
-        self._session.delete(
-            self._session.get(
-                EventRegistrationEntity,
-                (event.id, attendee.id),
-            )
-        )
-        self._session.commit()
-
-    def get_registrations_of_user(
-        self, subject: User, user: User, time_range: TimeRange
-    ) -> Sequence[PublicUser]:
-        """
-        Get a user's registrations to events falling within a given time range.
-
-        Args:
-            subject: The User making the request.
-            user: The User whose registrations are being requested.
-            time_range: The period over which to search for event registrations.
-
-        Returns:
-            Sequence[PublicUser] event registrations
-
-        Raises:
-            UserPermissionException when the user is requesting the registrations
-            of another user and does not have 'user.event_registrations' permission.
-        """
-        # Feature-specific authorization: User is getting their own registrations
-        # Administrative Permission: user.event_registrations : user/{user_id}
-        if subject.id != user.id:
-            self._permission.enforce(
-                subject,
-                "user.event_registrations",
-                f"user/{user.id}",
-            )
-
-        registration_entities = (
-            self._session.query(EventRegistrationEntity)
-            .where(EventRegistrationEntity.user_id == user.id)
-            .join(EventEntity, EventRegistrationEntity.event_id == EventEntity.id)
-            .where(EventEntity.time >= time_range.start)
-            .where(EventEntity.time < time_range.end)
-        ).all()
-
-        return [entity.to_flat_model() for entity in registration_entities]
-
-    def get_registered_users_of_event(
-        self, subject: User, event_id: int, pagination_params: PaginationParams
-    ) -> Paginated[User]:
-        """
-        Get registered users of event in a paginated list.
-
-        Args:
-            subject: The user performing the action.
-            event_id: a valid int representing a unique Event
-            pagination_params: The pagination parameters.
-
-        Returns:
-            Paginated[User]: The paginated list of users.
-
-        Raises:
-            PermissionException: If the subject does not have the required permission.
-        """
-        event_entity = self._session.get(EventEntity, event_id)
-        event = event_entity.to_details_model(subject)
-
-        # Ensure that the user has appropriate permissions to view event information
-        if not event.is_organizer:
-            self._permission.enforce(
-                subject,
-                "organization.events.manage_registrations",
-                f"organization/{event.organization_id}",
-            )
-
-        # Create an alias for the EventRegistrationEntity to be used in join
-        EventRegistrationAlias = aliased(EventRegistrationEntity)
-
-        # Statement below corresponds to the following SQL Query (when executed)
-        # Returns all UserEntity objects for EventRegistrations that match the event_id
-        # SELECT UserEntity.*
-        # FROM UserEntity JOIN EventRegistrationEntity ON EventRegistrationEntity.user_id == UserEntity.id
-        # WHERE EventRegistrationEntity.event_id = :event_id
-        statement = (
-            select(UserEntity)
-            .join(
-                EventRegistrationAlias, EventRegistrationAlias.user_id == UserEntity.id
-            )
-            .where(
-                EventRegistrationAlias.event_id == event_id,
-                EventRegistrationAlias.registration_type == RegistrationType.ATTENDEE,
-            )
-        )
-
-        # Statement to determine number of rows in query result
-        length_statement = (
-            select(func.count())
-            .select_from(UserEntity)
-            .join(
-                EventRegistrationAlias, EventRegistrationAlias.user_id == UserEntity.id
-            )
-            .where(
-                EventRegistrationAlias.event_id == event_id,
-                EventRegistrationAlias.registration_type == RegistrationType.ATTENDEE,
-            )
-        )
-
-        # Filter results by query
-        if pagination_params.filter != "":
-            query = pagination_params.filter
-            criteria = or_(
-                UserEntity.first_name.ilike(f"%{query}%"),
-                UserEntity.last_name.ilike(f"%{query}%"),
-                UserEntity.onyen.ilike(f"%{query}%"),
-            )
-
-            statement = statement.where(criteria)
-            length_statement = length_statement.where(criteria)
-
-        # Calculate where to begin retrieving rows and how many to retrieve
-        offset = pagination_params.page * pagination_params.page_size
-        limit = pagination_params.page_size
-
-        # Order results by order by attribute
-        if pagination_params.order_by != "":
-            statement = statement.order_by(
-                getattr(UserEntity, pagination_params.order_by)
-            )
-
-        # Retrieve limited items
-        statement = statement.offset(offset).limit(limit)
-
-        # Execute statement and retrieve entities
-        length = self._session.execute(length_statement).scalar()
-        entities = self._session.execute(statement).scalars()
-
-        # Convert `UserEntity`s to model and return page
-        return Paginated(
-            items=[entity.to_model() for entity in entities],
-            length=length,
-            params=pagination_params,
-        )
+"""
+The Event Service allows the API to manipulate event data in the database.
+"""
+
+from typing import Sequence
+
+from fastapi import Depends
+from sqlalchemy import func, select, and_, func, or_, exists, or_
+from sqlalchemy.orm import Session, aliased
+from backend.entities.user_entity import UserEntity
+from backend.models.event_registration import EventRegistration
+from ..models.public_user import PublicUser
+from backend.models.organization_details import OrganizationDetails
+from backend.models.pagination import Paginated, PaginationParams
+from backend.models.registration_type import RegistrationType
+
+from ..models import User, Event, EventDetails, Paginated, EventPaginationParams
+from ..database import db_session
+from backend.models.event import Event, DraftEvent
+from backend.models.event_details import EventDetails
+from backend.models.coworking.time_range import TimeRange
+from ..entities import (
+    EventEntity,
+    EventRegistrationEntity,
+)
+from ..entities import EventEntity, OrganizationEntity
+from .permission import PermissionService
+from .exceptions import (
+    ResourceNotFoundException,
+    EventRegistrationException,
+)
+from . import UserService
+from datetime import datetime
+
+__authors__ = [
+    "Ajay Gandecha",
+    "Jade Keegan",
+    "Brianna Ta",
+    "Audrey Toney",
+    "Kris Jordan",
+]
+__copyright__ = "Copyright 2023"
+__license__ = "MIT"
+
+
+class EventService:
+    """Service that performs all of the actions on the `Event` table"""
+
+    def __init__(
+        self,
+        session: Session = Depends(db_session),
+        permission: PermissionService = Depends(),
+        user_svc: UserService = Depends(),
+    ):
+        """Initializes the `EventService` session"""
+        self._session = session
+        self._permission = permission
+        self._user_svc = user_svc
+
+    def list(self, pagination_params: EventPaginationParams) -> Paginated[EventDetails]:
+        """List Events.
+
+        Parameters:
+            pagination_params: The pagination parameters.
+
+        Returns:
+            Paginated[Event]: The paginated list of events.
+        """
+
+        statement = select(EventEntity)
+        length_statement = select(func.count()).select_from(EventEntity)
+        if pagination_params.range_start != "":
+            range_start = pagination_params.range_start
+            range_end = pagination_params.range_end
+            criteria = and_(
+                EventEntity.time
+                >= datetime.strptime(range_start, "%d/%m/%Y, %H:%M:%S"),
+                EventEntity.time <= datetime.strptime(range_end, "%d/%m/%Y, %H:%M:%S"),
+            )
+            statement = statement.where(criteria)
+            length_statement = length_statement.where(criteria)
+
+        if pagination_params.filter != "":
+            query = pagination_params.filter
+
+            criteria = or_(
+                EventEntity.name.ilike(f"%{query}%"),
+                EventEntity.description.ilike(f"%{query}%"),
+                exists().where(
+                    OrganizationEntity.id == EventEntity.organization_id,
+                    OrganizationEntity.name.ilike(f"%{query}%"),
+                ),
+                exists().where(
+                    OrganizationEntity.id == EventEntity.organization_id,
+                    OrganizationEntity.slug.ilike(f"%{query}%"),
+                ),
+            )
+            statement = statement.where(criteria)
+            length_statement = length_statement.where(criteria)
+
+        offset = pagination_params.page * pagination_params.page_size
+        limit = pagination_params.page_size
+
+        if pagination_params.order_by != "":
+            if pagination_params.ascending == "false":
+                statement = statement.order_by(
+                    getattr(EventEntity, pagination_params.order_by).desc()
+                )
+            else:
+                statement = statement.order_by(
+                    getattr(EventEntity, pagination_params.order_by)
+                )
+
+        statement = statement.offset(offset).limit(limit)
+
+        length = self._session.execute(length_statement).scalar()
+        entities = self._session.execute(statement).scalars()
+
+        return Paginated(
+            items=[entity.to_details_model() for entity in entities],
+            length=length,
+            params=pagination_params,
+        )
+
+    def all(
+        self,
+        subject: User | None = None,
+    ) -> list[EventDetails]:
+        """
+        Retrieves all events from the table
+
+        Args:
+            subject: The User making the request.
+
+        Returns:
+            list[EventDetails]: List of all `EventDetails`
+        """
+        # Select all entries in `Event` table
+        event_entities = (self._session.query(EventEntity)).all()
+
+        # Convert entities to details models and return
+        return [
+            event_entity.to_details_model(subject) for event_entity in event_entities
+        ]
+
+    def get_events_in_time_range(
+        self, time_range: TimeRange, subject: User | None = None
+    ) -> list[EventDetails]:
+        """
+        Get events in the time range
+
+        Args:
+            subject: The User making the request.
+            time_range: The period over which to search for events.
+
+        Returns:
+            list[EventDetails]: list of valid EventDetails models representing the events
+        """
+        event_entities = (
+            self._session.query(EventEntity)
+            .where(EventEntity.time >= time_range.start)
+            .where(EventEntity.time < time_range.end)
+        )
+
+        return [entity.to_details_model(subject) for entity in event_entities]
+
+    def create(self, subject: User, event: DraftEvent) -> EventDetails:
+        """
+        Creates a event based on the input object and adds it to the table.
+        If the event's ID is unique to the table, a new entry is added.
+
+        Args:
+            subject: a valid User model representing the currently logged in User
+            event: a valid Event model representing the event to be added
+
+        Returns:
+            EventDetails: a valid EventDetails model representing the new Event
+        """
+
+        # Ensure that the user has appropriate permissions to create users
+        self._permission.enforce(
+            subject,
+            "organization.events.create",
+            f"organization/{event.organization_id}",
+        )
+
+        # Otherwise, create new object
+        event_entity = EventEntity.from_draft_model(event)
+
+        # Add new object to table and commit changes
+        self._session.add(event_entity)
+        self._session.commit()
+
+        # Retrieve the detail model of the event created
+        event_details = event_entity.to_details_model()
+
+        # Set the user as the organizer of the event
+        for organizer in event.organizers:
+            if organizer.id != None:
+                self.set_event_organizer(
+                    subject=subject, user_id=organizer.id, event=event_details
+                )
+
+        # Return added object
+        # NOTE: Must re-convert the entity to a model again so that the registration
+        # for the event organizer is automatically populated
+        return event_entity.to_details_model(subject)
+
+    def get_by_id(self, id: int, subject: User | None = None) -> EventDetails:
+        """
+        Get the event from an id
+        If none retrieved, a debug description is displayed.
+
+        Args:
+            id: a valid int representing a unique event ID
+            subject: The User making the request.
+
+        Returns:
+            EventDetails: a valid EventDetails model representing the event corresponding to the ID
+
+        Raises:
+            ResourceNotFoundException when event ID cannot be looked up
+        """
+
+        # Query the event with matching id
+        entity = self._session.get(EventEntity, id)
+
+        # Check if result is null
+        if entity is None:
+            raise ResourceNotFoundException(f"No event found with matching ID: {id}")
+
+        # Convert entry to a model and return
+        return entity.to_details_model(subject)
+
+    def get_events_by_organization(
+        self, organization: OrganizationDetails, subject: User | None = None
+    ) -> list[EventDetails]:
+        """
+        Get all the events hosted by an organization with slug
+
+        Args:
+            slug: a valid str representing a unique Organization slug
+            subject: The User making the request.
+
+        Returns:
+            list[EventDetail]: a list of valid EventDetails models
+        """
+        # Query the event with matching organization slug
+        events = (
+            self._session.query(EventEntity)
+            .filter(EventEntity.organization_id == organization.id)
+            .all()
+        )
+
+        # Convert entities to models and return
+        return [event.to_details_model(subject) for event in events]
+
+    def update(self, subject: User, event: Event) -> EventDetails:
+        """
+        Update the event
+
+        Args:
+            event: a valid Event model
+
+        Returns:
+            EventDetails: a valid EventDetails model representing the updated event object
+        """
+
+        # Query the event with matching id
+        event_entity = self._session.get(EventEntity, event.id)
+
+        # Check if result is null
+        if event_entity is None:
+            raise ResourceNotFoundException(f"No event found with matching ID: {id}")
+
+        # Ensure that the user has appropriate permissions to update event information
+        event_details = event_entity.to_details_model(subject)
+
+        # If not organizer, enforce permissions
+        if not event_details.is_organizer:
+            self._permission.enforce(
+                subject,
+                "organization.events.update",
+                f"organization/{event.organization_id}",
+            )
+
+        # Update event object
+        event_entity.name = event.name
+        event_entity.time = event.time
+        event_entity.description = event.description
+        event_entity.location = event.location
+        event_entity.public = event.public
+        event_entity.registration_limit = event.registration_limit
+
+        # If attempting to edit organizers, enforce registration management permissions
+        if event.organizers != event_details.organizers:
+            self._permission.enforce(
+                subject,
+                "organization.events.manage_registrations",
+                f"organization/{event.organization_id}",
+            )
+            # Remove organizers not in new organizers
+            for organizer in event_details.organizers:
+                if organizer not in event.organizers:
+                    event_registration_entity = self._session.get(
+                        EventRegistrationEntity, (event.id, organizer.id)
+                    )
+                    self._session.delete(event_registration_entity)
+
+            # Add organizers not in current organizers
+            for organizer in event.organizers:
+                if organizer not in event_details.organizers:
+                    event_registration_entity = self._session.get(
+                        EventRegistrationEntity, (event.id, organizer.id)
+                    )
+
+                    if event_registration_entity is None:
+                        if organizer.id != None:
+                            self.set_event_organizer(
+                                subject, organizer.id, event_details
+                            )
+                            continue
+
+                    event_registration_entity.registration_type = (
+                        RegistrationType.ORGANIZER
+                    )
+
+        # Save changes
+        self._session.commit()
+
+        # Return updated object
+        return event_entity.to_details_model(subject)
+
+    def delete(self, subject: User, id: int) -> None:
+        """
+        Delete the event based on the provided ID.
+        If no item exists to delete, a debug description is displayed.
+
+        Args:
+            id: an int representing a unique event ID
+        """
+
+        # Find object to delete
+        event = self._session.get(EventEntity, id)
+
+        # Ensure object exists
+        if event is None:
+            raise ResourceNotFoundException(f"No event found with matching ID: {id}")
+
+        # Ensure that the user has appropriate permissions to delete users
+        self._permission.enforce(
+            subject,
+            "organization.events.delete",
+            f"organization/{event.organization_id}",
+        )
+
+        # Delete object and commit
+        self._session.delete(event)
+
+        # Save changes
+        self._session.commit()
+
+    """Event Registration Service Methods"""
+
+    def get_registration(
+        self, subject: User, attendee: User, event: EventDetails
+    ) -> EventRegistration | None:
+        """
+        Get a registration of an attendee for an Event.
+
+        Args:
+            subject: User requesting the registration object
+            attendee: User registered for the event
+            event: EventDetails of the event seeking registration for
+
+        Returns:
+            PublicUser or None if no registration found
+
+        Raises:
+            UserPermissionException if subject does not have permission
+        """
+        # Administrative Permission: organization.events.view : organization/{id}
+        if subject.id != attendee.id:
+            self._permission.enforce(
+                subject,
+                "organization.events.manage_registrations",
+                f"organization/{event.organization.id}",
+            )
+
+        # Query for EventRegistration
+        event_registration_entity = (
+            self._session.query(EventRegistrationEntity)
+            .where(EventRegistrationEntity.user_id == attendee.id)
+            .where(EventRegistrationEntity.event_id == event.id)
+            .one_or_none()
+        )
+
+        # Return EventRegistration model or None
+        if event_registration_entity is not None:
+            return event_registration_entity.to_model()
+        else:
+            return None
+
+    def get_registrations_of_event(
+        self, subject: User, event: EventDetails
+    ) -> list[PublicUser]:
+        """
+        List the registrations of an event.
+
+        This API endpoint currently requires the subject to be registered as the
+        organizer of an event or have administrative permission of action
+        "organization.events.view" for "organization/{organization id}".
+
+        Args:
+            subject: The authenticated user making the request.
+            event: The event whose registrations are being queried.
+
+        Returns:
+            list[PublicUser]
+
+        Raises:
+            UserPermissionException if user is not an event organizer or admin.
+        """
+        if not event.is_organizer:
+            self._permission.enforce(
+                subject,
+                "organization.events.manage_registrations",
+                f"organization/{event.organization.id}",
+            )
+
+        event_registration_entities = (
+            self._session.query(EventRegistrationEntity)
+            .where(EventRegistrationEntity.event_id == event.id)
+            .all()
+        )
+
+        return [entity.to_flat_model() for entity in event_registration_entities]
+
+    def set_event_organizer(
+        self, subject: User, user_id: int, event: EventDetails
+    ) -> PublicUser:
+        """
+        Set the organizer of an event.
+
+        Args:
+            subject: User making the registration request
+            event: The EventDetails being registered for
+
+        Returns:
+            PublicUser
+
+        """
+
+        # Re-ensure that the user has the correct permissions to run this command
+        self._permission.enforce(
+            subject,
+            "organization.events.manage_registrations",
+            f"organization/{event.organization_id}",
+        )
+
+        # Add new object to table and commit changes
+        event_registration_entity = EventRegistrationEntity(
+            user_id=user_id,
+            event_id=event.id,
+            registration_type=RegistrationType.ORGANIZER,
+        )
+        self._session.add(event_registration_entity)
+        self._session.commit()
+
+        # Return registration
+        return event_registration_entity.to_flat_model()
+
+    def register(
+        self, subject: User, attendee: User, event: EventDetails
+    ) -> PublicUser:
+        """
+        Register a user for an event.
+
+        Args:
+            subject: User making the registration request
+            attendee: The user being registered for the event
+            event: The EventDetails being registered for
+
+        Returns:
+            PublicUser
+
+        Raises:
+            UserPermissionException if subject does not have permission to register user
+            EventRegistrationException if the event is full
+        """
+        if subject.id != attendee.id and not event.is_organizer:
+            self._permission.enforce(
+                subject,
+                "organization.events.manage_registrations",
+                f"organization/{event.organization.id}",
+            )
+
+        # Get the registration status.
+        # NOTE: It is preferred to use the service function rather than the list of
+        # registrations passed in from `event` in the case that registrations are added
+        # between when `event` was fetched and this function runs.
+
+        # Raise exception if event is full.
+        if event.registration_count >= event.registration_limit:
+            raise EventRegistrationException(event.id)
+
+        # Enable idemopotency in returning existing registration, if one exists.
+        # Permission to manage / read registration is enforced in EventService#get_registration
+        existing_registration = self.get_registration(subject, attendee, event)
+        if existing_registration:
+            return EventRegistrationEntity.from_model(
+                existing_registration
+            ).to_flat_model()
+
+        # Add new object to table and commit changes
+        event_registration_entity = EventRegistrationEntity(
+            user_id=attendee.id,
+            event_id=event.id,
+            registration_type=RegistrationType.ATTENDEE,
+        )
+        self._session.add(event_registration_entity)
+        self._session.commit()
+
+        # Return registration
+        return event_registration_entity.to_flat_model()
+
+    def unregister(self, subject: User, attendee: User, event: EventDetails) -> None:
+        """
+        Delete a user's event registration.
+
+        Args:
+            subject: User performing the unregister action
+            attendee: User whose registration is being deleted
+            event: the event the attendee is unregistering for
+
+        Returns:
+            None in a successful invocation. Idempotent in the case of not registered.
+
+        Raises:
+            UserPermissionException when the user is not authorized to manage the registration.
+        """
+
+        # Find registration to delete
+        # Permissions for reading/managing registration are enforced in #get_registration
+        event_registration = self.get_registration(subject, attendee, event)
+
+        # Ensure object exists and user is not organizer of event
+        if (
+            event_registration is None
+            or event_registration.registration_type == RegistrationType.ORGANIZER
+        ):
+            return
+
+        # Delete object and commit
+        self._session.delete(
+            self._session.get(
+                EventRegistrationEntity,
+                (event.id, attendee.id),
+            )
+        )
+        self._session.commit()
+
+    def get_registrations_of_user(
+        self, subject: User, user: User, time_range: TimeRange
+    ) -> Sequence[PublicUser]:
+        """
+        Get a user's registrations to events falling within a given time range.
+
+        Args:
+            subject: The User making the request.
+            user: The User whose registrations are being requested.
+            time_range: The period over which to search for event registrations.
+
+        Returns:
+            Sequence[PublicUser] event registrations
+
+        Raises:
+            UserPermissionException when the user is requesting the registrations
+            of another user and does not have 'user.event_registrations' permission.
+        """
+        # Feature-specific authorization: User is getting their own registrations
+        # Administrative Permission: user.event_registrations : user/{user_id}
+        if subject.id != user.id:
+            self._permission.enforce(
+                subject,
+                "user.event_registrations",
+                f"user/{user.id}",
+            )
+
+        registration_entities = (
+            self._session.query(EventRegistrationEntity)
+            .where(EventRegistrationEntity.user_id == user.id)
+            .join(EventEntity, EventRegistrationEntity.event_id == EventEntity.id)
+            .where(EventEntity.time >= time_range.start)
+            .where(EventEntity.time < time_range.end)
+        ).all()
+
+        return [entity.to_flat_model() for entity in registration_entities]
+
+    def get_registered_users_of_event(
+        self, subject: User, event_id: int, pagination_params: PaginationParams
+    ) -> Paginated[User]:
+        """
+        Get registered users of event in a paginated list.
+
+        Args:
+            subject: The user performing the action.
+            event_id: a valid int representing a unique Event
+            pagination_params: The pagination parameters.
+
+        Returns:
+            Paginated[User]: The paginated list of users.
+
+        Raises:
+            PermissionException: If the subject does not have the required permission.
+        """
+        event_entity = self._session.get(EventEntity, event_id)
+        event = event_entity.to_details_model(subject)
+
+        # Ensure that the user has appropriate permissions to view event information
+        if not event.is_organizer:
+            self._permission.enforce(
+                subject,
+                "organization.events.manage_registrations",
+                f"organization/{event.organization_id}",
+            )
+
+        # Create an alias for the EventRegistrationEntity to be used in join
+        EventRegistrationAlias = aliased(EventRegistrationEntity)
+
+        # Statement below corresponds to the following SQL Query (when executed)
+        # Returns all UserEntity objects for EventRegistrations that match the event_id
+        # SELECT UserEntity.*
+        # FROM UserEntity JOIN EventRegistrationEntity ON EventRegistrationEntity.user_id == UserEntity.id
+        # WHERE EventRegistrationEntity.event_id = :event_id
+        statement = (
+            select(UserEntity)
+            .join(
+                EventRegistrationAlias, EventRegistrationAlias.user_id == UserEntity.id
+            )
+            .where(
+                EventRegistrationAlias.event_id == event_id,
+                EventRegistrationAlias.registration_type == RegistrationType.ATTENDEE,
+            )
+        )
+
+        # Statement to determine number of rows in query result
+        length_statement = (
+            select(func.count())
+            .select_from(UserEntity)
+            .join(
+                EventRegistrationAlias, EventRegistrationAlias.user_id == UserEntity.id
+            )
+            .where(
+                EventRegistrationAlias.event_id == event_id,
+                EventRegistrationAlias.registration_type == RegistrationType.ATTENDEE,
+            )
+        )
+
+        # Filter results by query
+        if pagination_params.filter != "":
+            query = pagination_params.filter
+            criteria = or_(
+                UserEntity.first_name.ilike(f"%{query}%"),
+                UserEntity.last_name.ilike(f"%{query}%"),
+                UserEntity.onyen.ilike(f"%{query}%"),
+            )
+
+            statement = statement.where(criteria)
+            length_statement = length_statement.where(criteria)
+
+        # Calculate where to begin retrieving rows and how many to retrieve
+        offset = pagination_params.page * pagination_params.page_size
+        limit = pagination_params.page_size
+
+        # Order results by order by attribute
+        if pagination_params.order_by != "":
+            statement = statement.order_by(
+                getattr(UserEntity, pagination_params.order_by)
+            )
+
+        # Retrieve limited items
+        statement = statement.offset(offset).limit(limit)
+
+        # Execute statement and retrieve entities
+        length = self._session.execute(length_statement).scalar()
+        entities = self._session.execute(statement).scalars()
+
+        # Convert `UserEntity`s to model and return page
+        return Paginated(
+            items=[entity.to_model() for entity in entities],
+            length=length,
+            params=pagination_params,
+        )