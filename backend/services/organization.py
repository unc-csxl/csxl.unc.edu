--- conflicted
+++ resolved
@@ -1,197 +1,3 @@
-<<<<<<< HEAD
-"""
-The Organizations Service allows the API to manipulate organizations data in the database.
-"""
-
-from fastapi import Depends
-from sqlalchemy import select
-from sqlalchemy.orm import Session
-
-from ..database import db_session
-from ..models.organization import Organization
-from ..models.organization_details import OrganizationDetails
-from ..entities.organization_entity import OrganizationEntity
-from ..models import User
-from .permission import PermissionService
-
-from .exceptions import OrganizationNotFoundException
-from .exceptions import UserPermissionException
-
-
-__authors__ = ["Ajay Gandecha", "Jade Keegan", "Brianna Ta", "Audrey Toney"]
-__copyright__ = "Copyright 2023"
-__license__ = "MIT"
-
-
-class OrganizationService:
-    """Service that performs all of the actions on the `Organization` table"""
-
-    def __init__(
-        self,
-        session: Session = Depends(db_session),
-        permission: PermissionService = Depends(),
-    ):
-        """Initializes the `OrganizationService` session, and `PermissionService`"""
-        self._session = session
-        self._permission = permission
-
-    def all(self) -> list[Organization]:
-        """
-        Retrieves all organizations from the table
-
-        Returns:
-            list[Organization]: List of all `Organization`
-        """
-        # Select all entries in `Organization` table
-        query = select(OrganizationEntity)
-        entities = self._session.scalars(query).all()
-
-        # Convert entries to a model and return
-        return [entity.to_model() for entity in entities]
-
-    def create(self, subject: User, organization: Organization) -> Organization:
-        """
-        Creates a organization based on the input object and adds it to the table.
-        If the organization's ID is unique to the table, a new entry is added.
-        If the organization's ID already exists in the table, it raises an error.
-
-        Parameters:
-            subject: a valid User model representing the currently logged in User
-            organization (Organization): Organization to add to table
-
-        Returns:
-            Organization: Object added to table
-        """
-
-        # Check if user has admin permissions
-        self._permission.enforce(subject, "organization.create", f"organization")
-
-        # Checks if the organization already exists in the table
-        if organization.id:
-            # Set id to None so database can handle setting the id
-            organization.id = None
-
-        else:
-            # Otherwise, create new object
-            organization_entity = OrganizationEntity.from_model(organization)
-
-            # Add new object to table and commit changes
-            self._session.add(organization_entity)
-            self._session.commit()
-
-            # Return added object
-            return organization_entity.to_model()
-
-    def get_from_slug(self, slug: str) -> OrganizationDetails:
-        """
-        Get the organization from a slug
-        If none retrieved, a debug description is displayed.
-
-        Parameters:
-            slug: a string representing a unique organization slug
-
-        Returns:
-            Organization: Object with corresponding slug
-
-        Raises:
-            OrganizationNotFoundException if no organization is found with the corresponding slug
-        """
-
-        # Query the organization with matching slug
-        organization = (
-            self._session.query(OrganizationEntity)
-            .filter(OrganizationEntity.slug == slug)
-            .one_or_none()
-        )
-
-        # Check if result is null
-        if organization:
-            # Convert entry to a model and return
-            return organization.to_details_model()
-        else:
-            # Raise exception
-            raise OrganizationNotFoundException(slug)
-
-    def update(self, subject: User, organization: Organization) -> Organization:
-        """
-        Update the organization
-        If none found with that id, a debug description is displayed.
-
-        Parameters:
-            subject: a valid User model representing the currently logged in User
-            organization (Organization): Organization to add to table
-
-        Returns:
-            Organization: Updated organization object
-
-        Raises:
-            OrganizationNotFoundException: If no organization is found with the corresponding ID
-        """
-
-        # Check if user has admin permissions
-        self._permission.enforce(subject, "organization.create", f"organization")
-
-        # Query the organization with matching id
-        obj = self._session.get(OrganizationEntity, organization.id)
-
-        # Check if result is null
-        if obj:
-            # Update organization object
-            obj.name = organization.name
-            obj.shorthand = organization.shorthand
-            obj.slug = organization.slug
-            obj.logo = organization.logo
-            obj.short_description = organization.short_description
-            obj.long_description = organization.long_description
-            obj.website = organization.website
-            obj.email = organization.email
-            obj.instagram = organization.instagram
-            obj.linked_in = organization.linked_in
-            obj.youtube = organization.youtube
-            obj.heel_life = organization.heel_life
-            obj.public = organization.public
-
-            # Save changes
-            self._session.commit()
-
-            # Return updated object
-            return obj.to_model()
-        else:
-            # Raise exception
-            raise OrganizationNotFoundException(organization.id)
-
-    def delete(self, subject: User, slug: str) -> None:
-        """
-        Delete the organization based on the provided slug.
-        If no item exists to delete, a debug description is displayed.
-
-        Parameters:
-            subject: a valid User model representing the currently logged in User
-            slug: a string representing a unique organization slug
-
-        Raises:
-            OrganizationNotFoundException: If no organization is found with the corresponding slug
-        """
-        # Check if user has admin permissions
-        self._permission.enforce(subject, "organization.create", f"organization")
-
-        # Find object to delete
-        obj = (
-            self._session.query(OrganizationEntity)
-            .filter(OrganizationEntity.slug == slug)
-            .one_or_none()
-        )
-
-        # Ensure object exists
-        if obj:
-            # Delete object and commit
-            self._session.delete(obj)
-            # Save changes
-            self._session.commit()
-        else:
-            # Raise exception
-            raise OrganizationNotFoundException(slug)
-=======
 """
 The Organizations Service allows the API to manipulate organizations data in the database.
 """
@@ -385,5 +191,4 @@
         # Delete object and commit
         self._session.delete(obj)
         # Save changes
-        self._session.commit()
->>>>>>> 1e2b2099
+        self._session.commit()