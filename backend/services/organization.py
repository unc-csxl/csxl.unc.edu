--- conflicted
+++ resolved
@@ -12,11 +12,10 @@
 from ..entities.organization_entity import OrganizationEntity
 from ..models import User
 from .permission import PermissionService
-<<<<<<< HEAD
+
 from .exceptions import OrganizationNotFoundException
-=======
 from .exceptions import UserPermissionException
->>>>>>> 1cb4aa9b
+
 
 __authors__ = ["Ajay Gandecha", "Jade Keegan", "Brianna Ta", "Audrey Toney"]
 __copyright__ = "Copyright 2023"
@@ -129,7 +128,7 @@
 
         # Check if result is null
         if obj:
-            
+
             # Update organization object
             obj.name = organization.name
             obj.shorthand = organization.shorthand
@@ -144,10 +143,10 @@
             obj.youtube = organization.youtube
             obj.heel_life = organization.heel_life
             obj.public = organization.public
-            
+
             # Save changes
             self._session.commit()
-            
+
             # Return updated object
             return obj.to_model()
         else:
