from fastapi import Depends
from sqlalchemy import select
from sqlalchemy.orm import Session

from ..database import db_session
from ..models.organization import Organization
from ..entities.organization_entity import OrganizationEntity
from ..models import User
from .permission import PermissionService, UserPermissionException

__authors__ = ["Ajay Gandecha", "Jade Keegan", "Brianna Ta", "Audrey Toney"]
__copyright__ = "Copyright 2023"
__license__ = "MIT"

class OrganizationNotFoundException(Exception):
    """OrganizationNotFoundException is raised when trying to access an organization that does not exist."""

    def __init__(self, id: str):
        super().__init__(
            f'No organization found matching slug/id: {id}')

class OrganizationService:
    """Service that performs all of the actions on the `Organization` table"""

    # Current SQLAlchemy Session
    _session: Session

    def __init__(
        self,
        session: Session = Depends(db_session),
        permission: PermissionService = Depends(),
    ):
        """Initializes the `OrganizationService` session, and `PermissionService`"""
        self._session = session
        self._permission = permission

    def all(self) -> list[Organization]:
        """
        Retrieves all organizations from the table

        Returns:
            list[Organization]: List of all `Organization`
        """
        # Select all entries in `Organization` table
        query = select(OrganizationEntity)
        entities = self._session.scalars(query).all()

        # Convert entries to a model and return
        return [entity.to_model() for entity in entities]

    def create(self, subject: User, organization: Organization) -> Organization:
        """
        Creates a organization based on the input object and adds it to the table.
        If the organization's ID is unique to the table, a new entry is added.
        If the organization's ID already exists in the table, it raises an error.

        Parameters:
            subject: a valid User model representing the currently logged in User
            organization (Organization): Organization to add to table

        Returns:
            Organization: Object added to table
        """

        # Check if user has admin permissions
        self._permission.enforce(subject, "organization.create", f"organization")

        # Checks if the organization already exists in the table
        if organization.id:
            # Set id to None so database can handle setting the id
            organization.id = None

        else:
            # Otherwise, create new object
            organization_entity = OrganizationEntity.from_model(organization)

            # Add new object to table and commit changes
            self._session.add(organization_entity)
            self._session.commit()

            # Return added object
            return organization_entity.to_model()

    def get_from_slug(self, slug: str) -> Organization:
        """
        Get the organization from a slug
        If none retrieved, a debug description is displayed.

        Parameters:
            slug: a string representing a unique organization slug

        Returns:
            Organization: Object with corresponding slug

        Raises:
            OrganizationNotFoundException if no organization is found with the corresponding slug
        """

        # Query the organization with matching slug
        organization = self._session.query(OrganizationEntity).filter(
            OrganizationEntity.slug == slug
        ).one_or_none();

        # Check if result is null
        if organization:
            # Convert entry to a model and return
            return organization.to_model()
        else:
            # Raise exception
            raise OrganizationNotFoundException(slug)

    def update(
        self, subject: User, organization: Organization
    ) -> Organization:
        """
        Update the organization
        If none found with that id, a debug description is displayed.

        Parameters:
            subject: a valid User model representing the currently logged in User
            organization (Organization): Organization to add to table

        Returns:
            Organization: Updated organization object

<<<<<<< HEAD
=======
        Raises:
            OrganizationNotFoundException: If no organization is found with the corresponding ID
        """

>>>>>>> 93e2c5ad
        # Check if user has admin permissions
        self._permission.enforce(subject, "organization.create", f"organization")

        # Query the organization with matching id
        obj = self._session.query(OrganizationEntity).get(organization.id)

        # Check if result is null
        if obj:
            # Update organization object
            obj.name = organization.name
            obj.shorthand = organization.shorthand
            obj.slug = organization.slug
            obj.logo = organization.logo
            obj.short_description = organization.short_description
            obj.long_description = organization.long_description
            obj.website = organization.website
            obj.email = organization.email
            obj.instagram = organization.instagram
            obj.linked_in = organization.linked_in
            obj.youtube = organization.youtube
            obj.heel_life = organization.heel_life
            obj.public = organization.public
            self._session.commit()
            # Return updated object
            return obj.to_model()
        else:
            # Raise exception
            raise OrganizationNotFoundException(organization.id)

    def delete(self, subject: User, slug: str) -> None:
        """
        Delete the organization based on the provided slug.
        If no item exists to delete, a debug description is displayed.

        Parameters:
            subject: a valid User model representing the currently logged in User
            slug: a string representing a unique organization slug

        Raises:
            OrganizationNotFoundException: If no organization is found with the corresponding slug
        """
        # Check if user has admin permissions
        self._permission.enforce(subject, "organization.create", f"organization")

        # Find object to delete
        obj = self._session.query(OrganizationEntity).filter(
            OrganizationEntity.slug == slug
        )[0]

        # Ensure object exists
        if obj:
            # Delete object and commit
            self._session.delete(obj)
            self._session.commit()
        else:
            # Raise exception
            raise OrganizationNotFoundException(slug)<|MERGE_RESOLUTION|>--- conflicted
+++ resolved
@@ -123,13 +123,10 @@
         Returns:
             Organization: Updated organization object
 
-<<<<<<< HEAD
-=======
         Raises:
             OrganizationNotFoundException: If no organization is found with the corresponding ID
         """
 
->>>>>>> 93e2c5ad
         # Check if user has admin permissions
         self._permission.enforce(subject, "organization.create", f"organization")
 
