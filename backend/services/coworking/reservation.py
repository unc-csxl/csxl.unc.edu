--- conflicted
+++ resolved
@@ -31,13 +31,8 @@
 from .operating_hours import OperatingHoursService
 from ..permission import PermissionService
 
-<<<<<<< HEAD
-__authors__ = ["Kris Jordan, Yuvraj Jain"]
+__authors__ = ["Kris Jordan", "Matt Vu","Yuvraj Jain"]
 __copyright__ = "Copyright 2023"
-=======
-__authors__ = ["Kris Jordan", "Matt Vu"]
-__copyright__ = "Copyright 2023 - 2024"
->>>>>>> 54992381
 __license__ = "MIT"
 
 
