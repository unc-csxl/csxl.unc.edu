--- conflicted
+++ resolved
@@ -61,8 +61,4 @@
         return timedelta(hours=6)
     
     def non_reservable_rooms(self) -> list[str]:
-<<<<<<< HEAD
-        return ['404']
-=======
-        return ['SN151']
->>>>>>> 04d7afb1
+        return ['404']