--- conflicted
+++ resolved
@@ -1,19 +1,10 @@
-"""User Service.
-
-The User Service provides access to the User model and its associated database operations.
-"""
-
 from fastapi import Depends
 from sqlalchemy import select, or_, func
 from sqlalchemy.orm import Session
 from ..database import db_session
-from ..models import User, UserDetails, Paginated, PaginationParams
+from ..models import User, Paginated, PaginationParams
 from ..entities import UserEntity
 from .permission import PermissionService
-
-__authors__ = ['Kris Jordan']
-__copyright__ = 'Copyright 2023'
-__license__ = 'MIT'
 
 
 class UserService:
@@ -22,40 +13,20 @@
     _permission: PermissionService
 
     def __init__(self, session: Session = Depends(db_session), permission: PermissionService = Depends()):
-        """Initialize the User Service."""
         self._session = session
         self._permission = permission
 
-    def get(self, pid: int) -> UserDetails | None:
-        """Get a User by PID.
-
-        Args:
-            pid: The PID of the user.
-
-        Returns:
-            User | None: The user or None if not found.
-        """
+    def get(self, pid: int) -> User | None:
         query = select(UserEntity).where(UserEntity.pid == pid)
         user_entity: UserEntity = self._session.scalar(query)
         if user_entity is None:
             return None
         else:
-            user = user_entity.to_model()
-            user_fields = user.dict()
-            user_fields['permissions'] = self._permission.get_permissions(user)
-            user_details = UserDetails(**user_fields)
-            return user_details
+            model = user_entity.to_model()
+            model.permissions = self._permission.get_permissions(model)
+            return model
 
-    def search(self, _subject: User, query: str) -> list[User]:
-        """Search for users by their name, onyen, email.
-
-        Args:
-            subject: The user performing the action.
-            query: The search query.
-
-        Returns:
-            list[User]: The list of users matching the query.
-        """
+    def search(self, subject: User, query: str) -> list[User]:
         statement = select(UserEntity)
         criteria = or_(
             UserEntity.first_name.ilike(f'%{query}%'),
@@ -82,21 +53,6 @@
         return [entity.to_model() for entity in entities]
 
     def list(self, subject: User, pagination_params: PaginationParams) -> Paginated[User]:
-<<<<<<< HEAD
-        """List Users.
-
-        The subject must have the 'user.list' permission on the 'user/' resource.
-
-        Args:
-            subject: The user performing the action.
-            pagination_params: The pagination parameters.
-
-        Returns:
-            Paginated[User]: The paginated list of users.
-
-        Raises:
-            PermissionError: If the subject does not have the required permission."""
-=======
         """
         Retrieves users in a paginated format that match a query
 
@@ -105,7 +61,6 @@
         Returns:
             Paginated[User]: Object that contains matching users in a paginated format
         """
->>>>>>> 8af28846
         self._permission.enforce(subject, 'user.list', 'user/')
 
         statement = select(UserEntity)
@@ -134,47 +89,6 @@
 
         return Paginated(items=[entity.to_model() for entity in entities], length=length, params=pagination_params)
 
-<<<<<<< HEAD
-    def create(self, subject: User, user: User) -> User:
-        """Create a User.
-
-        If the subject is not the user, the subject must have the `user.create` permission.
-
-        Args:
-            subject: The user performing the action.
-            user: The user to create.
-
-        Returns:
-            The created User.
-
-        Raises:
-            PermissionError: If the subject does not have permission to create the user."""
-        if subject != user:
-            self._permission.enforce(subject, 'user.create', 'user/')
-        entity = UserEntity.from_model(user)
-        self._session.add(entity)
-        self._session.commit()
-        return entity.to_model()
-
-    def update(self, subject: User, user: User) -> User:
-        """Update a User.
-
-        If the subject is not the user, the subject must have the `user.update` permission.
-
-        Args:
-            subject: The user performing the action.
-            user: The user to update.
-
-        Returns:
-            The updated User.
-
-        Raises:
-            PermissionError: If the subject does not have permission to update the user."""
-        if subject != user:
-            self._permission.enforce(subject, 'user.update', f'user/{user.id}')
-        entity = self._session.get(UserEntity, user.id)
-        entity.update(user)
-=======
     def save(self, user: User) -> User | None:
         """
         Creates a user based on the input object and adds it to the table.
@@ -192,7 +106,6 @@
         else:
             entity = UserEntity.from_model(user)
             self._session.add(entity)
->>>>>>> 8af28846
         self._session.commit()
         return entity.to_model()
     
