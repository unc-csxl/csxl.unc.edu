"""Entrypoint of backend API exposing the FastAPI `app` to be served by an application server such as uvicorn."""

from pathlib import Path
from fastapi import FastAPI, Request
from fastapi.responses import JSONResponse
from fastapi.middleware.gzip import GZipMiddleware

from backend.services.coworking.reservation import ReservationException

from .api.events import events

from .api import (
    health,
    organizations,
    static_files,
    profile,
    authentication,
    user,
    room,
    application,
)
from .api.coworking import status, reservation, ambassador, operating_hours
from .api.academics import section_member, term, course, section
from .api.admin import users as admin_users
from .api.admin import roles as admin_roles
from .api.office_hours import ticket, section as oh_section, event
from .services.exceptions import (
    EventRegistrationException,
    UserPermissionException,
    ResourceNotFoundException,
)

__authors__ = ["Kris Jordan"]
__copyright__ = "Copyright 2023"
__license__ = "MIT"

description = """
Welcome to the UNC Computer Science **Experience Labs** RESTful Application Programming Interface.
"""

# Metadata to improve the usefulness of OpenAPI Docs /docs API Explorer
app = FastAPI(
    title="UNC CS Experience Labs API",
    version="0.0.1",
    description=description,
    openapi_tags=[
        profile.openapi_tags,
        user.openapi_tags,
        organizations.openapi_tags,
        events.openapi_tags,
        application.openapi_tags,
        reservation.openapi_tags,
        room.openapi_tags,
        course.openapi_tags,
        health.openapi_tags,
        admin_users.openapi_tags,
        admin_roles.openapi_tags,
        ticket.openapi_tags,
        oh_section.openapi_tags,
        section_member.openapi_tags,
        event.openapi_tags,
    ],
)

# Use GZip middleware for compressing HTML responses over the network
app.add_middleware(GZipMiddleware)

# Plugging in each of the router APIs
feature_apis = [
    status,
    reservation,
    operating_hours,
    events,
    user,
    profile,
    organizations,
    health,
    ambassador,
    authentication,
    admin_users,
    admin_roles,
    term,
    course,
    section,
    room,
<<<<<<< HEAD
    event,
    ticket,
    oh_section,
    section_member,
=======
    application,
>>>>>>> 05a53271
]

for feature_api in feature_apis:
    app.include_router(feature_api.api)

# Static file mount used for serving Angular front-end in production, as well as static assets
app.mount("/", static_files.StaticFileMiddleware(directory=Path("./static")))


# Add application-wide exception handling middleware for commonly encountered API Exceptions
@app.exception_handler(UserPermissionException)
def permission_exception_handler(request: Request, e: UserPermissionException):
    return JSONResponse(status_code=403, content={"message": str(e)})


@app.exception_handler(ResourceNotFoundException)
def resource_not_found_exception_handler(
    request: Request, e: ResourceNotFoundException
):
    return JSONResponse(status_code=404, content={"message": str(e)})


# Add feature-specific exception handling middleware
from .api import coworking
from .api import events

feature_exception_handlers = [coworking.exception_handlers, events.exception_handlers]

for feature_exception_handler in feature_exception_handlers:
    for exception, handler in feature_exception_handler:

        @app.exception_handler(exception)
        def _handler_wrapper(request: Request, e: Exception):
            return handler(request, e)<|MERGE_RESOLUTION|>--- conflicted
+++ resolved
@@ -83,14 +83,11 @@
     course,
     section,
     room,
-<<<<<<< HEAD
     event,
     ticket,
     oh_section,
     section_member,
-=======
     application,
->>>>>>> 05a53271
 ]
 
 for feature_api in feature_apis:
