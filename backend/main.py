"""Entrypoint of backend API exposing the FastAPI `app` to be served by an application server such as uvicorn."""

from pathlib import Path
from fastapi import FastAPI, Request
from fastapi.responses import JSONResponse
from fastapi.middleware.gzip import GZipMiddleware

from backend.services.coworking.reservation import ReservationException

from .api.events import events

from .api import (
    health,
    organizations,
    static_files,
    profile,
    authentication,
    user,
    room,
)
from .api.coworking import status, reservation, ambassador, operating_hours
from .api.academics import section_members, term, course, section
from .api.admin import users as admin_users
from .api.admin import roles as admin_roles
<<<<<<< HEAD
from .api.office_hours import ticket, event
=======
from .api.office_hours import ticket, section as oh_section, event
>>>>>>> cab4847c
from .services.exceptions import (
    EventRegistrationException,
    UserPermissionException,
    ResourceNotFoundException,
)

__authors__ = ["Kris Jordan"]
__copyright__ = "Copyright 2023"
__license__ = "MIT"

description = """
Welcome to the UNC Computer Science **Experience Labs** RESTful Application Programming Interface.
"""

# Metadata to improve the usefulness of OpenAPI Docs /docs API Explorer
app = FastAPI(
    title="UNC CS Experience Labs API",
    version="0.0.1",
    description=description,
    openapi_tags=[
        profile.openapi_tags,
        user.openapi_tags,
        organizations.openapi_tags,
        events.openapi_tags,
        reservation.openapi_tags,
        room.openapi_tags,
        course.openapi_tags,
        health.openapi_tags,
        admin_users.openapi_tags,
        admin_roles.openapi_tags,
        ticket.openapi_tags,
<<<<<<< HEAD
=======
        oh_section.openapi_tags,
        section_members.openapi_tags,
>>>>>>> cab4847c
        event.openapi_tags,
    ],
)

# Use GZip middleware for compressing HTML responses over the network
app.add_middleware(GZipMiddleware)

# Plugging in each of the router APIs
feature_apis = [
    status,
    reservation,
    operating_hours,
    events,
    user,
    profile,
    organizations,
    health,
    ambassador,
    authentication,
    admin_users,
    admin_roles,
    term,
    course,
    section,
    room,
    event,
    ticket,
    oh_section,
    section_members,
]

for feature_api in feature_apis:
    app.include_router(feature_api.api)

# Static file mount used for serving Angular front-end in production, as well as static assets
app.mount("/", static_files.StaticFileMiddleware(directory=Path("./static")))


# Add application-wide exception handling middleware for commonly encountered API Exceptions
@app.exception_handler(UserPermissionException)
def permission_exception_handler(request: Request, e: UserPermissionException):
    return JSONResponse(status_code=403, content={"message": str(e)})


@app.exception_handler(ResourceNotFoundException)
def resource_not_found_exception_handler(
    request: Request, e: ResourceNotFoundException
):
    return JSONResponse(status_code=404, content={"message": str(e)})


# Add feature-specific exception handling middleware
from .api import coworking
from .api import events

feature_exception_handlers = [coworking.exception_handlers, events.exception_handlers]

for feature_exception_handler in feature_exception_handlers:
    for exception, handler in feature_exception_handler:

        @app.exception_handler(exception)
        def _handler_wrapper(request: Request, e: Exception):
            return handler(request, e)<|MERGE_RESOLUTION|>--- conflicted
+++ resolved
@@ -22,11 +22,7 @@
 from .api.academics import section_members, term, course, section
 from .api.admin import users as admin_users
 from .api.admin import roles as admin_roles
-<<<<<<< HEAD
-from .api.office_hours import ticket, event
-=======
 from .api.office_hours import ticket, section as oh_section, event
->>>>>>> cab4847c
 from .services.exceptions import (
     EventRegistrationException,
     UserPermissionException,
@@ -58,11 +54,8 @@
         admin_users.openapi_tags,
         admin_roles.openapi_tags,
         ticket.openapi_tags,
-<<<<<<< HEAD
-=======
         oh_section.openapi_tags,
         section_members.openapi_tags,
->>>>>>> cab4847c
         event.openapi_tags,
     ],
 )
