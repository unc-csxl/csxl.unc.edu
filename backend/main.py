--- conflicted
+++ resolved
@@ -22,11 +22,7 @@
 from .api.academics import term, course, section
 from .api.admin import users as admin_users
 from .api.admin import roles as admin_roles
-<<<<<<< HEAD
 from .api.office_hours import ticket, event
-=======
-from .api.office_hours import ticket
->>>>>>> 6362ceb8
 from .services.exceptions import (
     EventRegistrationException,
     UserPermissionException,
@@ -58,10 +54,7 @@
         admin_users.openapi_tags,
         admin_roles.openapi_tags,
         ticket.openapi_tags,
-<<<<<<< HEAD
         event.openapi_tags,
-=======
->>>>>>> 6362ceb8
     ],
 )
 
@@ -86,11 +79,8 @@
     course,
     section,
     room,
-<<<<<<< HEAD
     event,
-=======
     ticket,
->>>>>>> 6362ceb8
 ]
 
 for feature_api in feature_apis:
