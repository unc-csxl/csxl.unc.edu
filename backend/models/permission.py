--- conflicted
+++ resolved
@@ -1,31 +1,14 @@
-<<<<<<< HEAD
-"""Permissions grant acccess to actions + resources for users and roles."""
-
-from pydantic import BaseModel
-
-
-__authors__ = ["Kris Jordan"]
-__copyright__ = "Copyright 2023"
-__license__ = "MIT"
-
-
-class Permission(BaseModel):
-    """A permission grants access to an action on a resource."""
-    id: int | None = None
-    action: str
-=======
-"""Permissions can grant acccess of actions + resources to users and roles."""
-
-from pydantic import BaseModel
-
-
-__authors__ = ["Kris Jordan"]
-__copyright__ = "Copyright 2023"
-__license__ = "MIT"
-
-
-class Permission(BaseModel):
-    id: int | None = None
-    action: str
->>>>>>> 8af28846
+"""Permissions can grant acccess of actions + resources to users and roles."""
+
+from pydantic import BaseModel
+
+
+__authors__ = ["Kris Jordan"]
+__copyright__ = "Copyright 2023"
+__license__ = "MIT"
+
+
+class Permission(BaseModel):
+    id: int | None = None
+    action: str
     resource: str