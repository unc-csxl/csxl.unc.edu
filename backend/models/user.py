"""User model serves as the data object for representing registered users across application layers."""

from pydantic import BaseModel
<<<<<<< HEAD
=======

>>>>>>> 1cb4aa9b

__authors__ = ["Kris Jordan"]
__copyright__ = "Copyright 2023"
__license__ = "MIT"

class UserIdentity(BaseModel):
    """
    Pydantic model to represent how `User`s are identified in the system.

<<<<<<< HEAD
    This model is based on the `UserEntity` model, which defines the shape
    of the `User` database in the PostgreSQL database.
    """
=======
class UserIdentity(BaseModel):
    """Users are identified in the system by their `id` field."""

>>>>>>> 1cb4aa9b
    id: int | None = None


class User(UserIdentity, BaseModel):
<<<<<<< HEAD
    """
    Pydantic model to represent a registered `User`.
    
    This model is based on the `UserEntity` model, which defines the shape
    of the `User` database in the PostgreSQL database
    """
    
=======
    """A user is a registered user of the application."""

>>>>>>> 1cb4aa9b
    pid: int = 0
    onyen: str = ""
    first_name: str = ""
    last_name: str = ""
    email: str = ""
    pronouns: str = ""
    github: str = ""
    github_id: int | None = None
    github_avatar: str | None = None


class NewUser(User, BaseModel):
<<<<<<< HEAD
    """
    Pydantic model to represent how `User`s are once created.

    This model is based on the `UserEntity` model, which defines the shape
    of the `User` database in the PostgreSQL database.
    """
=======
>>>>>>> 1cb4aa9b
    id: int | None = None


class ProfileForm(BaseModel):
<<<<<<< HEAD
    """
    Pydantic model to represent fields for a form when updating
    a user profile on the frontend.
    
    This model is based on the `UserEntity` model, which defines the shape
    of the `User` database in the PostgreSQL database
    """
    
=======
    """A profile form is a form for updating a user's profile."""

>>>>>>> 1cb4aa9b
    first_name: str
    last_name: str
    email: str
    pronouns: str<|MERGE_RESOLUTION|>--- conflicted
+++ resolved
@@ -1,10 +1,6 @@
 """User model serves as the data object for representing registered users across application layers."""
 
 from pydantic import BaseModel
-<<<<<<< HEAD
-=======
-
->>>>>>> 1cb4aa9b
 
 __authors__ = ["Kris Jordan"]
 __copyright__ = "Copyright 2023"
@@ -14,31 +10,20 @@
     """
     Pydantic model to represent how `User`s are identified in the system.
 
-<<<<<<< HEAD
     This model is based on the `UserEntity` model, which defines the shape
     of the `User` database in the PostgreSQL database.
     """
-=======
-class UserIdentity(BaseModel):
-    """Users are identified in the system by their `id` field."""
-
->>>>>>> 1cb4aa9b
     id: int | None = None
 
 
 class User(UserIdentity, BaseModel):
-<<<<<<< HEAD
     """
     Pydantic model to represent a registered `User`.
-    
+
     This model is based on the `UserEntity` model, which defines the shape
     of the `User` database in the PostgreSQL database
     """
-    
-=======
-    """A user is a registered user of the application."""
 
->>>>>>> 1cb4aa9b
     pid: int = 0
     onyen: str = ""
     first_name: str = ""
@@ -51,32 +36,24 @@
 
 
 class NewUser(User, BaseModel):
-<<<<<<< HEAD
     """
     Pydantic model to represent how `User`s are once created.
 
     This model is based on the `UserEntity` model, which defines the shape
     of the `User` database in the PostgreSQL database.
     """
-=======
->>>>>>> 1cb4aa9b
     id: int | None = None
 
 
 class ProfileForm(BaseModel):
-<<<<<<< HEAD
     """
     Pydantic model to represent fields for a form when updating
     a user profile on the frontend.
-    
+
     This model is based on the `UserEntity` model, which defines the shape
     of the `User` database in the PostgreSQL database
     """
-    
-=======
-    """A profile form is a form for updating a user's profile."""
 
->>>>>>> 1cb4aa9b
     first_name: str
     last_name: str
     email: str
