"""Room models the essential information about a room in the coworking space."""

from pydantic import BaseModel


__authors__ = ["Kris Jordan"]
__copyright__ = "Copyright 2023"
__license__ = "MIT"

class RoomPartial(BaseModel):
    id: str
<<<<<<< HEAD
    nickname: str = ""


class RoomPartial(Room):
    nickname: str | None = None
=======

class Room(RoomPartial):
    nickname: str = ""
>>>>>>> 1b9b0f6b
<|MERGE_RESOLUTION|>--- conflicted
+++ resolved
@@ -7,16 +7,10 @@
 __copyright__ = "Copyright 2023"
 __license__ = "MIT"
 
+
 class RoomPartial(BaseModel):
     id: str
-<<<<<<< HEAD
-    nickname: str = ""
 
 
-class RoomPartial(Room):
-    nickname: str | None = None
-=======
-
 class Room(RoomPartial):
-    nickname: str = ""
->>>>>>> 1b9b0f6b
+    nickname: str = ""