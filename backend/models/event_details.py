from backend.models.event import Event
from backend.models.organization import Organization
<<<<<<< HEAD
=======

__authors__ = ["Ajay Gandecha", "Jade Keegan", "Brianna Ta", "Audrey Toney"]
__copyright__ = "Copyright 2023"
__license__ = "MIT"

class NewEvent(Event):
    """
    Pydantic model to represent an `Organization`, including the ID of
    its related organization. This model primarily exists for requests
    to create new events, since only the organization ID would exist and
    not the organization itself (the organization would not be back-populated
    until after the entity as been committed to the database).

    This model is based on the `EventEntity` model, which defines the shape
    of the `Event` database in the PostgreSQL database.
    """
    
    organization_id: int

>>>>>>> 6ecec8c6
    
class EventDetails(Event):
    """
    Pydantic model to represent an `Event`, including back-populated
    relationship fields.

    This model is based on the `EventEntity` model, which defines the shape
    of the `Event` database in the PostgreSQL database.
    """
    
    organization: Organization | None = None<|MERGE_RESOLUTION|>--- conflicted
+++ resolved
@@ -1,27 +1,5 @@
 from backend.models.event import Event
 from backend.models.organization import Organization
-<<<<<<< HEAD
-=======
-
-__authors__ = ["Ajay Gandecha", "Jade Keegan", "Brianna Ta", "Audrey Toney"]
-__copyright__ = "Copyright 2023"
-__license__ = "MIT"
-
-class NewEvent(Event):
-    """
-    Pydantic model to represent an `Organization`, including the ID of
-    its related organization. This model primarily exists for requests
-    to create new events, since only the organization ID would exist and
-    not the organization itself (the organization would not be back-populated
-    until after the entity as been committed to the database).
-
-    This model is based on the `EventEntity` model, which defines the shape
-    of the `Event` database in the PostgreSQL database.
-    """
-    
-    organization_id: int
-
->>>>>>> 6ecec8c6
     
 class EventDetails(Event):
     """
