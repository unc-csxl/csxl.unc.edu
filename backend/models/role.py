--- conflicted
+++ resolved
@@ -1,35 +1,18 @@
-<<<<<<< HEAD
-"""Role is the data object for groups of related access controls users can be added to."""
-
-from pydantic import BaseModel
-
-
-__authors__ = ["Kris Jordan"]
-__copyright__ = "Copyright 2023"
-__license__ = "MIT"
-
-
-class Role(BaseModel):
-    """A role is a group of related access controls users can be added to."""
-    id: int | None = None
-    name: str
-=======
-"""Role is the data object for groups of related access controls users can be added to."""
-
-from pydantic import BaseModel
-from . import User, Permission
-
-
-__authors__ = ["Kris Jordan"]
-__copyright__ = "Copyright 2023"
-__license__ = "MIT"
-
-
-class Role(BaseModel):
-    id: int | None = None
-    name: str
-    
-class RoleDetails(Role):
-    permissions: list[Permission]
-    users: list[User]
->>>>>>> 8af28846
+"""Role is the data object for groups of related access controls users can be added to."""
+
+from pydantic import BaseModel
+from . import User, Permission
+
+
+__authors__ = ["Kris Jordan"]
+__copyright__ = "Copyright 2023"
+__license__ = "MIT"
+
+
+class Role(BaseModel):
+    id: int | None = None
+    name: str
+    
+class RoleDetails(Role):
+    permissions: list[Permission]
+    users: list[User]