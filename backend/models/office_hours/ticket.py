--- conflicted
+++ resolved
@@ -43,11 +43,7 @@
     called_at: datetime | None = None
     closed_at: datetime | None = None
     oh_event: OfficeHoursEvent
-<<<<<<< HEAD
-    creators: list[SectionMember]
-=======
     creators: list[SectionMember] = []
->>>>>>> 9f1f4eea
 
 
 class OfficeHoursTicketPartial(OfficeHoursTicket):
