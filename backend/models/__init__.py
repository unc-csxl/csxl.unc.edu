"""Package for all models in the application."""

<<<<<<< HEAD
from .application import Application, UTA, New_UTA, Returning_UTA
from .application_details import ApplicationDetails, UTADetails
from .pagination import Paginated, PaginationParams
=======
from .pagination import Paginated, PaginationParams, EventPaginationParams
>>>>>>> 72fe4aa5
from .permission import Permission
from .user import User, ProfileForm
from .user_details import UserDetails
from .unregistered_user import UnregisteredUser
from .role import Role
from .role_details import RoleDetails
from .organization import Organization
from .event import Event
from .public_user import PublicUser
from .event_details import EventDetails
from .room import Room
from .room_details import RoomDetails
from .event_registration import (
    EventRegistration,
    NewEventRegistration,
)
from .registration_type import RegistrationType

__authors__ = ["Kris Jordan"]
__copyright__ = "Copyright 2023"
__license__ = "MIT"<|MERGE_RESOLUTION|>--- conflicted
+++ resolved
@@ -1,12 +1,8 @@
 """Package for all models in the application."""
 
-<<<<<<< HEAD
 from .application import Application, UTA, New_UTA, Returning_UTA
 from .application_details import ApplicationDetails, UTADetails
-from .pagination import Paginated, PaginationParams
-=======
 from .pagination import Paginated, PaginationParams, EventPaginationParams
->>>>>>> 72fe4aa5
 from .permission import Permission
 from .user import User, ProfileForm
 from .user_details import UserDetails
