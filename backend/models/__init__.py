"""Package for all models in the application."""

from .pagination import Paginated, PaginationParams
from .permission import Permission
<<<<<<< HEAD
from .user import User, UserDetails, ProfileForm, UnregisteredUser
from .role import Role
from .role_details import RoleDetails
=======
from .user import User, ProfileForm, NewUser, UserSummary
from .role import Role, RoleDetails
from .event import EventDetail, Event
from .organization import OrganizationDetail, Organization
from .org_role import OrgRoleDetail, OrgRole
from .registration import RegistrationDetail, Registration
>>>>>>> 8af28846

__authors__ = ["Kris Jordan"]
__copyright__ = "Copyright 2023"
__license__ = "MIT"<|MERGE_RESOLUTION|>--- conflicted
+++ resolved
@@ -2,18 +2,12 @@
 
 from .pagination import Paginated, PaginationParams
 from .permission import Permission
-<<<<<<< HEAD
-from .user import User, UserDetails, ProfileForm, UnregisteredUser
-from .role import Role
-from .role_details import RoleDetails
-=======
 from .user import User, ProfileForm, NewUser, UserSummary
 from .role import Role, RoleDetails
 from .event import EventDetail, Event
 from .organization import OrganizationDetail, Organization
 from .org_role import OrgRoleDetail, OrgRole
 from .registration import RegistrationDetail, Registration
->>>>>>> 8af28846
 
 __authors__ = ["Kris Jordan"]
 __copyright__ = "Copyright 2023"
