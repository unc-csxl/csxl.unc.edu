from pydantic import BaseModel

<<<<<<< HEAD
from ...models.office_hours.section import OfficeHoursSection

from ..room import Room
=======
from backend.models.application import UTAApplication

>>>>>>> 05a53271
from .course import Course
from .term import Term
from .section import Section

__authors__ = ["Ajay Gandecha"]
__copyright__ = "Copyright 2023"
__license__ = "MIT"


class SectionDetails(Section):
    """
    Pydantic model to represent an `Section`, including back-populated
    relationship fields.

    This model is based on the `SectionEntity` model, which defines the shape
    of the `Section` database in the PostgreSQL database.
    """

    course: Course
    term: Term
<<<<<<< HEAD
    office_hours_section: OfficeHoursSection | None
    members: list[SectionMember]
=======
    preferred_applicants: list[UTAApplication]
>>>>>>> 05a53271
<|MERGE_RESOLUTION|>--- conflicted
+++ resolved
@@ -1,13 +1,11 @@
 from pydantic import BaseModel
 
-<<<<<<< HEAD
+from ...models.academics.section_member import SectionMember
 from ...models.office_hours.section import OfficeHoursSection
 
 from ..room import Room
-=======
 from backend.models.application import UTAApplication
 
->>>>>>> 05a53271
 from .course import Course
 from .term import Term
 from .section import Section
@@ -28,9 +26,6 @@
 
     course: Course
     term: Term
-<<<<<<< HEAD
     office_hours_section: OfficeHoursSection | None
     members: list[SectionMember]
-=======
-    preferred_applicants: list[UTAApplication]
->>>>>>> 05a53271
+    preferred_applicants: list[UTAApplication]