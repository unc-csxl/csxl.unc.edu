<<<<<<< HEAD
"""User administration API."""

from fastapi import APIRouter, Depends, HTTPException
from ...services import UserService, UserPermissionError
from ...models import User, Paginated, PaginationParams
from ..authentication import registered_user


__authors__ = ["Kris Jordan"]
__copyright__ = "Copyright 2023"
__license__ = "MIT"

openapi_tags = {"name": "(Admin) Users", "description": "User administration end points."}

api = APIRouter(prefix="/api/admin/users")


@api.get("", tags=["(Admin) Users"])
def list_users(
    subject: User = Depends(registered_user),
    user_service: UserService = Depends(),
    page: int = 0,
    page_size: int = 10,
    order_by: str = "first_name",
    filter: str = ""
) -> Paginated[User]:
    """List users via standard backend pagination query parameters."""
    try:
        pagination_params = PaginationParams(
            page=page, page_size=page_size, order_by=order_by, filter=filter)
        return user_service.list(subject, pagination_params)
    except UserPermissionError as e:
        raise HTTPException(status_code=403, detail=str(e))
=======
"""Health check routes are used by the production system to monitor whether the system is live and running."""

from fastapi import APIRouter, Depends, HTTPException
from ...services import UserService, UserPermissionError
from ...models import User, Paginated, PaginationParams
from ..authentication import registered_user


__authors__ = ["Kris Jordan"]
__copyright__ = "Copyright 2023"
__license__ = "MIT"

openapi_tags = {"name": "User Admin API", "description": ""}

api = APIRouter(prefix="/api/admin/users")


@api.get("", tags=["List Users"])
def list_users(
    subject: User = Depends(registered_user),
    user_service: UserService = Depends(),
    page: int = 0,
    page_size: int = 10,
    order_by: str = "first_name",
    filter: str = ""
) -> Paginated[User]:
    try:
        pagination_params = PaginationParams(
            page=page, page_size=page_size, order_by=order_by, filter=filter)
        return user_service.list(subject, pagination_params)
    except UserPermissionError as e:
        raise HTTPException(status_code=401, detail=str(e))
>>>>>>> 8af28846
<|MERGE_RESOLUTION|>--- conflicted
+++ resolved
@@ -1,68 +1,32 @@
-<<<<<<< HEAD
-"""User administration API."""
-
-from fastapi import APIRouter, Depends, HTTPException
-from ...services import UserService, UserPermissionError
-from ...models import User, Paginated, PaginationParams
-from ..authentication import registered_user
-
-
-__authors__ = ["Kris Jordan"]
-__copyright__ = "Copyright 2023"
-__license__ = "MIT"
-
-openapi_tags = {"name": "(Admin) Users", "description": "User administration end points."}
-
-api = APIRouter(prefix="/api/admin/users")
-
-
-@api.get("", tags=["(Admin) Users"])
-def list_users(
-    subject: User = Depends(registered_user),
-    user_service: UserService = Depends(),
-    page: int = 0,
-    page_size: int = 10,
-    order_by: str = "first_name",
-    filter: str = ""
-) -> Paginated[User]:
-    """List users via standard backend pagination query parameters."""
-    try:
-        pagination_params = PaginationParams(
-            page=page, page_size=page_size, order_by=order_by, filter=filter)
-        return user_service.list(subject, pagination_params)
-    except UserPermissionError as e:
-        raise HTTPException(status_code=403, detail=str(e))
-=======
-"""Health check routes are used by the production system to monitor whether the system is live and running."""
-
-from fastapi import APIRouter, Depends, HTTPException
-from ...services import UserService, UserPermissionError
-from ...models import User, Paginated, PaginationParams
-from ..authentication import registered_user
-
-
-__authors__ = ["Kris Jordan"]
-__copyright__ = "Copyright 2023"
-__license__ = "MIT"
-
-openapi_tags = {"name": "User Admin API", "description": ""}
-
-api = APIRouter(prefix="/api/admin/users")
-
-
-@api.get("", tags=["List Users"])
-def list_users(
-    subject: User = Depends(registered_user),
-    user_service: UserService = Depends(),
-    page: int = 0,
-    page_size: int = 10,
-    order_by: str = "first_name",
-    filter: str = ""
-) -> Paginated[User]:
-    try:
-        pagination_params = PaginationParams(
-            page=page, page_size=page_size, order_by=order_by, filter=filter)
-        return user_service.list(subject, pagination_params)
-    except UserPermissionError as e:
-        raise HTTPException(status_code=401, detail=str(e))
->>>>>>> 8af28846
+"""Health check routes are used by the production system to monitor whether the system is live and running."""
+
+from fastapi import APIRouter, Depends, HTTPException
+from ...services import UserService, UserPermissionError
+from ...models import User, Paginated, PaginationParams
+from ..authentication import registered_user
+
+
+__authors__ = ["Kris Jordan"]
+__copyright__ = "Copyright 2023"
+__license__ = "MIT"
+
+openapi_tags = {"name": "User Admin API", "description": ""}
+
+api = APIRouter(prefix="/api/admin/users")
+
+
+@api.get("", tags=["List Users"])
+def list_users(
+    subject: User = Depends(registered_user),
+    user_service: UserService = Depends(),
+    page: int = 0,
+    page_size: int = 10,
+    order_by: str = "first_name",
+    filter: str = ""
+) -> Paginated[User]:
+    try:
+        pagination_params = PaginationParams(
+            page=page, page_size=page_size, order_by=order_by, filter=filter)
+        return user_service.list(subject, pagination_params)
+    except UserPermissionError as e:
+        raise HTTPException(status_code=401, detail=str(e))