--- conflicted
+++ resolved
@@ -1,303 +1,139 @@
-<<<<<<< HEAD
-"""Organization API
-
-Organization routes are used to create, retrieve, and update Organizations."""
-
-from fastapi import APIRouter, Depends, HTTPException
-
-from ..services.organization import OrganizationNotFoundException
-from ..services.permission import UserPermissionException
-from ..services import OrganizationService
-from ..models.organization import Organization
-from ..models.organization_details import OrganizationDetails
-from ..api.authentication import registered_user
-from ..models.user import User
-
-__authors__ = ["Ajay Gandecha", "Jade Keegan", "Brianna Ta", "Audrey Toney"]
-__copyright__ = "Copyright 2023"
-__license__ = "MIT"
-
-api = APIRouter(prefix="/api/organizations")
-openapi_tags = {
-    "name": "Organizations",
-    "description": "Create, update, delete, and retrieve CS Organizations.",
-}
-
-
-@api.get("", response_model=list[Organization], tags=["Organizations"])
-def get_organizations(
-    organization_service: OrganizationService = Depends(),
-) -> list[Organization]:
-    """
-    Get all organizations
-
-    Parameters:
-        organization_service: a valid OrganizationService
-
-    Returns:
-        list[Organization]: All `Organization`s in the `Organization` database table
-    """
-
-    # Return all organizations
-    return organization_service.all()
-
-
-@api.post("", response_model=Organization, tags=["Organizations"])
-def new_organization(
-    organization: Organization,
-    subject: User = Depends(registered_user),
-    organization_service: OrganizationService = Depends(),
-) -> Organization:
-    """
-    Create organization
-
-    Parameters:
-        organization: a valid Organization model
-        subject: a valid User model representing the currently logged in User
-        organization_service: a valid OrganizationService
-
-    Returns:
-        Organization: Created organization
-
-    Raises:
-        HTTPException 422 if create() raises an Exception
-    """
-
-    try:
-        # Try to create and return new organization
-        return organization_service.create(subject, organization)
-    except Exception as e:
-        # Raise 422 exception if creation fails (request body is shaped incorrectly / not authorized)
-        raise HTTPException(status_code=422, detail=str(e))
-
-
-@api.get(
-    "/{slug}",
-    responses={404: {"model": None}},
-    response_model=OrganizationDetails,
-    tags=["Organizations"],
-)
-def get_organization_from_slug(
-    slug: str, organization_service: OrganizationService = Depends()
-) -> OrganizationDetails:
-    """
-    Get organization with matching slug
-
-    Parameters:
-        slug: a string representing a unique identifier for an Organization
-        organization_service: a valid OrganizationService
-
-    Returns:
-        Organization: Organization with matching slug
-
-    Raises:
-        HTTPException 404 if get_from_slug() raises an Exception
-    """
-
-    # Try to get organization with matching slug
-    try:
-        # Return organization
-        return organization_service.get_from_slug(slug)
-    except OrganizationNotFoundException as e:
-        # Raise 404 exception if search fails (no response)
-        raise HTTPException(status_code=404, detail=str(e))
-
-
-@api.put(
-    "",
-    responses={404: {"model": None}},
-    response_model=Organization,
-    tags=["Organizations"],
-)
-def update_organization(
-    organization: Organization,
-    subject: User = Depends(registered_user),
-    organization_service: OrganizationService = Depends(),
-) -> Organization:
-    """
-    Update organization
-
-    Parameters:
-        organization: a valid Organization model
-        subject: a valid User model representing the currently logged in User
-        organization_service: a valid OrganizationService
-
-    Returns:
-        Organization: Updated organization
-
-    Raises:
-        HTTPException 404 if update() raises an Exception
-    """
-    try:
-        # Return updated organization
-        return organization_service.update(subject, organization)
-    except (OrganizationNotFoundException, UserPermissionException) as e:
-        # Raise 404 exception if update fails (organization does not exist / not authorized)
-        raise HTTPException(status_code=404, detail=str(e))
-
-
-@api.delete("/{slug}", response_model=None, tags=["Organizations"])
-def delete_organization(
-    slug: str,
-    subject: User = Depends(registered_user),
-    organization_service=Depends(OrganizationService),
-):
-    """
-    Delete organization based on slug
-
-    Parameters:
-        slug: a string representing a unique identifier for an Organization
-        subject: a valid User model representing the currently logged in User
-        organization_service: a valid OrganizationService
-
-    Raises:
-        HTTPException 404 if delete() raises an Exception
-    """
-
-    try:
-        # Try to delete organization
-        organization_service.delete(subject, slug)
-    except OrganizationNotFoundException as e:
-        # Raise 404 exception if delete fails (organization does not exist / not authorized)
-        raise HTTPException(status_code=404, detail=str(e))
-=======
-"""Organization API
-
-Organization routes are used to create, retrieve, and update Organizations."""
-
-from fastapi import APIRouter, Depends
-
-from ..services import OrganizationService
-from ..models.organization import Organization
-from ..models.organization_details import OrganizationDetails
-from ..api.authentication import registered_user
-from ..models.user import User
-
-__authors__ = ["Ajay Gandecha", "Jade Keegan", "Brianna Ta", "Audrey Toney"]
-__copyright__ = "Copyright 2023"
-__license__ = "MIT"
-
-api = APIRouter(prefix="/api/organizations")
-openapi_tags = {
-    "name": "Organizations",
-    "description": "Create, update, delete, and retrieve CS Organizations.",
-}
-
-
-@api.get("", response_model=list[Organization], tags=["Organizations"])
-def get_organizations(
-    organization_service: OrganizationService = Depends(),
-) -> list[Organization]:
-    """
-    Get all organizations
-
-    Parameters:
-        organization_service: a valid OrganizationService
-
-    Returns:
-        list[Organization]: All `Organization`s in the `Organization` database table
-    """
-
-    # Return all organizations
-    return organization_service.all()
-
-
-@api.post("", response_model=Organization, tags=["Organizations"])
-def new_organization(
-    organization: Organization,
-    subject: User = Depends(registered_user),
-    organization_service: OrganizationService = Depends(),
-) -> Organization:
-    """
-    Create organization
-
-    Parameters:
-        organization: a valid Organization model
-        subject: a valid User model representing the currently logged in User
-        organization_service: a valid OrganizationService
-
-    Returns:
-        Organization: Created organization
-
-    Raises:
-        HTTPException 422 if create() raises an Exception
-    """
-
-    return organization_service.create(subject, organization)
-
-
-@api.get(
-    "/{slug}",
-    responses={404: {"model": None}},
-    response_model=OrganizationDetails,
-    tags=["Organizations"],
-)
-def get_organization_from_slug(
-    slug: str, organization_service: OrganizationService = Depends()
-) -> OrganizationDetails:
-    """
-    Get organization with matching slug
-
-    Parameters:
-        slug: a string representing a unique identifier for an Organization
-        organization_service: a valid OrganizationService
-
-    Returns:
-        Organization: Organization with matching slug
-
-    Raises:
-        HTTPException 404 if get_from_slug() raises an Exception
-    """
-
-    return organization_service.get_from_slug(slug)
-
-
-@api.put(
-    "",
-    responses={404: {"model": None}},
-    response_model=Organization,
-    tags=["Organizations"],
-)
-def update_organization(
-    organization: Organization,
-    subject: User = Depends(registered_user),
-    organization_service: OrganizationService = Depends(),
-) -> Organization:
-    """
-    Update organization
-
-    Parameters:
-        organization: a valid Organization model
-        subject: a valid User model representing the currently logged in User
-        organization_service: a valid OrganizationService
-
-    Returns:
-        Organization: Updated organization
-
-    Raises:
-        HTTPException 404 if update() raises an Exception
-    """
-
-    return organization_service.update(subject, organization)
-
-
-@api.delete("/{slug}", response_model=None, tags=["Organizations"])
-def delete_organization(
-    slug: str,
-    subject: User = Depends(registered_user),
-    organization_service: OrganizationService = Depends(),
-):
-    """
-    Delete organization based on slug
-
-    Parameters:
-        slug: a string representing a unique identifier for an Organization
-        subject: a valid User model representing the currently logged in User
-        organization_service: a valid OrganizationService
-
-    Raises:
-        HTTPException 404 if delete() raises an Exception
-    """
-
-    organization_service.delete(subject, slug)
->>>>>>> 1e2b2099
+"""Organization API
+
+Organization routes are used to create, retrieve, and update Organizations."""
+
+from fastapi import APIRouter, Depends
+
+from ..services import OrganizationService
+from ..models.organization import Organization
+from ..models.organization_details import OrganizationDetails
+from ..api.authentication import registered_user
+from ..models.user import User
+
+__authors__ = ["Ajay Gandecha", "Jade Keegan", "Brianna Ta", "Audrey Toney"]
+__copyright__ = "Copyright 2023"
+__license__ = "MIT"
+
+api = APIRouter(prefix="/api/organizations")
+openapi_tags = {
+    "name": "Organizations",
+    "description": "Create, update, delete, and retrieve CS Organizations.",
+}
+
+
+@api.get("", response_model=list[Organization], tags=["Organizations"])
+def get_organizations(
+    organization_service: OrganizationService = Depends(),
+) -> list[Organization]:
+    """
+    Get all organizations
+
+    Parameters:
+        organization_service: a valid OrganizationService
+
+    Returns:
+        list[Organization]: All `Organization`s in the `Organization` database table
+    """
+
+    # Return all organizations
+    return organization_service.all()
+
+
+@api.post("", response_model=Organization, tags=["Organizations"])
+def new_organization(
+    organization: Organization,
+    subject: User = Depends(registered_user),
+    organization_service: OrganizationService = Depends(),
+) -> Organization:
+    """
+    Create organization
+
+    Parameters:
+        organization: a valid Organization model
+        subject: a valid User model representing the currently logged in User
+        organization_service: a valid OrganizationService
+
+    Returns:
+        Organization: Created organization
+
+    Raises:
+        HTTPException 422 if create() raises an Exception
+    """
+
+    return organization_service.create(subject, organization)
+
+
+@api.get(
+    "/{slug}",
+    responses={404: {"model": None}},
+    response_model=OrganizationDetails,
+    tags=["Organizations"],
+)
+def get_organization_from_slug(
+    slug: str, organization_service: OrganizationService = Depends()
+) -> OrganizationDetails:
+    """
+    Get organization with matching slug
+
+    Parameters:
+        slug: a string representing a unique identifier for an Organization
+        organization_service: a valid OrganizationService
+
+    Returns:
+        Organization: Organization with matching slug
+
+    Raises:
+        HTTPException 404 if get_from_slug() raises an Exception
+    """
+
+    return organization_service.get_from_slug(slug)
+
+
+@api.put(
+    "",
+    responses={404: {"model": None}},
+    response_model=Organization,
+    tags=["Organizations"],
+)
+def update_organization(
+    organization: Organization,
+    subject: User = Depends(registered_user),
+    organization_service: OrganizationService = Depends(),
+) -> Organization:
+    """
+    Update organization
+
+    Parameters:
+        organization: a valid Organization model
+        subject: a valid User model representing the currently logged in User
+        organization_service: a valid OrganizationService
+
+    Returns:
+        Organization: Updated organization
+
+    Raises:
+        HTTPException 404 if update() raises an Exception
+    """
+
+    return organization_service.update(subject, organization)
+
+
+@api.delete("/{slug}", response_model=None, tags=["Organizations"])
+def delete_organization(
+    slug: str,
+    subject: User = Depends(registered_user),
+    organization_service: OrganizationService = Depends(),
+):
+    """
+    Delete organization based on slug
+
+    Parameters:
+        slug: a string representing a unique identifier for an Organization
+        subject: a valid User model representing the currently logged in User
+        organization_service: a valid OrganizationService
+
+    Raises:
+        HTTPException 404 if delete() raises an Exception
+    """
+
+    organization_service.delete(subject, slug)