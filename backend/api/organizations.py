"""Organization API

Organization routes are used to create, retrieve, and update Organizations."""

from fastapi import APIRouter, Depends, HTTPException

<<<<<<< HEAD
from ..services.organization import OrganizationNotFoundException
from ..services.permission import UserPermissionException
=======
from backend.services.organization import OrganizationNotFoundException
from backend.services.exceptions import UserPermissionException
>>>>>>> 1cb4aa9b
from ..services import OrganizationService
from ..models.organization import Organization
from ..models.organization_details import OrganizationDetails
from ..api.authentication import registered_user
from ..models.user import User

__authors__ = ['Ajay Gandecha', 'Jade Keegan', 'Brianna Ta', 'Audrey Toney']
__copyright__ = 'Copyright 2023'
__license__ = 'MIT'

api = APIRouter(prefix="/api/organizations")
openapi_tags = { "name": "Organizations", "description": "Create, update, delete, and retrieve CS Organizations."}

@api.get("", response_model=list[Organization], tags=['Organizations'])
def get_organizations(organization_service: OrganizationService = Depends()) -> list[Organization]:
    """
    Get all organizations

    Parameters:
        organization_service: a valid OrganizationService

    Returns:
        list[Organization]: All `Organization`s in the `Organization` database table
    """

    # Return all organizations
    return organization_service.all()

@api.post("", response_model=Organization, tags=['Organizations'])
def new_organization(organization: Organization, subject: User = Depends(registered_user), organization_service: OrganizationService = Depends()) -> Organization:
    """
    Create organization

    Parameters:
        organization: a valid Organization model
        subject: a valid User model representing the currently logged in User
        organization_service: a valid OrganizationService

    Returns:
        Organization: Created organization

    Raises:
        HTTPException 422 if create() raises an Exception
    """

    try:
        # Try to create and return new organization
        return organization_service.create(subject, organization)
    except Exception as e:
        # Raise 422 exception if creation fails (request body is shaped incorrectly / not authorized)
        raise HTTPException(status_code=422, detail=str(e))

@api.get("/{slug}", responses={404: {"model": None}}, response_model=OrganizationDetails, tags=['Organizations'])
def get_organization_from_slug(slug: str, organization_service: OrganizationService = Depends()) -> OrganizationDetails:
    """
    Get organization with matching slug

    Parameters:
        slug: a string representing a unique identifier for an Organization
        organization_service: a valid OrganizationService

    Returns:
        Organization: Organization with matching slug

    Raises:
        HTTPException 404 if get_from_slug() raises an Exception
    """
    
    # Try to get organization with matching slug
    try: 
        # Return organization
        return organization_service.get_from_slug(slug)
    except OrganizationNotFoundException as e:
        # Raise 404 exception if search fails (no response)
        raise HTTPException(status_code=404, detail=str(e))

@api.put("", responses={404: {"model": None}}, response_model=Organization, tags=['Organizations'])
def update_organization(organization: Organization, subject: User = Depends(registered_user), organization_service: OrganizationService = Depends()) -> Organization:
    """
    Update organization

    Parameters:
        organization: a valid Organization model
        subject: a valid User model representing the currently logged in User
        organization_service: a valid OrganizationService

    Returns:
        Organization: Updated organization

    Raises:
        HTTPException 404 if update() raises an Exception
    """
    try: 
        # Return updated organization
        return organization_service.update(subject, organization)
    except (OrganizationNotFoundException, UserPermissionException) as e:
        # Raise 404 exception if update fails (organization does not exist / not authorized)
        raise HTTPException(status_code=404, detail=str(e))

@api.delete("/{slug}", response_model=None, tags=['Organizations'])
def delete_organization(slug: str, subject: User = Depends(registered_user), organization_service = Depends(OrganizationService)):
    """
    Delete organization based on slug

    Parameters:
        slug: a string representing a unique identifier for an Organization
        subject: a valid User model representing the currently logged in User
        organization_service: a valid OrganizationService

    Raises:
        HTTPException 404 if delete() raises an Exception
    """

    try:
        # Try to delete organization
        organization_service.delete(subject, slug)
    except OrganizationNotFoundException as e:
        # Raise 404 exception if delete fails (organization does not exist / not authorized)
        raise HTTPException(status_code=404, detail=str(e))<|MERGE_RESOLUTION|>--- conflicted
+++ resolved
@@ -4,13 +4,8 @@
 
 from fastapi import APIRouter, Depends, HTTPException
 
-<<<<<<< HEAD
 from ..services.organization import OrganizationNotFoundException
 from ..services.permission import UserPermissionException
-=======
-from backend.services.organization import OrganizationNotFoundException
-from backend.services.exceptions import UserPermissionException
->>>>>>> 1cb4aa9b
 from ..services import OrganizationService
 from ..models.organization import Organization
 from ..models.organization_details import OrganizationDetails
@@ -78,9 +73,9 @@
     Raises:
         HTTPException 404 if get_from_slug() raises an Exception
     """
-    
+
     # Try to get organization with matching slug
-    try: 
+    try:
         # Return organization
         return organization_service.get_from_slug(slug)
     except OrganizationNotFoundException as e:
@@ -103,7 +98,7 @@
     Raises:
         HTTPException 404 if update() raises an Exception
     """
-    try: 
+    try:
         # Return updated organization
         return organization_service.update(subject, organization)
     except (OrganizationNotFoundException, UserPermissionException) as e:
