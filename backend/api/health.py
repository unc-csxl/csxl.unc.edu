--- conflicted
+++ resolved
@@ -1,43 +1,18 @@
-<<<<<<< HEAD
-"""Confirm system health via monitorable API end points.
-
-Production systems monitor these end points upon deployment, and at regular intervals, to ensure the service is running.
-"""
-
-
-from fastapi import APIRouter, Depends
-from ..services.health import HealthService
-
-
-__authors__ = ["Kris Jordan"]
-__copyright__ = "Copyright 2023"
-__license__ = "MIT"
-
-openapi_tags = { "name": "System Health", "description": "Production systems monitor these end points upon deployment, and at regular intervals, to ensure the service is running."}
-
-api = APIRouter(prefix="/api/health")
-
-
-@api.get("", tags=["System Health"])
-def health_check(health_svc: HealthService = Depends()) -> str:
-    return health_svc.check()
-=======
-"""Health check routes are used by the production system to monitor whether the system is live and running."""
-
-from fastapi import APIRouter, Depends
-from ..services.health import HealthService
-
-
-__authors__ = ["Kris Jordan"]
-__copyright__ = "Copyright 2023"
-__license__ = "MIT"
-
-openapi_tags = {"name": "System Health", "description": "Service health endpoints."}
-
-api = APIRouter(prefix="/api/health")
-
-
-@api.get("", tags=["System Health"])
-def health_check(health_svc: HealthService = Depends()) -> str:
-    return health_svc.check()
->>>>>>> 8af28846
+"""Health check routes are used by the production system to monitor whether the system is live and running."""
+
+from fastapi import APIRouter, Depends
+from ..services.health import HealthService
+
+
+__authors__ = ["Kris Jordan"]
+__copyright__ = "Copyright 2023"
+__license__ = "MIT"
+
+openapi_tags = {"name": "System Health", "description": "Service health endpoints."}
+
+api = APIRouter(prefix="/api/health")
+
+
+@api.get("", tags=["System Health"])
+def health_check(health_svc: HealthService = Depends()) -> str:
+    return health_svc.check()