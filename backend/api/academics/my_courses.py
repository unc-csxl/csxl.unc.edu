--- conflicted
+++ resolved
@@ -7,11 +7,7 @@
 import io
 import csv
 
-<<<<<<< HEAD
-from backend.entities.user_entity import UserEntity
-=======
 from fastapi.responses import StreamingResponse
->>>>>>> dfc38998
 from backend.models.office_hours.ticket_statistics import OfficeHoursTicketStatistics
 from ..authentication import registered_user
 from ...services.academics.course_site import CourseSiteService
@@ -296,7 +292,52 @@
     )
 
 
-<<<<<<< HEAD
+@api.get("/{course_site_id}/statistics/csv", tags=["My Courses"])
+def get_ticket_statistics_csv(
+    course_site_id: int,
+    student_ids: str = "",
+    staff_ids: str = "",
+    range_start: str = "",
+    range_end: str = "",
+    subject: User = Depends(registered_user),
+    oh_statistics_svc: OfficeHoursStatisticsService = Depends(),
+) -> OfficeHoursTicketStatistics:
+    """
+    Gets the ticket statistics for a given class.
+    Returns:
+        OfficeHoursTicketStatistics
+    """
+
+    # Generate pagination params
+    ticket_statistics_params = TicketPaginationParams(
+        student_ids=json.loads(student_ids) if len(student_ids) > 0 else [],
+        staff_ids=json.loads(staff_ids) if len(staff_ids) > 0 else [],
+        range_start=range_start,
+        range_end=range_end,
+    )
+
+    # Load CSV data
+    csv_data = oh_statistics_svc.get_ticket_csv(
+        subject, course_site_id, ticket_statistics_params
+    )
+
+    # Create IO Stream
+    stream = io.StringIO()
+    # Create dictionary writer to convert objects to CSV rows
+    # Note: __dict__ converts the Pydantic model into a dictionary of key-value
+    # pairs, enabling access of the object's keys.
+    wr = csv.DictWriter(
+        stream, delimiter=",", fieldnames=list(csv_data[0].__dict__.keys())
+    )
+    wr.writeheader()
+    wr.writerows([d.__dict__ for d in csv_data])
+    # Create HTTP response of type `text/csv`
+    response = StreamingResponse(iter([stream.getvalue()]), media_type="text/csv")
+    response.headers["Content-Disposition"] = "attachment; filename=export.csv"
+    # Return the response
+    return response
+
+
 @api.get("/{course_site_id}/roster/student-summary", tags=["My Courses"])
 def get_user(
     # course_site_id: int,
@@ -304,50 +345,4 @@
     # user: User = Depends(registered_user),
     user_svc: UserService = Depends(),
 ) -> User:
-    return user_svc.get_by_id(user_id)
-=======
-@api.get("/{course_site_id}/statistics/csv", tags=["My Courses"])
-def get_ticket_statistics_csv(
-    course_site_id: int,
-    student_ids: str = "",
-    staff_ids: str = "",
-    range_start: str = "",
-    range_end: str = "",
-    subject: User = Depends(registered_user),
-    oh_statistics_svc: OfficeHoursStatisticsService = Depends(),
-) -> OfficeHoursTicketStatistics:
-    """
-    Gets the ticket statistics for a given class.
-    Returns:
-        OfficeHoursTicketStatistics
-    """
-
-    # Generate pagination params
-    ticket_statistics_params = TicketPaginationParams(
-        student_ids=json.loads(student_ids) if len(student_ids) > 0 else [],
-        staff_ids=json.loads(staff_ids) if len(staff_ids) > 0 else [],
-        range_start=range_start,
-        range_end=range_end,
-    )
-
-    # Load CSV data
-    csv_data = oh_statistics_svc.get_ticket_csv(
-        subject, course_site_id, ticket_statistics_params
-    )
-
-    # Create IO Stream
-    stream = io.StringIO()
-    # Create dictionary writer to convert objects to CSV rows
-    # Note: __dict__ converts the Pydantic model into a dictionary of key-value
-    # pairs, enabling access of the object's keys.
-    wr = csv.DictWriter(
-        stream, delimiter=",", fieldnames=list(csv_data[0].__dict__.keys())
-    )
-    wr.writeheader()
-    wr.writerows([d.__dict__ for d in csv_data])
-    # Create HTTP response of type `text/csv`
-    response = StreamingResponse(iter([stream.getvalue()]), media_type="text/csv")
-    response.headers["Content-Disposition"] = "attachment; filename=export.csv"
-    # Return the response
-    return response
->>>>>>> dfc38998
+    return user_svc.get_by_id(user_id)