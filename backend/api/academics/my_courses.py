"""My Courses API

APIs relative to a specific user."""

import json
from fastapi import APIRouter, Depends

from backend.models.office_hours.ticket_statistics import OfficeHoursTicketStatistics
from ..authentication import registered_user
from ...services.academics.course_site import CourseSiteService
from ...services.office_hours.office_hours_statistics import (
    OfficeHoursStatisticsService,
)
from ...models.user import User

from ...models.academics.my_courses import (
    TermOverview,
    CourseMemberOverview,
    OfficeHoursOverview,
    CourseSiteOverview,
    OfficeHourTicketOverview,
)
from ...models.office_hours.course_site import (
    NewCourseSite,
    CourseSite,
    UpdatedCourseSite,
)
from ...models.office_hours.course_site_details import CourseSiteDetails
from ...models.pagination import PaginationParams, Paginated, TicketPaginationParams

__authors__ = ["Kris Jordan", "Ajay Gandecha"]
__copyright__ = "Copyright 2024"
__license__ = "MIT"

api = APIRouter(prefix="/api/my-courses")
openapi_tags = {
    "name": "My Courses",
    "description": "Curates data necessary for the My Courses page.",
}


@api.get("", tags=["My Courses"])
def get_user_courses(
    subject: User = Depends(registered_user),
    course_site_svc: CourseSiteService = Depends(),
) -> list[TermOverview]:
    """
    Get the courses for the current user organized by term.

    Returns:
        list[TermOverview]
    """
    return course_site_svc.get_user_course_sites(subject)


@api.get("/{course_site_id}", tags=["My Courses"])
def get_course_site(
    course_site_id: int,
    subject: User = Depends(registered_user),
    course_site_svc: CourseSiteService = Depends(),
) -> UpdatedCourseSite:
    """
    Gets the current office hour event overviews for a given class.

    Returns:
        list[OfficeHoursOverview]
    """
    return course_site_svc.get(subject, course_site_id)


@api.get("/{course_site_id}/roster", tags=["My Courses"])
def get_course_site_roster(
    course_site_id: int,
    page: int = 0,
    page_size: int = 10,
    order_by: str = "",
    filter: str = "",
    subject: User = Depends(registered_user),
    course_site_svc: CourseSiteService = Depends(),
) -> Paginated[CourseMemberOverview]:
    """
    Get the roster overview for a course.

    Returns:
        CourseRosterOverview
    """
    pagination_params = PaginationParams(
        page=page, page_size=page_size, order_by=order_by, filter=filter
    )
    return course_site_svc.get_course_site_roster(
        subject, course_site_id, pagination_params
    )


@api.get("/{course_site_id}/oh-events/current", tags=["My Courses"])
def get_current_oh_events(
    course_site_id: int,
    subject: User = Depends(registered_user),
    course_site_svc: CourseSiteService = Depends(),
) -> list[OfficeHoursOverview]:
    """
    Gets the current office hour event overviews for a given class.

    Returns:
        list[OfficeHoursOverview]
    """
    return course_site_svc.get_current_office_hour_events(subject, course_site_id)


@api.get("/{course_site_id}/oh-events/future", tags=["My Courses"])
def get_future_oh_events(
    course_site_id: int,
    page: int = 0,
    page_size: int = 10,
    order_by: str = "",
    filter: str = "",
    subject: User = Depends(registered_user),
    course_site_svc: CourseSiteService = Depends(),
) -> Paginated[OfficeHoursOverview]:
    """
    Gets the future office hour event overviews for a given class.

    Returns:
        Paginated[OfficeHoursOverview]
    """
    pagination_params = PaginationParams(
        page=page, page_size=page_size, order_by=order_by, filter=filter
    )
    return course_site_svc.get_future_office_hour_events(
        subject, course_site_id, pagination_params
    )


@api.get("/{course_site_id}/oh-events/history", tags=["My Courses"])
def get_past_oh_events(
    course_site_id: int,
    page: int = 0,
    page_size: int = 10,
    order_by: str = "",
    filter: str = "",
    subject: User = Depends(registered_user),
    course_site_svc: CourseSiteService = Depends(),
) -> Paginated[OfficeHoursOverview]:
    """
    Gets the past office hour event overviews for a given class.

    Returns:
        Paginated[OfficeHoursOverview]
    """
    pagination_params = PaginationParams(
        page=page, page_size=page_size, order_by=order_by, filter=filter
    )
    return course_site_svc.get_past_office_hour_events(
        subject, course_site_id, pagination_params
    )


@api.post("/new", tags=["My Courses"])
def create_course_site(
    course_site: NewCourseSite,
    subject: User = Depends(registered_user),
    course_site_svc: CourseSiteService = Depends(),
) -> CourseSite:
    """
    Adds a new course site to the database

    Returns:
        CourseSiteDetails: Course created
    """
    return course_site_svc.create(subject, course_site)


@api.put("", tags=["My Courses"])
def update_course_site(
    course_site: UpdatedCourseSite,
    subject: User = Depends(registered_user),
    course_site_svc: CourseSiteService = Depends(),
) -> CourseSite:
    """
    Updates a course site to the database

    Returns:
        CourseSite: Course updated
    """
    return course_site_svc.update(subject, course_site)


<<<<<<< HEAD
=======
@api.get("/{course_site_id}/statistics", tags=["My Courses"])
def get_ticket_statistics(
    course_site_id: int,
    student_ids: str = "",
    staff_ids: str = "",
    range_start: str = "",
    range_end: str = "",
    subject: User = Depends(registered_user),
    oh_statistics_svc: OfficeHoursStatisticsService = Depends(),
) -> OfficeHoursTicketStatistics:
    """
    Gets the ticket statistics for a given class.

    Returns:
        OfficeHoursTicketStatistics
    """

    ticket_statistics_params = TicketPaginationParams(
        student_ids=json.loads(student_ids) if len(student_ids) > 0 else [],
        staff_ids=json.loads(staff_ids) if len(staff_ids) > 0 else [],
        range_start=range_start,
        range_end=range_end,
    )

    return oh_statistics_svc.get_statistics(
        subject, course_site_id, ticket_statistics_params
    )


>>>>>>> e71e5c1b
@api.get("/{course_site_id}/statistics/ticket-history", tags=["My Courses"])
def get_paginated_ticket_history(
    course_site_id: int,
    page: int = 0,
    page_size: int = 10,
    student_ids: str = "",
    staff_ids: str = "",
    range_start: str = "",
    range_end: str = "",
    subject: User = Depends(registered_user),
    oh_statistics_svc: OfficeHoursStatisticsService = Depends(),
) -> Paginated[OfficeHourTicketOverview]:
    """
    Gets the past office hour event overviews for a given class.

    Returns:
        Paginated[OfficeHoursOverview]
    """

    ticket_pagination_params = TicketPaginationParams(
        page=page,
        page_size=page_size,
        student_ids=json.loads(student_ids) if len(student_ids) > 0 else [],
        staff_ids=json.loads(staff_ids) if len(staff_ids) > 0 else [],
        range_start=range_start,
        range_end=range_end,
    )

    return oh_statistics_svc.get_paginated_tickets(
        subject, course_site_id, ticket_pagination_params
<<<<<<< HEAD
    )


@api.get("/{course_site_id}/statistics/filter-data", tags=["My Courses"])
def get_statistics_filter_data(
    course_site_id: int,
    subject: User = Depends(registered_user),
    oh_statistics_svc: OfficeHoursStatisticsService = Depends(),
):
    return oh_statistics_svc.get_filter_data(subject, course_site_id)
=======
    )
>>>>>>> e71e5c1b
<|MERGE_RESOLUTION|>--- conflicted
+++ resolved
@@ -185,38 +185,6 @@
     return course_site_svc.update(subject, course_site)
 
 
-<<<<<<< HEAD
-=======
-@api.get("/{course_site_id}/statistics", tags=["My Courses"])
-def get_ticket_statistics(
-    course_site_id: int,
-    student_ids: str = "",
-    staff_ids: str = "",
-    range_start: str = "",
-    range_end: str = "",
-    subject: User = Depends(registered_user),
-    oh_statistics_svc: OfficeHoursStatisticsService = Depends(),
-) -> OfficeHoursTicketStatistics:
-    """
-    Gets the ticket statistics for a given class.
-
-    Returns:
-        OfficeHoursTicketStatistics
-    """
-
-    ticket_statistics_params = TicketPaginationParams(
-        student_ids=json.loads(student_ids) if len(student_ids) > 0 else [],
-        staff_ids=json.loads(staff_ids) if len(staff_ids) > 0 else [],
-        range_start=range_start,
-        range_end=range_end,
-    )
-
-    return oh_statistics_svc.get_statistics(
-        subject, course_site_id, ticket_statistics_params
-    )
-
-
->>>>>>> e71e5c1b
 @api.get("/{course_site_id}/statistics/ticket-history", tags=["My Courses"])
 def get_paginated_ticket_history(
     course_site_id: int,
@@ -247,7 +215,6 @@
 
     return oh_statistics_svc.get_paginated_tickets(
         subject, course_site_id, ticket_pagination_params
-<<<<<<< HEAD
     )
 
 
@@ -257,7 +224,4 @@
     subject: User = Depends(registered_user),
     oh_statistics_svc: OfficeHoursStatisticsService = Depends(),
 ):
-    return oh_statistics_svc.get_filter_data(subject, course_site_id)
-=======
-    )
->>>>>>> e71e5c1b
+    return oh_statistics_svc.get_filter_data(subject, course_site_id)