"""OH Ticket API

This API is used to access OH ticket data for history purposes."""

from fastapi import APIRouter, Depends, HTTPException

from ...models.office_hours.ticket import (
    OfficeHoursTicket,
    OfficeHoursTicketDraft,
    OfficeHoursTicketPartial,
)
from ...models.office_hours.ticket_details import OfficeHoursTicketDetails
from ...services.office_hours.ticket import OfficeHoursTicketService
from ..authentication import registered_user
from ...models import User


__authors__ = ["Sadie Amato", "Bailey DeSouza", "Meghan Sun"]
__copyright__ = "Copyright 2024"
__license__ = "MIT"


api = APIRouter(prefix="/api/office-hours/ticket")
openapi_tags = {
    "name": "Office Hours",
    "description": "Office hours ticket functionality",
}


@api.post("", response_model=OfficeHoursTicketDetails, tags=["Office Hours"])
def new_oh_ticket(
    oh_ticket: OfficeHoursTicketDraft,
    subject: User = Depends(registered_user),
    oh_ticket_service: OfficeHoursTicketService = Depends(),
) -> OfficeHoursTicketDetails:
    """
    Adds a new OH ticket to the database

    Returns:
        OfficeHoursTicketDetails: OH Ticket created
    """
    return oh_ticket_service.create(subject, oh_ticket)


@api.get(
    "/{oh_ticket_id}",
    response_model=OfficeHoursTicket,
    tags=["Office Hours"],
)
def get_oh_ticket_by_id(
    oh_ticket_id: int,
    subject: User = Depends(registered_user),
    oh_ticket_service: OfficeHoursTicketService = Depends(),
) -> OfficeHoursTicket:
    """
    Gets an OH ticket by its id

    Returns:
        OfficeHoursTicket: OH ticket with the given id
    """
    try:
        return oh_ticket_service.get_ticket_by_id(subject, oh_ticket_id)
    except Exception as e:
        raise HTTPException(status_code=404, detail=str(e))


@api.get(
    "/{oh_ticket_id}/details",
    response_model=OfficeHoursTicketDetails,
    tags=["Office Hours"],
)
def get_oh_ticket_details_by_id(
    oh_ticket_id: int,
    subject: User = Depends(registered_user),
    oh_ticket_service: OfficeHoursTicketService = Depends(),
) -> OfficeHoursTicketDetails:
    """
    Gets an OH ticket by its id

    Returns:
        OfficeHoursTicketDetails: OH ticket with the given id (including details)
    """
    try:
        return oh_ticket_service.get_ticket_details_by_id(subject, oh_ticket_id)
    except Exception as e:
        raise HTTPException(status_code=404, detail=str(e))


@api.put(
    "/call",
    response_model=OfficeHoursTicketDetails,
    tags=["Office Hours"],
)
def update_oh_ticket_when_called(
    oh_ticket: OfficeHoursTicketPartial,
    subject: User = Depends(registered_user),
    oh_ticket_service: OfficeHoursTicketService = Depends(),
) -> OfficeHoursTicketDetails:
    """
    Updates an OfficeHoursTicket's state to be called to the database

    Returns:
        OfficeHoursTicketDetails: OH Ticket updated
    """
    try:
        return oh_ticket_service.call_ticket(subject, oh_ticket)
    except Exception as e:
        raise HTTPException(status_code=404, detail=str(e))


@api.put(
    "/cancel",
    response_model=OfficeHoursTicket,
    tags=["Office Hours"],
)
def cancel_oh_ticket(
    oh_ticket: OfficeHoursTicketPartial,
    subject: User = Depends(registered_user),
    oh_ticket_service: OfficeHoursTicketService = Depends(),
) -> OfficeHoursTicket:
    """
    Updates an OfficeHoursTicket's state to be canceled in the database

    Returns:
        OfficeHoursTicket: OH Ticket updated
    """
    try:
        return oh_ticket_service.cancel_ticket(subject, oh_ticket)
    except Exception as e:
        raise HTTPException(status_code=404, detail=str(e))


@api.put(
    "/close",
    response_model=OfficeHoursTicketDetails,
    tags=["Office Hours"],
)
def close_oh_ticket(
    oh_ticket: OfficeHoursTicketPartial,
    subject: User = Depends(registered_user),
    oh_ticket_service: OfficeHoursTicketService = Depends(),
) -> OfficeHoursTicketDetails:
    """
    Updates an OfficeHoursTicket's state to be closed in the database

    Returns:
        OfficeHoursTicketDetails: OH Ticket updated
    """
    try:
        return oh_ticket_service.close_ticket(subject, oh_ticket)
    except Exception as e:
        raise HTTPException(status_code=404, detail=str(e))


@api.put(
    "/feedback",
    response_model=OfficeHoursTicketDetails,
    tags=["Office Hours"],
)
def update_oh_ticket_feedback(
    oh_ticket: OfficeHoursTicketPartial,
    subject: User = Depends(registered_user),
    oh_ticket_service: OfficeHoursTicketService = Depends(),
) -> OfficeHoursTicketDetails:
    """
    Updates an OfficeHoursTicket's feedback fields in the database

    Returns:
        OfficeHoursTicketDetails: OH Ticket updated
    """
    try:
        return oh_ticket_service.update_ticket_feedback(subject, oh_ticket)
    except Exception as e:
        raise HTTPException(status_code=404, detail=str(e))


@api.put(
    "/ticket-description",
    response_model=OfficeHoursTicket,
    tags=["Office Hours"],
)
<<<<<<< HEAD
def update_oh_ticket_description(
=======
def update_ticket_description(
>>>>>>> 04a50fe1
    oh_ticket: OfficeHoursTicketPartial,
    subject: User = Depends(registered_user),
    oh_ticket_service: OfficeHoursTicketService = Depends(),
) -> OfficeHoursTicket:
    """
    Updates an OfficeHoursTicket's description in the database

    Returns:
        OfficeHoursTicket: OH Ticket updated
    """
    try:
        return oh_ticket_service.update_ticket_description(subject, oh_ticket)
    except Exception as e:
        raise HTTPException(status_code=404, detail=str(e))<|MERGE_RESOLUTION|>--- conflicted
+++ resolved
@@ -179,11 +179,7 @@
     response_model=OfficeHoursTicket,
     tags=["Office Hours"],
 )
-<<<<<<< HEAD
 def update_oh_ticket_description(
-=======
-def update_ticket_description(
->>>>>>> 04a50fe1
     oh_ticket: OfficeHoursTicketPartial,
     subject: User = Depends(registered_user),
     oh_ticket_service: OfficeHoursTicketService = Depends(),
