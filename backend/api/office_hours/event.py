--- conflicted
+++ resolved
@@ -120,43 +120,22 @@
     Returns:
         list[OfficeHoursTicketDetails]: OH tickets within the given event
     """
-<<<<<<< HEAD
     oh_event: OfficeHoursEventDetails = oh_event_service.get_event_by_id(
         subject, oh_event_id
     )
-=======
-    oh_event: OfficeHoursEvent = oh_event_service.get_event_by_id(oh_event_id)
->>>>>>> 229f792e
+    oh_event: OfficeHoursEvent = oh_event_service.get_event_by_id(subject, oh_event_id)
     return oh_event_service.get_event_tickets(subject, oh_event)
 
 
 @api.get(
-<<<<<<< HEAD
-    "/{oh_event_id}/queue",
-    response_model=list[OfficeHoursTicketDetails],
-=======
     "/{oh_event_id}/queue-stats",
     response_model=OfficeHoursEventStatus,
->>>>>>> 229f792e
     tags=["Office Hours"],
 )
 def get_queued_and_called_oh_tickets_by_event(
     oh_event_id: int,
     subject: User = Depends(registered_user),
     oh_event_service: OfficeHoursEventService = Depends(),
-<<<<<<< HEAD
-) -> list[OfficeHoursTicketDetails]:
-    """
-    Gets list of all queued and called OH tickets by OH event
-
-    Returns:
-        list[OfficeHoursTicketDetails]: OH tickets fitting the criteria within the given event
-    """
-    oh_event: OfficeHoursEventDetails = oh_event_service.get_event_by_id(
-        subject, oh_event_id
-    )
-    return oh_event_service.get_queued_and_called_event_tickets(subject, oh_event)
-=======
 ) -> OfficeHoursEventStatus:
     """
     Gets Queued and Called Ticket Status Count For Given Event.
@@ -170,5 +149,4 @@
         )
         return oh_event_service.get_queued_helped_stats_by_oh_event(subject, oh_event)
     except Exception as e:
-        raise HTTPException(status_code=404, detail=str(e))
->>>>>>> 229f792e
+        raise HTTPException(status_code=404, detail=str(e))