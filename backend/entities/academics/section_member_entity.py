"""Definition of SQLAlchemy table-backed object mapping entity for the user - section association table."""

from typing import Self
from sqlalchemy import ForeignKey, Integer
from sqlalchemy import Enum as SQLAlchemyEnum
from sqlalchemy.orm import Mapped, mapped_column, relationship

from ...models.roster_role import RosterRole
from ...models.academics.section_member import SectionMember

from ..entity_base import EntityBase

__authors__ = ["Ajay Gandecha"]
__copyright__ = "Copyright 2023"
__license__ = "MIT"


class SectionMemberEntity(EntityBase):
    """Serves as the database model schema defining the shape of the `UserSection` table

    This table is the association / join table to establish the many-to-many relationship
    between the `user` and `section` tables.

    To establish this relationship, this entity contains two primary key fields for each related
    table.
    """

    # Name for the user section table in the PostgreSQL database
    __tablename__ = "academics__user_section"

    # User Section properties (columns in the database table)

    # Section for the current relation
    # NOTE: This is ultimately a join table for a many-to-many relationship
    section_id: Mapped[int] = mapped_column(
        ForeignKey("academics__section.id"), primary_key=True
    )
    section: Mapped["SectionEntity"] = relationship(back_populates="members")

    # User for the current relation
    # NOTE: This is ultimately a join table for a many-to-many relationship
    user_id: Mapped[int] = mapped_column(ForeignKey("user.id"), primary_key=True)
    user: Mapped["UserEntity"] = relationship(back_populates="sections")

    # Type of relationship
    member_role: Mapped[RosterRole] = mapped_column(SQLAlchemyEnum(RosterRole))

    application_id: Mapped[int] = mapped_column(
        ForeignKey("application.id"), nullable=True
    )
<<<<<<< HEAD
    tas: Mapped["ApplicationEntity"] = relationship(
        back_populates="previous_sections",
        primaryjoin=(
            "or_(SectionMemberEntity.member_role == RosterRole.UTA,SectionMemberEntity.member_role == RosterRole.GTA)"
        ),
    )
=======

    # tas: Mapped["ApplicationEntity"] = relationship(
    #     back_populates="previous_sections",
    #     primaryjoin=(
    #         "or_(SectionMemberEntity.member_role == RosterRole.UTA,SectionMemberEntity.member_role == RosterRole.GTA)"
    #     ),
    # )
>>>>>>> 196554a6

    def to_flat_model(self) -> SectionMember:
        """
        Converts a `SectionEntity` object into a `SectionMember` model object

        Returns:
            SectionMember: `SectionMember` object from the entity
        """
        return SectionMember(
            id=self.user.id,
            first_name=self.user.first_name,
            last_name=self.user.last_name,
            pronouns=self.user.pronouns,
            member_role=self.member_role,
        )<|MERGE_RESOLUTION|>--- conflicted
+++ resolved
@@ -48,14 +48,6 @@
     application_id: Mapped[int] = mapped_column(
         ForeignKey("application.id"), nullable=True
     )
-<<<<<<< HEAD
-    tas: Mapped["ApplicationEntity"] = relationship(
-        back_populates="previous_sections",
-        primaryjoin=(
-            "or_(SectionMemberEntity.member_role == RosterRole.UTA,SectionMemberEntity.member_role == RosterRole.GTA)"
-        ),
-    )
-=======
 
     # tas: Mapped["ApplicationEntity"] = relationship(
     #     back_populates="previous_sections",
@@ -63,7 +55,6 @@
     #         "or_(SectionMemberEntity.member_role == RosterRole.UTA,SectionMemberEntity.member_role == RosterRole.GTA)"
     #     ),
     # )
->>>>>>> 196554a6
 
     def to_flat_model(self) -> SectionMember:
         """
