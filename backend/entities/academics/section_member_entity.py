"""Definition of SQLAlchemy table-backed object mapping entity for the user - section association table."""

from typing import Self
from sqlalchemy import ForeignKey, Integer
from sqlalchemy import Enum as SQLAlchemyEnum
from sqlalchemy.orm import Mapped, mapped_column, relationship

from backend.entities.office_hours import user_created_tickets_table
from backend.models.academics.section_member_details import SectionMemberDetails

from ...models.roster_role import RosterRole
from ...models.academics.section_member import SectionMember, SectionMemberDraft

from ..entity_base import EntityBase

__authors__ = [
    "Ajay Gandecha",
    "Sadie Amato",
    "Madelyn Andrews",
    "Bailey DeSouza",
    "Meghan Sun",
]
__copyright__ = "Copyright 2024"
__license__ = "MIT"


class SectionMemberEntity(EntityBase):
    """Serves as the database model schema defining the shape of the `UserSection` table

    This table is the association / join table to establish the many-to-many relationship
    between the `user` and `section` tables.

    To establish this relationship, this entity contains two primary key fields for each related
    table.
    """

    # Name for the user section table in the PostgreSQL database
    __tablename__ = "academics__user_section"

    # User Section properties (columns in the database table)

    # Unique ID for a user's membership in an academic section
    id: Mapped[int] = mapped_column(Integer, primary_key=True, autoincrement=True)

    # Section for the current relation
    # NOTE: This is ultimately a join table for a many-to-many relationship
    section_id: Mapped[int] = mapped_column(ForeignKey("academics__section.id"))
    section: Mapped["SectionEntity"] = relationship(back_populates="members")

    # User for the current relation
    # NOTE: This is ultimately a join table for a many-to-many relationship
    user_id: Mapped[int] = mapped_column(ForeignKey("user.id"))
    user: Mapped["UserEntity"] = relationship(back_populates="sections")

    # Type of User Role in Academic Section
    member_role: Mapped[RosterRole] = mapped_column(SQLAlchemyEnum(RosterRole))

<<<<<<< HEAD
    # Tickets that have been created by the user
    created_oh_tickets: Mapped[list["OfficeHoursTicketEntity"]] = relationship(
        secondary=user_created_tickets_table
    )

    # Tickets that have been called by the user
    called_oh_tickets: Mapped[list["OfficeHoursTicketEntity"]] = relationship(
        back_populates="caller", cascade="all, delete"
=======
    application_id: Mapped[int] = mapped_column(
        ForeignKey("application.id"), nullable=True
>>>>>>> 05a53271
    )

    def to_flat_model(self) -> SectionMember:
        """
        Converts a `SectionEntity` object into a `SectionMember` model object

        Returns:
            SectionMember: `SectionMember` object from the entity
        """
        return SectionMember(
            id=self.id,
            first_name=self.user.first_name,
            last_name=self.user.last_name,
            pronouns=self.user.pronouns,
            member_role=self.member_role,
        )

    @classmethod
    def from_draft_model(cls, model: SectionMemberDraft) -> Self:
        # Draft Model Usually Will Not Have ID - Auto Generated.
        # ID will not be None ONLY For Testing Purpose
        return cls(
            id=model.id,  # If model's id is None, set entity's id to None too
            section_id=model.section_id,
            user_id=model.user_id,
            member_role=model.member_role,
        )

    @classmethod
    def from_model(cls, model: SectionMember) -> Self:
        """
        Class method that converts an `SectionMember` model into a `SectionMemberEntity`

        Parameters:
            - model (SectionMember): Model to convert into an entity
        Returns:
            SectionMemberEntity: Entity created from model
        """
        return cls(
            id=model.id,
            first_name=model.user.first_name,
            last_name=model.user.last_name,
            pronouns=model.user.pronouns,
            member_role=model.member_role,
        )

    def to_details_model(self) -> SectionMemberDetails:
        """
        Converts a `SectionMemberEntity` object into a `SectionMemberDetails` model object

        Returns:
            SectionMemberDetails: `SectionMemberDetails` object from the entity
        """
        return SectionMemberDetails(
            id=self.id,
            first_name=self.user.first_name,
            last_name=self.user.last_name,
            pronouns=self.user.pronouns,
            member_role=self.member_role,
            user=self.user.to_model(),
            section=self.section.to_model(),
            created_oh_tickets=[
                ticket.to_model() for ticket in self.created_oh_tickets
            ],
            called_oh_tickets=[ticket.to_model() for ticket in self.called_oh_tickets],
        )<|MERGE_RESOLUTION|>--- conflicted
+++ resolved
@@ -55,7 +55,6 @@
     # Type of User Role in Academic Section
     member_role: Mapped[RosterRole] = mapped_column(SQLAlchemyEnum(RosterRole))
 
-<<<<<<< HEAD
     # Tickets that have been created by the user
     created_oh_tickets: Mapped[list["OfficeHoursTicketEntity"]] = relationship(
         secondary=user_created_tickets_table
@@ -64,10 +63,10 @@
     # Tickets that have been called by the user
     called_oh_tickets: Mapped[list["OfficeHoursTicketEntity"]] = relationship(
         back_populates="caller", cascade="all, delete"
-=======
+    )
+
     application_id: Mapped[int] = mapped_column(
         ForeignKey("application.id"), nullable=True
->>>>>>> 05a53271
     )
 
     def to_flat_model(self) -> SectionMember:
