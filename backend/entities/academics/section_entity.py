"""Definition of SQLAlchemy table-backed object mapping entity for Course Sections."""

from typing import Self
from sqlalchemy import Integer, String, ForeignKey
from sqlalchemy.orm import Mapped, mapped_column, relationship
<<<<<<< HEAD


from ..entity_base import EntityBase
=======
from ..entity_base import EntityBase
from ..section_application_table import section_application_table
>>>>>>> 05a53271
from ...models.academics import Section
from ...models.academics import SectionDetails

__authors__ = ["Ajay Gandecha"]
__copyright__ = "Copyright 2023"
__license__ = "MIT"


class SectionEntity(EntityBase):
    """Serves as the database model schema defining the shape of the `Section` table"""

    # Name for the course section table in the PostgreSQL database
    __tablename__ = "academics__section"

    # Section properties (columns in the database table)

    # Unique ID for the section
    id: Mapped[int] = mapped_column(Integer, primary_key=True, autoincrement=True)
    # Course the section is for
    # NOTE: This defines a one-to-many relationship between the course and sections tables.
    course_id: Mapped[str] = mapped_column(ForeignKey("academics__course.id"))
    course: Mapped["CourseEntity"] = relationship(back_populates="sections")

    # Number of the section (for example, COMP 100-003's code would be "003")
    number: Mapped[str] = mapped_column(String, default="")

    # Term the section is in
    # NOTE: This defines a one-to-many relationship between the term and sections tables.
    term_id: Mapped[str] = mapped_column(ForeignKey("academics__term.id"))
    term: Mapped["TermEntity"] = relationship(back_populates="course_sections")

    # Meeting pattern of the course
    # For example, MWF 4:40PM - 5:30PM.
    meeting_pattern: Mapped[str] = mapped_column(String, default="")

    # Override fields for specific sections, such as COMP 590: Special Topics
    override_title: Mapped[str] = mapped_column(String, default="")
    override_description: Mapped[str] = mapped_column(String, default="")

    # Room the section is in
    # NOTE: This defines a one-to-many relationship between the room and sections tables.
    rooms: Mapped[list["SectionRoomEntity"]] = relationship(
        back_populates="section", cascade="delete"
    )

    lecture_rooms: Mapped[list["SectionRoomEntity"]] = relationship(
        back_populates="section",
        viewonly=True,
        primaryjoin="and_(SectionEntity.id==SectionRoomEntity.section_id, SectionRoomEntity.assignment_type=='LECTURE_ROOM')",
    )

    office_hour_rooms: Mapped[list["SectionRoomEntity"]] = relationship(
        back_populates="section",
        viewonly=True,
        primaryjoin="and_(SectionEntity.id==SectionRoomEntity.section_id, SectionRoomEntity.assignment_type=='OFFICE_HOURS')",
    )

    # Members of the course
    members: Mapped[list["SectionMemberEntity"]] = relationship(
        back_populates="section", cascade="delete"
    )

    # Relationship subset of members queries for non-students
    staff: Mapped[list["SectionMemberEntity"]] = relationship(
        back_populates="section",
        viewonly=True,
        primaryjoin="and_(SectionEntity.id==SectionMemberEntity.section_id, SectionMemberEntity.member_role!='STUDENT')",
    )

<<<<<<< HEAD
    # Optional office hours section ID
    office_hours_id: Mapped[int] = mapped_column(
        ForeignKey("office_hours__section.id"), nullable=True
    )
    office_hours_section: Mapped["OfficeHoursSectionEntity"] = relationship(
        back_populates="sections"
=======
    # All applicants where section is preferred
    # NOTE: This field establishes a many-to-many relationship between the sections and applications table.
    preferred_applicants: Mapped[list["UTAApplicationEntity"]] = relationship(
        secondary=section_application_table, back_populates="preferred_sections"
>>>>>>> 05a53271
    )

    @classmethod
    def from_model(cls, model: Section) -> Self:
        """
        Class method that converts a `Section` model into a `SectionEntity`

        Parameters:
            - model (Section): Model to convert into an entity
        Returns:
            SectionEntity: Entity created from model
        """
        return cls(
            id=model.id,
            course_id=model.course_id,
            number=model.number,
            term_id=model.term_id,
            meeting_pattern=model.meeting_pattern,
            override_title=model.override_title,
            override_description=model.override_description,
        )

    def to_model(self) -> Section:
        """
        Converts a `SectionEntity` object into a `Section` model object

        Returns:
            Section: `Section` object from the entity
        """

        return Section(
            id=self.id,
            course_id=self.course_id,
            number=self.number,
            term_id=self.term_id,
            meeting_pattern=self.meeting_pattern,
            lecture_room=(
                self.lecture_rooms[0].room.to_model()
                if len(self.lecture_rooms) > 0
                else None
            ),
            office_hour_rooms=[room.to_model() for room in self.office_hour_rooms],
            staff=[members.to_flat_model() for members in self.staff],
            override_title=self.override_title,
            override_description=self.override_description,
        )

    def to_details_model(self) -> SectionDetails:
        """
        Converts a `SectionEntity` object into a `SectionDetails` model object

        Returns:
            SectionDetails: `SectionDetails` object from the entity
        """

        section = self.to_model()

        return SectionDetails(
            id=self.id,
            course_id=self.course_id,
            course=self.course.to_model(),
            number=self.number,
            term_id=self.term_id,
            term=self.term.to_model(),
            meeting_pattern=self.meeting_pattern,
            lecture_room=section.lecture_room,
            office_hour_rooms=section.office_hour_rooms,
            members=[member.to_flat_model() for member in self.members],
            staff=section.staff,
            override_title=self.override_title,
            override_description=self.override_description,
<<<<<<< HEAD
            office_hours_section=(
                self.office_hours_section.to_model()
                if self.office_hours_section is not None
                else None
            ),
=======
            preferred_applicants=[
                applicant.to_model() for applicant in self.preferred_applicants
            ],
>>>>>>> 05a53271
        )<|MERGE_RESOLUTION|>--- conflicted
+++ resolved
@@ -3,14 +3,8 @@
 from typing import Self
 from sqlalchemy import Integer, String, ForeignKey
 from sqlalchemy.orm import Mapped, mapped_column, relationship
-<<<<<<< HEAD
-
-
-from ..entity_base import EntityBase
-=======
 from ..entity_base import EntityBase
 from ..section_application_table import section_application_table
->>>>>>> 05a53271
 from ...models.academics import Section
 from ...models.academics import SectionDetails
 
@@ -80,19 +74,18 @@
         primaryjoin="and_(SectionEntity.id==SectionMemberEntity.section_id, SectionMemberEntity.member_role!='STUDENT')",
     )
 
-<<<<<<< HEAD
     # Optional office hours section ID
     office_hours_id: Mapped[int] = mapped_column(
         ForeignKey("office_hours__section.id"), nullable=True
     )
     office_hours_section: Mapped["OfficeHoursSectionEntity"] = relationship(
         back_populates="sections"
-=======
+    )
+
     # All applicants where section is preferred
     # NOTE: This field establishes a many-to-many relationship between the sections and applications table.
     preferred_applicants: Mapped[list["UTAApplicationEntity"]] = relationship(
         secondary=section_application_table, back_populates="preferred_sections"
->>>>>>> 05a53271
     )
 
     @classmethod
@@ -164,15 +157,12 @@
             staff=section.staff,
             override_title=self.override_title,
             override_description=self.override_description,
-<<<<<<< HEAD
             office_hours_section=(
                 self.office_hours_section.to_model()
                 if self.office_hours_section is not None
                 else None
             ),
-=======
             preferred_applicants=[
                 applicant.to_model() for applicant in self.preferred_applicants
             ],
->>>>>>> 05a53271
         )