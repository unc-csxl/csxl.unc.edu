--- conflicted
+++ resolved
@@ -48,13 +48,8 @@
     # Whether the organization can be joined by anyone or not
     public: Mapped[bool] = mapped_column(Boolean, nullable=False, default=True)
     
-    # Holds a list of events that the organization hosts
-<<<<<<< HEAD
+    # NOTE: This field establishes a one-to-many relationship between the organizations and events table.
     events: Mapped[list['EventEntity']] = relationship(back_populates="organization", cascade="all,delete")
-=======
-    # NOTE: This field establishes a one-to-many relationship between the organizations and events table.
-    events: Mapped[list['EventEntity']] = relationship(back_populates="organization")
->>>>>>> 6ecec8c6
 
     @classmethod
     def from_model(cls, model: Organization) -> Self:
