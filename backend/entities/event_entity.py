"""Definition of SQLAlchemy table-backed object mapping entity for Events."""

from sqlalchemy import Integer, String, Boolean, DateTime, ForeignKey
from sqlalchemy.orm import Mapped, mapped_column, relationship
from ..models.event_details import EventDetails
from .entity_base import EntityBase
from typing import Self
from ..models.event import DraftEvent, Event
from datetime import datetime

__authors__ = ["Ajay Gandecha", "Jade Keegan", "Brianna Ta", "Audrey Toney"]
__copyright__ = "Copyright 2023"
__license__ = "MIT"


class EventEntity(EntityBase):
    """Serves as the database model schema defining the shape of the `Event` table"""

    # Name for the events table in the PostgreSQL database
    __tablename__ = "event"

    # Event properties (columns in the database table)

    # Unique ID for the event
    id: Mapped[int] = mapped_column(Integer, primary_key=True, autoincrement=True)
    # Name of the event
    name: Mapped[str] = mapped_column(String)
    # Time of the event
    time: Mapped[datetime] = mapped_column(DateTime)
    # Location of the event
    location: Mapped[str] = mapped_column(String)
    # Description of the event
    description: Mapped[str] = mapped_column(String)
    # Whether the event is public or not
    public: Mapped[bool] = mapped_column(Boolean)
    # Maximim number of people who can register for the event
    registration_limit: Mapped[int] = mapped_column(Integer, nullable=False, default=0)
    # Whether or not registration is open
    can_register: Mapped[bool] = mapped_column(Boolean, default=True)

    # Organization hosting the event
    # NOTE: This defines a one-to-many relationship between the organization and events tables.
    organization_id: Mapped[int] = mapped_column(ForeignKey("organization.id"))
    organization: Mapped["OrganizationEntity"] = relationship(back_populates="events")

    # Registrations for the event
    # NOTE: This is part of a many-to-many relationship between events and users, via the event registration table.
    registrations: Mapped[list["EventRegistrationEntity"]] = relationship(
        back_populates="event", cascade="all,delete"
    )

<<<<<<< HEAD
=======
    @classmethod
    def from_draft_model(cls, model: DraftEvent) -> Self:
        """
        Class method that converts an `DraftEvent` model into a `EventEntity`

        Parameters:
            - model (DraftEvent): Model to convert into an entity
        Returns:
            EventEntity: Entity created from model
        """
        return cls(
            name=model.name,
            time=model.time,
            location=model.location,
            description=model.description,
            public=model.public,
            registration_limit=model.registration_limit,
            can_register=model.can_register,
            organization_id=model.organization_id,
        )

>>>>>>> 18f0eb09
    @classmethod
    def from_model(cls, model: Event) -> Self:
        """
        Class method that converts an `Event` model into a `EventEntity`

        Parameters:
            - model (Event): Model to convert into an entity
        Returns:
            EventEntity: Entity created from model
        """
        return cls(
            id=model.id,
            name=model.name,
            time=model.time,
            location=model.location,
            description=model.description,
            public=model.public,
            registration_limit=model.registration_limit,
            can_register=model.can_register,
            organization_id=model.organization_id,
        )

    def to_model(self) -> Event:
        """
        Converts a `EventEntity` object into a `Event` model object

        Returns:
            Event: `Event` object from the entity
        """
        return Event(
            id=self.id,
            name=self.name,
            time=self.time,
            location=self.location,
            description=self.description,
            public=self.public,
            registration_limit=self.registration_limit,
            can_register=self.can_register,
            organization_id=self.organization_id,
        )

    def to_details_model(self) -> EventDetails:
        """Create a EventDetails model from an EventEntity, with permissions and members included.

        Returns:
            EventDetails: An EventDetails model for API usage.
        """
        return EventDetails(
            id=self.id,
            name=self.name,
            time=self.time,
            location=self.location,
            description=self.description,
            public=self.public,
            registration_limit=self.registration_limit,
            can_register=self.can_register,
            organization_id=self.organization_id,
            organization=self.organization.to_model(),
            registrations=[
                reservation.to_model() for reservation in self.registrations
            ],
        )<|MERGE_RESOLUTION|>--- conflicted
+++ resolved
@@ -49,8 +49,6 @@
         back_populates="event", cascade="all,delete"
     )
 
-<<<<<<< HEAD
-=======
     @classmethod
     def from_draft_model(cls, model: DraftEvent) -> Self:
         """
@@ -72,7 +70,6 @@
             organization_id=model.organization_id,
         )
 
->>>>>>> 18f0eb09
     @classmethod
     def from_model(cls, model: Event) -> Self:
         """
