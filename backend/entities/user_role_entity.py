--- conflicted
+++ resolved
@@ -1,26 +1,9 @@
-<<<<<<< HEAD
-"""Join table of membership between User and Role entities."""""
-
-from sqlalchemy import Table, Column, ForeignKey
-from .entity_base import EntityBase
-
-__authors__ = ['Kris Jordan']
-__copyright__ = 'Copyright 2023'
-__license__ = 'MIT'
-
-user_role_table = Table(
-    "user_role",
-    EntityBase.metadata,
-    Column('user_id', ForeignKey('user.id'), primary_key=True),
-    Column('role_id', ForeignKey('role.id'), primary_key=True)
-=======
-from sqlalchemy import Table, Column, ForeignKey
-from .entity_base import EntityBase
-
-user_role_table = Table(
-    "user_role",
-    EntityBase.metadata,
-    Column('user_id', ForeignKey('user.id'), primary_key=True),
-    Column('role_id', ForeignKey('role.id'), primary_key=True)
->>>>>>> 8af28846
+from sqlalchemy import Table, Column, ForeignKey
+from .entity_base import EntityBase
+
+user_role_table = Table(
+    "user_role",
+    EntityBase.metadata,
+    Column('user_id', ForeignKey('user.id'), primary_key=True),
+    Column('role_id', ForeignKey('role.id'), primary_key=True)
 )