--- conflicted
+++ resolved
@@ -155,11 +155,8 @@
             description=self.description,
             creators=[creator.user.to_public_model() for creator in self.creators],
             caller=(self.caller.user.to_public_model() if self.caller else None),
-<<<<<<< HEAD
-=======
             has_concerns=self.have_concerns,
             caller_notes=self.caller_notes,
->>>>>>> 010da7ae
         )
 
     def to_details_model(self) -> OfficeHoursTicketDetails:
