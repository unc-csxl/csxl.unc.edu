--- conflicted
+++ resolved
@@ -77,11 +77,7 @@
             type=model.type,
             description=model.description,
             location_description=model.location_description,
-<<<<<<< HEAD
-            event_date=model.event_date,
-=======
             date=model.date,
->>>>>>> 0be41996
             start_time=model.start_time,
             end_time=model.end_time,
         )
@@ -100,11 +96,7 @@
             type=self.type,
             description=self.description,
             location_description=self.location_description,
-<<<<<<< HEAD
-            event_date=self.event_date,
-=======
             date=self.date,
->>>>>>> 0be41996
             start_time=self.start_time,
             end_time=self.end_time,
         )
@@ -123,11 +115,7 @@
             type=self.type,
             description=self.description,
             location_description=self.location_description,
-<<<<<<< HEAD
-            event_date=self.event_date,
-=======
             date=self.date,
->>>>>>> 0be41996
             start_time=self.start_time,
             end_time=self.end_time,
             section=self.office_hours_section.to_model(),
