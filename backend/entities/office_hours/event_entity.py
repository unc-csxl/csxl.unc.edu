"""Definition of SQLAlchemy table-backed object mapping entity for Office Hour Sections."""

from datetime import datetime, date
from typing import Self
from sqlalchemy import Date, DateTime, ForeignKey, Integer, String
from sqlalchemy.orm import Mapped, mapped_column, relationship
<<<<<<< HEAD
from backend.models.office_hours.event import OfficeHoursEvent, OfficeHoursEventDraft
from backend.models.office_hours.event_details import OfficeHoursEventDetails
=======
from ...models.office_hours.event import OfficeHoursEvent, OfficeHoursEventDraft
from ...models.office_hours.event_details import OfficeHoursEventDetails
>>>>>>> 6362ceb8

from ...models.office_hours.event_type import OfficeHoursEventType
from ...models.office_hours.section import OfficeHoursSectionPartial
from ...models.room import RoomPartial


from ..entity_base import EntityBase
from sqlalchemy import Enum as SQLAlchemyEnum

__authors__ = ["Madelyn Andrews", "Sadie Amato", "Bailey DeSouza", "Meghan Sun"]
__copyright__ = "Copyright 2024"
__license__ = "MIT"


class OfficeHoursEventEntity(EntityBase):
    """Serves as the database model schema defining the shape of the `OfficeHoursEvent` table"""

    # Name for the events table in the PostgreSQL database
    __tablename__ = "office_hours__event"

    # Unique id for OfficeHoursEvent
    id: Mapped[int] = mapped_column(Integer, primary_key=True, autoincrement=True)
    # Type of event
    type: Mapped[OfficeHoursEventType] = mapped_column(
        SQLAlchemyEnum(OfficeHoursEventType), nullable=False
    )
    # Description of event
    description: Mapped[str] = mapped_column(String, default="", nullable=False)
    # Description of the location; allows for instructors to write note about attending office hours
    location_description: Mapped[str] = mapped_column(
        String, default="", nullable=False
    )
    # Date of the event
    date: Mapped[date] = mapped_column(Date, nullable=False)  # type: ignore
    # Time the event starts
    start_time: Mapped[datetime] = mapped_column(DateTime, nullable=False)
    # Time the event ends
    end_time: Mapped[datetime] = mapped_column(DateTime, nullable=False)

    # NOTE: Many-to-one relationship of OfficeHoursEvents to OH section
    office_hours_section_id: Mapped[int] = mapped_column(
        ForeignKey("office_hours__section.id"), nullable=False
    )
    office_hours_section: Mapped["OfficeHoursSectionEntity"] = relationship(
        back_populates="events"
    )

    # NOTE: Unidirectional relationship to Room
    room_id: Mapped[str] = mapped_column(ForeignKey("room.id"), nullable=False)
    room: Mapped["RoomEntity"] = relationship("RoomEntity")

    # NOTE: One-to-many relationship of OfficeHoursEvent to tickets
    tickets: Mapped[list["OfficeHoursTicketEntity"]] = relationship(
        back_populates="oh_event", cascade="all, delete"
    )

    @classmethod
    def from_model(cls, model: OfficeHoursEvent) -> Self:
        """
        Class method that converts an `OfficeHoursEvent` model into a `OfficeHoursEventEntity`

        Parameters:
            - model (OfficeHoursEvent): Model to convert into an entity
        Returns:
            OfficeHoursEventEntity: Entity created from model
        """
        return cls(
            id=model.id,
            office_hours_section_id=model.oh_section.id,
            room_id=model.room.id,
            type=model.type,
            description=model.description,
            location_description=model.location_description,
            date=model.event_date,
            start_time=model.start_time,
            end_time=model.end_time,
        )

    @classmethod
    def from_draft_model(cls, model: OfficeHoursEventDraft) -> Self:
        """
        Class method that converts an `OfficeHoursEventDraft` model into a `OfficeHoursEventEntity`

        Parameters:
            - model (OfficeHoursEventDraft): Draft model to convert into an entity
        Returns:
            OfficeHoursEventEntity: Entity created from model
        """
        return cls(
            office_hours_section_id=model.oh_section.id,
            room_id=model.room.id,
            type=model.type,
            description=model.description,
            location_description=model.location_description,
            date=model.event_date,
            start_time=model.start_time,
            end_time=model.end_time,
        )

    def to_model(self) -> OfficeHoursEvent:
        """
        Converts a `OfficeHoursEventEntity` object into a `OfficeHoursEvent` model object

        Returns:
            OfficeHoursEvent: `OfficeHoursEvent` object from the entity
        """
        return OfficeHoursEvent(
            id=self.id,
            type=self.type,
            description=self.description,
            location_description=self.location_description,
            event_date=self.date,
            start_time=self.start_time,
            end_time=self.end_time,
            oh_section=self.office_hours_section.to_model(),
            room=self.room.to_model(),
        )

    def to_details_model(self) -> OfficeHoursEventDetails:
        """
        Converts a `OfficeHoursEventEntity` object into a `OfficeHoursEventDetails` model object

        Returns:
            OfficeHoursEventDetails: `OfficeHoursEventDetails` object from the entity
        """
        return OfficeHoursEventDetails(
            id=self.id,
            type=self.type,
            description=self.description,
            location_description=self.location_description,
            event_date=self.date,
            start_time=self.start_time,
            end_time=self.end_time,
<<<<<<< HEAD
            oh_section=self.office_hours_section.to_model(),
            room=self.room.to_model(),
=======
>>>>>>> 6362ceb8
            tickets=[ticket.to_model() for ticket in self.tickets],
        )<|MERGE_RESOLUTION|>--- conflicted
+++ resolved
@@ -4,13 +4,8 @@
 from typing import Self
 from sqlalchemy import Date, DateTime, ForeignKey, Integer, String
 from sqlalchemy.orm import Mapped, mapped_column, relationship
-<<<<<<< HEAD
-from backend.models.office_hours.event import OfficeHoursEvent, OfficeHoursEventDraft
-from backend.models.office_hours.event_details import OfficeHoursEventDetails
-=======
 from ...models.office_hours.event import OfficeHoursEvent, OfficeHoursEventDraft
 from ...models.office_hours.event_details import OfficeHoursEventDetails
->>>>>>> 6362ceb8
 
 from ...models.office_hours.event_type import OfficeHoursEventType
 from ...models.office_hours.section import OfficeHoursSectionPartial
@@ -142,12 +137,10 @@
             description=self.description,
             location_description=self.location_description,
             event_date=self.date,
+            event_date=self.date,
             start_time=self.start_time,
             end_time=self.end_time,
-<<<<<<< HEAD
             oh_section=self.office_hours_section.to_model(),
             room=self.room.to_model(),
-=======
->>>>>>> 6362ceb8
             tickets=[ticket.to_model() for ticket in self.tickets],
         )