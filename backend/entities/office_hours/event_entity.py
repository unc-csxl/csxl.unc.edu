--- conflicted
+++ resolved
@@ -139,10 +139,7 @@
             event_date=self.date,
             start_time=self.start_time,
             end_time=self.end_time,
-<<<<<<< HEAD
-=======
             oh_section=self.office_hours_section.to_model(),
             room=self.room.to_model(),
->>>>>>> 9f1f4eea
             tickets=[ticket.to_model() for ticket in self.tickets],
         )