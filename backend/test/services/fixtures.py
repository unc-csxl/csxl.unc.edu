--- conflicted
+++ resolved
@@ -68,15 +68,14 @@
 
 
 @pytest.fixture()
-<<<<<<< HEAD
 def article_svc(session: Session):
     return ArticleService(
         session,
         PolicyService(),
         OperatingHoursService(session, PermissionService(session)),
     )
-=======
+
+@pytest.fixture()
 def application_svc(session: Session):
     """ApplicationService fixture."""
-    return ApplicationService(session, PermissionService(session))
->>>>>>> 62d4c8e3
+    return ApplicationService(session, PermissionService(session))