"""Fixtures used for testing the core services."""

import pytest
from unittest.mock import create_autospec
from sqlalchemy.orm import Session
from ...services import (
    PermissionService,
    UserService,
    RoleService,
    OrganizationService,
    EventService,
    RoomService,
)

__authors__ = ["Kris Jordan", "Ajay Gandecha"]
__copyright__ = "Copyright 2023"
__license__ = "MIT"


@pytest.fixture()
def permission_svc(session: Session):
    return PermissionService(session)


@pytest.fixture()
def permission_svc_mock():
    """This mocks the PermissionService class to avoid testing its implementation here."""
    return create_autospec(PermissionService)


@pytest.fixture()
def user_svc(session: Session, permission_svc_mock: PermissionService):
    """This fixture is used to test the UserService class with a mocked PermissionService."""
    return UserService(session, permission_svc_mock)


@pytest.fixture()
def user_svc_integration(session: Session):
    """This fixture is used to test the UserService class with a real PermissionService."""
    return UserService(session, PermissionService(session))


@pytest.fixture()
def role_svc(session: Session, permission_svc_mock: PermissionService):
    return RoleService(session, permission_svc_mock)


@pytest.fixture()
def organization_svc_integration(session: Session):
    """This fixture is used to test the OrganizationService class with a real PermissionService."""
    return OrganizationService(session, PermissionService(session))


@pytest.fixture()
def event_svc_integration(session: Session, user_svc_integration: UserService):
    """This fixture is used to test the EventService class with a real PermissionService."""
<<<<<<< HEAD
    return EventService(session, PermissionService(session), user_svc_integration)
=======
    return EventService(session, PermissionService(session))


@pytest.fixture()
def room_svc(session: Session):
    """RoomService fixture."""
    return RoomService(session, PermissionService(session))
>>>>>>> bb05da7a
<|MERGE_RESOLUTION|>--- conflicted
+++ resolved
@@ -54,14 +54,10 @@
 @pytest.fixture()
 def event_svc_integration(session: Session, user_svc_integration: UserService):
     """This fixture is used to test the EventService class with a real PermissionService."""
-<<<<<<< HEAD
-    return EventService(session, PermissionService(session), user_svc_integration)
-=======
     return EventService(session, PermissionService(session))
 
 
 @pytest.fixture()
 def room_svc(session: Session):
     """RoomService fixture."""
-    return RoomService(session, PermissionService(session))
->>>>>>> bb05da7a
+    return RoomService(session, PermissionService(session))