--- conflicted
+++ resolved
@@ -25,9 +25,6 @@
 from ..core_data import setup_insert_data_fixture
 
 # Data Models for Fake Data Inserted in Setup
-<<<<<<< HEAD
-from .event_test_data import events, event_one, to_add, updated_event, registrations
-=======
 from .event_test_data import (
     events,
     event_one,
@@ -36,7 +33,6 @@
     registrations,
     event_three,
 )
->>>>>>> 18f0eb09
 from ..user_data import root, ambassador, user
 
 # Test Functions
@@ -208,11 +204,7 @@
     event_registrations = event_svc_integration.get_registrations_of_event(
         user, event_details
     )
-<<<<<<< HEAD
-    assert len(event_registrations) == len(registrations)
-=======
     assert len(event_registrations) == 2
->>>>>>> 18f0eb09
 
 
 def test_get_registrations_of_event_non_organizer(event_svc_integration: EventService):
@@ -360,9 +352,6 @@
     # Ensure that the correct permission check is run
     event_svc_integration._permission.enforce.assert_called_with(
         root, "user.event_registrations", f"user/{ambassador.id}"
-<<<<<<< HEAD
-    )
-=======
     )
 
 
@@ -382,5 +371,4 @@
     event_details = event_svc_integration.get_by_id(event_three.id)  # type: ignore
 
     with pytest.raises(EventRegistrationException):
-        event_svc_integration.register(user, user, event_details)
->>>>>>> 18f0eb09
+        event_svc_integration.register(user, user, event_details)