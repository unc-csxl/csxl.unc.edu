--- conflicted
+++ resolved
@@ -76,7 +76,7 @@
     end_time=datetime.now() + timedelta(days=1, hours=3),
 )
 
-<<<<<<< HEAD
+# Events to Be Inserted Into Demo
 comp_110_oh_event_3 = OfficeHoursEvent(
     id=3,
     oh_section=comp_110_oh_section,
@@ -90,10 +90,6 @@
 )
 
 comp_110_oh_events = [comp_110_oh_event_1, comp_110_oh_event_2, comp_110_oh_event_3]
-=======
-# Events to Be Inserted Into Demo
-comp_110_oh_events = [comp_110_oh_event_1, comp_110_oh_event_2]
->>>>>>> 229f792e
 
 comp110_event_draft = OfficeHoursEventDraft(
     oh_section=OfficeHoursSectionPartial(id=1),
@@ -132,15 +128,11 @@
     description="Assignment Part: ex04 Wordle \nGoal: I'm running into an infinite loop. My game will never end. \nConcepts: Loops and input function. \nTried: I tried using Trailhead to debug my function call but it is also stuck in an infitnite loop.",
     type=TicketType.ASSIGNMENT_HELP,
     state=TicketState.CLOSED,
-<<<<<<< HEAD
     created_at=datetime.now() - timedelta(minutes=10),
     caller_id=section_data.comp110_uta.id,
     closed_at=datetime.now() - timedelta(minutes=1),
     have_concerns=False,
     caller_notes="Forgot to Return Function.",
-=======
-    created_at=datetime.now(),
->>>>>>> 229f792e
 )
 
 
