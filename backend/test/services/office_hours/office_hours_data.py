--- conflicted
+++ resolved
@@ -5,10 +5,7 @@
 from sqlalchemy.orm import Session
 
 from ....entities.academics.section_entity import SectionEntity
-<<<<<<< HEAD
 from ...services.reset_table_id_seq import reset_table_id_seq
-=======
->>>>>>> 6362ceb8
 
 from ..academics import section_data
 
@@ -47,16 +44,10 @@
 oh_sections = [comp_110_oh_section, comp_523_oh_section]
 
 # Office Hours Event Data
-<<<<<<< HEAD
 comp_110_oh_event_1 = OfficeHoursEvent(
     id=1,
     oh_section=comp_110_oh_section,
     room=Room(id="SN156"),
-=======
-comp_110_oh_event_1 = OfficeHoursEventDraft(
-    oh_section=OfficeHoursSectionPartial(id=1),
-    room=RoomPartial(id="SN156"),
->>>>>>> 6362ceb8
     type=OfficeHoursEventType.OFFICE_HOURS,
     description="Office Hours",
     location_description="In Person",
@@ -65,16 +56,10 @@
     end_time=datetime.now(),
 )
 
-<<<<<<< HEAD
 comp_110_oh_event_2 = OfficeHoursEvent(
     id=2,
     oh_section=comp_110_oh_section,
     room=Room(id="SN156"),
-=======
-comp_110_oh_event_2 = OfficeHoursEventDraft(
-    oh_section=OfficeHoursSectionPartial(id=1),
-    room=RoomPartial(id="SN156"),
->>>>>>> 6362ceb8
     type=OfficeHoursEventType.OFFICE_HOURS,
     description="Office Hours",
     location_description="In Person",
@@ -86,55 +71,31 @@
 comp_110_oh_events = [comp_110_oh_event_1, comp_110_oh_event_2]
 
 # Ticket For An Event
-<<<<<<< HEAD
 pending_ticket = OfficeHoursTicket(
     id=1,
     oh_event=comp_110_oh_event_1,
     description="Assignment Part: ex04\nGoal: finishing up wordle!\nConcepts: reading Gradescope errors\nTried: I tried submitting what I thought was right based on my tests",
-=======
-ticket_0 = OfficeHoursTicketDraft(
-    oh_event=OfficeHoursEventPartial(id=1),
-    description="Assignment Part: ex04 Wordle \nGoal: I'm running into an infinite loop. My game will never end. \nConcepts: Loops and input function. \nTried: I tried using Trailhead to debug my function call but it is also stuck in an infitnite loop.",
->>>>>>> 6362ceb8
     type=TicketType.ASSIGNMENT_HELP,
 )
 
-<<<<<<< HEAD
 called_ticket = OfficeHoursTicket(
     id=2,
     oh_event=comp_110_oh_event_1,
     description="Assignment Part: ex04\nGoal: finishing up wordle!\nConcepts: reading Gradescope errors\nTried: I tried submitting what I thought was right based on my tests",
-=======
-ticket_1 = OfficeHoursTicketDraft(
-    oh_event=OfficeHoursEventPartial(id=1),
-    description="Assignment Part: ex01 Hello World \nGoal: I cannot open the assignment. \nConcepts: Docker. \nTried: To delete my workspace.",
->>>>>>> 6362ceb8
     type=TicketType.ASSIGNMENT_HELP,
 )
 
-<<<<<<< HEAD
 closed_ticket = OfficeHoursTicket(
     id=3,
     oh_event=comp_110_oh_event_1,
     description="Assignment Part: ex04 Wordle \nGoal: I'm running into an infinite loop. My game will never end. \nConcepts: Loops and input function. \nTried: I tried using Trailhead to debug my function call but it is also stuck in an infitnite loop.",
-=======
-
-ticket_2 = OfficeHoursTicketDraft(
-    oh_event=OfficeHoursEventPartial(id=1),
-    description="Assignment Part: ex01 Hello World \nGoal: I cannot open the assignment. \nConcepts: Docker. \nTried: To delete my workspace.",
->>>>>>> 6362ceb8
     type=TicketType.ASSIGNMENT_HELP,
 )
 
-<<<<<<< HEAD
 
 cancelled_ticket = OfficeHoursTicket(
     id=4,
     oh_event=comp_110_oh_event_1,
-=======
-ticket_3 = OfficeHoursTicketDraft(
-    oh_event=OfficeHoursEventPartial(id=1),
->>>>>>> 6362ceb8
     description="Assignment Part: ex04\nGoal: finishing up wordle!\nConcepts: reading Gradescope errors\nTried: I tried submitting what I thought was right based on my tests",
     type=TicketType.ASSIGNMENT_HELP,
 )
@@ -149,7 +110,6 @@
         entity = OfficeHoursSectionEntity.from_model(oh_section)
         session.add(entity)
 
-<<<<<<< HEAD
     reset_table_id_seq(
         session,
         OfficeHoursSectionEntity,
@@ -158,8 +118,6 @@
     )
 
     # Associate Office Hours Section with Academic Section
-=======
->>>>>>> 6362ceb8
     for comp_110_section in section_data.comp_110_sections:
         section = session.get(SectionEntity, comp_110_section.id)
         section.office_hours_id = comp_110_oh_section.id
@@ -177,11 +135,14 @@
     )
 
     # Add User Created Tickets
-<<<<<<< HEAD
     # for ticket in comp110_tickets:
     #     ticket_entity = OfficeHoursTicketEntity.from_model(ticket)
     #     session.add(ticket_entity)
     #     session.commit()
+    for ticket in comp110_tickets:
+        ticket_entity = OfficeHoursTicketEntity.from_draft_model(ticket)
+        session.add(ticket_entity)
+        session.commit()
 
     #     # Associate with Ticket and User Create Tickets
     #     session.execute(
@@ -192,57 +153,11 @@
     #             }
     #         )
     #     )
-=======
-    for ticket in comp110_tickets:
-        ticket_entity = OfficeHoursTicketEntity.from_draft_model(ticket)
-        session.add(ticket_entity)
-        session.commit()
-
-        # Associate with Ticket and User Create Tickets
-        session.execute(
-            user_created_tickets_table.insert().values(
-                {
-                    "ticket_id": ticket_entity.id,
-                    "member_id": section_data.comp110_student.id,
-                }
-            )
-        )
->>>>>>> 6362ceb8
-
-    # Update Fields For Called Ticket State
-    session.query(OfficeHoursTicketEntity).filter(
-        OfficeHoursTicketEntity.id == 1
-    ).update(
-        {
-            "caller_id": section_data.comp110_uta.id,
-            "state": TicketState.CALLED,
-            "called_at": datetime.now(),
-        }
-    )
-
-    # Update Fields For Closed Ticket State
-    session.query(OfficeHoursTicketEntity).filter(
-        OfficeHoursTicketEntity.id == 2
-    ).update(
-        {
-            "caller_id": section_data.comp110_uta.id,
-            "state": TicketState.CLOSED,
-            "have_concerns": True,
-            "caller_notes": "Didn't have proper software downloaded",
-            "called_at": datetime.now(),
-            "closed_at": datetime.now(),
-        }
-    )
 
     # Update Fields For Cancelled Ticket State
     session.query(OfficeHoursTicketEntity).filter(
-        OfficeHoursTicketEntity.id == 3
-    ).update(
-        {
-            "state": TicketState.CANCELED,
-            "closed_at": datetime.now(),
-        }
-    )
+        OfficeHoursTicketEntity.id.in_([called_ticket.id, closed_ticket.id])
+    ).update({"caller_id": section_data.comp110_uta.id})
 
     reset_table_id_seq(
         session,
