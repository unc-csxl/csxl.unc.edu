"""Tests for ReservationService#get_map_reservations_for_date and helper functions."""

from backend.models.coworking.availability import RoomState
from backend.models.coworking.reservation import ReservationState
from datetime import date

from .....services.coworking import ReservationService

# Imported fixtures provide dependencies injected for the tests as parameters.
# Dependent fixtures (seat_svc) are required to be imported in the testing module.
from ..fixtures import (
    reservation_svc,
    permission_svc,
    seat_svc,
    policy_svc,
    operating_hours_svc,
)
from ..time import *

# Import core data to ensure all data loads for the tests.
from ...core_data import setup_insert_data_fixture

# Import the fake model data in a namespace for test assertions
from ...core_data import user_data
from .. import seat_data
from . import reservation_data

__authors__ = [
    "Nick Wherthey",
    "Yuvraj Jain",
]
__copyright__ = "Copyright 2023-24"
__license__ = "MIT"


def test_transform_date_map_for_unavailable_simple(reservation_svc: ReservationService):
    """
    Validates the transformation of the date map to indicate unavailable time slots.

    This test ensures that time slots are appropriately grayed out for all other rooms
    once a user has made a reservation. For example, if Sally Student reserves room SN135
    from 1 pm to 3 pm on February 29, she should be prevented from booking any other room
    during these hours. The function verifies that the data map returned by the endpoint
    accurately reflects these unavailable slots, enhancing the user experience by
    preventing double bookings.
    """

    sample_date_map_1 = {
        "SN135": [0, 0, 0, 0],
        "SN137": [0, 0, 4, 4],
        "SN139": [0, 0, 0, 0],
    }

    expected_transformed_date_map_1 = {
        "SN135": [0, 0, 3, 3],
        "SN137": [0, 0, 4, 4],
        "SN139": [0, 0, 3, 3],
    }

    reservation_svc._transform_date_map_for_unavailable(sample_date_map_1)
    assert sample_date_map_1 == expected_transformed_date_map_1


def test_transform_date_map_for_unavailable_complex(
    reservation_svc: ReservationService,
):
    sample_date_map_2 = {
        "SN135": [0, 0, 0, 0, 0, 0, 1, 1, 1, 1],
        "SN137": [0, 0, 1, 1, 4, 4, 4, 4, 0, 0],
        "SN139": [0, 4, 4, 1, 1, 0, 0, 0, 0, 0],
    }

    expected_transformed_date_map_2 = {
        "SN135": [0, 3, 3, 0, 3, 3, 1, 1, 1, 1],
        "SN137": [0, 3, 1, 1, 4, 4, 4, 4, 0, 0],
        "SN139": [0, 4, 4, 1, 1, 3, 3, 3, 0, 0],
    }

    reservation_svc._transform_date_map_for_unavailable(sample_date_map_2)
    assert expected_transformed_date_map_2 == sample_date_map_2


def test_transform_date_map_for_office_hours(reservation_svc: ReservationService):
    date = datetime(year=2024, month=5, day=1)
    start = datetime(year=2024, month=5, day=1, hour=10, minute=0)
    reserved_date_map = {
        'SN135': [0, 0, 0, 0, 0, 0, 0, 0, 0, 0, 0, 0, 0, 0, 0, 0],
        'SN137': [0, 0, 0, 0, 0, 0, 0, 0, 0, 0, 0, 0, 0, 0, 0, 0],
        'SN141': [0, 0, 0, 0, 0, 0, 0, 0, 0, 0, 0, 0, 0, 0, 0, 0]
    }

    expected_transformed_date_map = {
        'SN135': [0, 0, 0, 0, 0, 0, 0, 0, 0, 0, 0, 0, 0, 0, 0, 0],
        'SN137': [0, 0, 0, 0, 0, 0, 0, 0, 0, 0, 3, 3, 0, 0, 0, 0],
        'SN141': [3, 3, 3, 3, 3, 3, 3, 3, 3, 3, 3, 3, 0, 0, 0, 0]
    }

    reservation_svc._transform_date_map_for_officehours(date, reserved_date_map, start, 16)
    assert reserved_date_map == expected_transformed_date_map


def test_idx_calculation(reservation_svc: ReservationService):
    time_1 = datetime.now().replace(hour=10, minute=12)
    oh_start = datetime.now().replace(hour=10, minute=0)
    assert reservation_svc._idx_calculation(time_1, oh_start) == 0

    time_2 = datetime.now().replace(hour=12, minute=30)
    assert reservation_svc._idx_calculation(time_2, oh_start) == 5

    time_3 = datetime.now().replace(hour=13, minute=40)
    assert reservation_svc._idx_calculation(time_3, oh_start) == 7


def test_round_idx_calculation(reservation_svc: ReservationService):
    time = datetime.now().replace(hour=10, minute=0)
    time2 = datetime.now().replace(hour=18, minute=0)
    time3 = datetime.now().replace(hour=10, minute=1)
    time4 = datetime.now().replace(hour=18, minute=14)
    rounded_time = reservation_svc._round_to_closest_half_hour(time, True)
    rounded_time2 = reservation_svc._round_to_closest_half_hour(time2, False)
    rounded_time3 = reservation_svc._round_to_closest_half_hour(time3, True)
    rounded_time4 = reservation_svc._round_to_closest_half_hour(time4, False)

    assert rounded_time.hour == 10 and rounded_time.minute == 0
    assert rounded_time2.hour == 18 and rounded_time2.minute == 0
    assert rounded_time3.hour == 10 and rounded_time3.minute == 30
    assert rounded_time4.hour == 18 and rounded_time4.minute == 0



def test_round_idx_calculation_2(reservation_svc: ReservationService):
    time = datetime.now().replace(hour=10, minute=44)
    rounded_up = reservation_svc._round_to_closest_half_hour(time, True)
    rounded_down = reservation_svc._round_to_closest_half_hour(time, False)

    assert rounded_up.hour == 11 and rounded_up.minute == 0
    assert rounded_down.hour == 10 and rounded_down.minute == 30


def test_query_confirmed_reservations_by_date_and_room(
    reservation_svc: ReservationService, time: dict[str, datetime]
):
    """Test getting all reservations for a particular date."""
<<<<<<< HEAD
    reservations = reservation_svc._query_confirmed_reservations_by_date_and_room(
        time[NOW], None
    )
    assert True
    # TODO: Add in better assert statements here.

=======
    reservations = reservation_svc._query_confirmed_reservations_by_date_and_room(time[NOW] + timedelta(days=2), 'SN135')
    assert len(reservations) == 1
    assert reservations[0].id == 6
    assert reservations[0].room.id == 'SN135'
>>>>>>> 17d5e65d

def test_get_reservable_rooms(reservation_svc: ReservationService):
    rooms = reservation_svc._get_reservable_rooms()
    assert rooms[0].id == "SN135" and rooms[0].reservable is True
    assert rooms[1].id == "SN137" and rooms[1].reservable is True
    assert rooms[2].id == "SN139" and rooms[2].reservable is True
    assert rooms[3].id == "SN141" and rooms[3].reservable is True


<<<<<<< HEAD
def test_query_xl_reservations_by_date_for_user(
    reservation_svc: ReservationService, time: dict[str, datetime]
):
    reservations = reservation_svc._query_xl_reservations_by_date_for_user(
        time[NOW], user_data.user
    )
    assert len(reservations) == 1
=======
def test_query_xl_reservations_by_date_for_user(reservation_svc: ReservationService, time: dict[str, datetime]):
    reservations = reservation_svc._query_xl_reservations_by_date_for_user(time[NOW], user_data.user)
>>>>>>> 17d5e65d
    assert reservations[0].room is None
    assert reservations[0].users[0].first_name == "Sally"


def test_get_map_reserved_times_by_date(
    reservation_svc: ReservationService, time: dict[str, datetime]
):
    """Test for getting a dictionary where keys are room ids and time slots array are values.

    If this test fails, consider running the reset_demo script before running this test again.
    This is hard function to test, and this test does not ensure 100% coverage due to the
    multiple edge cases that arise out of it. I recommend setting a breakpoint and looking at
    the reserved_date_map in the debugger.
    """
    test_time = time[NOW] + timedelta(days=2)
    reservation_details = reservation_svc.get_map_reserved_times_by_date(
        test_time, user_data.user
    )

    # This may change based on what time the test is ran due to office hours.
    expected_date_map = {
<<<<<<< HEAD
        "SN135": [3, 3, 3, 3, 3],
        "SN137": [4, 4, 4, 4, 3],
        "SN139": [3, 3, 3, 3, 3],
        "SN141": [3, 3, 3, 3, 3],
=======
        'SN135' : [0, 3, 3, 3, 0],
        'SN137' : [0, 4, 4, 4, 0],
        'SN139' : [0, 3, 3, 3, 0],
        'SN141' : [0, 3, 3, 3, 0]
>>>>>>> 17d5e65d
    }

    assert reservation_details.reserved_date_map['SN135'] == [0, 4, 4, 4, 0]
    assert reservation_details.reserved_date_map['SN139'] == [0, 3, 3, 3, 0]

    reserved_date_map_root = reservation_svc.get_map_reserved_times_by_date(
        test_time, user_data.root
    )


def test_get_map_reserved_times_by_date_outside_operating_hours(
        reservation_svc: ReservationService, time: dict[str, datetime]
):
    test_time = time[NOW] + timedelta(days=69)
    reservation_details = reservation_svc.get_map_reserved_times_by_date(
        test_time, user_data.user
    )

    assert reservation_details.number_of_time_slots == 16

    assert reservation_details.operating_hours_start.hour == 10
    assert reservation_details.operating_hours_start.minute == 0

    assert reservation_details.operating_hours_end.hour == 18
    assert reservation_details.operating_hours_end.minute == 0

    expected_date_map = {
        'SN135' : [3, 3, 3, 3, 3, 3, 3, 3, 3, 3, 3, 3, 3, 3, 3, 3],
        'SN137' : [3, 3, 3, 3, 3, 3, 3, 3, 3, 3, 3, 3, 3, 3, 3, 3],
        'SN139' : [3, 3, 3, 3, 3, 3, 3, 3, 3, 3, 3, 3, 3, 3, 3, 3],
        'SN141' : [3, 3, 3, 3, 3, 3, 3, 3, 3, 3, 3, 3, 3, 3, 3, 3],
        'SN156' : [3, 3, 3, 3, 3, 3, 3, 3, 3, 3, 3, 3, 3, 3, 3, 3]
    }

    assert reservation_details.reserved_date_map == expected_date_map


def test_get_map_reserved_times_by_date_today_dynamic(
        reservation_svc: ReservationService, time: dict[str, datetime]
):
    test_time = time[NOW]
    reservation_details = reservation_svc.get_map_reserved_times_by_date(
        test_time, user_data.user
    )

    # We only see 6 time slots rather than 8 because operating hours started an hour ago
    assert reservation_details.number_of_time_slots == 6<|MERGE_RESOLUTION|>--- conflicted
+++ resolved
@@ -141,19 +141,10 @@
     reservation_svc: ReservationService, time: dict[str, datetime]
 ):
     """Test getting all reservations for a particular date."""
-<<<<<<< HEAD
-    reservations = reservation_svc._query_confirmed_reservations_by_date_and_room(
-        time[NOW], None
-    )
-    assert True
-    # TODO: Add in better assert statements here.
-
-=======
     reservations = reservation_svc._query_confirmed_reservations_by_date_and_room(time[NOW] + timedelta(days=2), 'SN135')
     assert len(reservations) == 1
     assert reservations[0].id == 6
     assert reservations[0].room.id == 'SN135'
->>>>>>> 17d5e65d
 
 def test_get_reservable_rooms(reservation_svc: ReservationService):
     rooms = reservation_svc._get_reservable_rooms()
@@ -163,7 +154,6 @@
     assert rooms[3].id == "SN141" and rooms[3].reservable is True
 
 
-<<<<<<< HEAD
 def test_query_xl_reservations_by_date_for_user(
     reservation_svc: ReservationService, time: dict[str, datetime]
 ):
@@ -171,13 +161,6 @@
         time[NOW], user_data.user
     )
     assert len(reservations) == 1
-=======
-def test_query_xl_reservations_by_date_for_user(reservation_svc: ReservationService, time: dict[str, datetime]):
-    reservations = reservation_svc._query_xl_reservations_by_date_for_user(time[NOW], user_data.user)
->>>>>>> 17d5e65d
-    assert reservations[0].room is None
-    assert reservations[0].users[0].first_name == "Sally"
-
 
 def test_get_map_reserved_times_by_date(
     reservation_svc: ReservationService, time: dict[str, datetime]
@@ -196,17 +179,10 @@
 
     # This may change based on what time the test is ran due to office hours.
     expected_date_map = {
-<<<<<<< HEAD
-        "SN135": [3, 3, 3, 3, 3],
-        "SN137": [4, 4, 4, 4, 3],
-        "SN139": [3, 3, 3, 3, 3],
-        "SN141": [3, 3, 3, 3, 3],
-=======
         'SN135' : [0, 3, 3, 3, 0],
         'SN137' : [0, 4, 4, 4, 0],
         'SN139' : [0, 3, 3, 3, 0],
         'SN141' : [0, 3, 3, 3, 0]
->>>>>>> 17d5e65d
     }
 
     assert reservation_details.reserved_date_map['SN135'] == [0, 4, 4, 4, 0]
