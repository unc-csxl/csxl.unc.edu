"""Section data for tests."""

import pytest
from sqlalchemy.orm import Session
from backend.entities.academics.section_room_entity import SectionRoomEntity
from backend.entities.academics.course_entity import CourseEntity
from backend.entities.room_entity import RoomEntity
from backend.models.academics.section_member import SectionMember, SectionMemberDraft
from backend.models.room_assignment_type import RoomAssignmentType

from ....models.room import Room
from ....models.room_details import RoomDetails
from ....entities.academics import SectionEntity
from ....entities.academics import SectionMemberEntity
from ....models.academics import Section
from ....models.roster_role import RosterRole

from ..reset_table_id_seq import reset_table_id_seq
from datetime import datetime

# Import the setup_teardown fixture explicitly to load entities in database
from .term_data import fake_data_fixture as insert_term_fake_data
from .course_data import fake_data_fixture as insert_course_fake_data
from ..role_data import fake_data_fixture as insert_role_fake_data
from ..user_data import fake_data_fixture as insert_user_fake_data

from . import course_data, term_data
from .. import user_data, role_data, permission_data

__authors__ = [
    "Ajay Gandecha, Madelyn Andrews, Sadie Amato, Bailey DeSouza, Meghan Sun"
]
__copyright__ = "Copyright 2023"
__license__ = "MIT"

virtual_room = RoomDetails(
    id="404",
    nickname="Virtual",
    building="Virtual",
    room="Virtual",
    capacity=999,
    reservable=False,
    seats=[],
)

# F23 Sections
comp_101_001 = Section(
    id=1,
    course_id=course_data.comp_110.id,
    number="001",
    term_id=term_data.f_23.id,
    meeting_pattern="TTh 12:00PM - 1:15PM",
    override_title="",
    override_description="",
)

comp_101_002 = Section(
    id=2,
    course_id=course_data.comp_110.id,
    number="002",
    term_id=term_data.f_23.id,
    meeting_pattern="TTh 1:30PM - 2:45PM",
    override_title="",
    override_description="",
)

comp_301_001 = Section(
    id=3,
    course_id=course_data.comp_301.id,
    number="001",
    term_id=term_data.f_23.id,
    meeting_pattern="TTh 8:00AM - 9:15AM",
    override_title="",
    override_description="",
)

<<<<<<< HEAD
comp_210_001 = Section(
    id=5,
    course_id=course_data.comp_210.id,
    number="001",
    term_id=term_data.f_23.id,
    meeting_pattern="TTh 9:00AM - 10:15AM",
    override_title="",
    override_description="",
)


comp_523_001 = Section(
    id=6,
    course_id=course_data.comp_523.id,
    number="001",
    term_id=term_data.f_23.id,
    meeting_pattern="TTh 2:00PM - 3:15PM",
    override_title="",
    override_description="",
)

=======
>>>>>>> 8c444296
edited_comp_110 = Section(
    id=2,
    course_id=course_data.comp_110.id,
    number="002",
    term_id=term_data.f_23.id,
    meeting_pattern="MW 1:30PM - 2:45PM",
    override_title="",
    override_description="",
)

edited_comp_110_with_room = Section(
    id=2,
    course_id=course_data.comp_110.id,
    number="002",
    term_id=term_data.f_23.id,
    meeting_pattern="MW 1:30PM - 2:45PM",
    override_title="",
    override_description="",
    lecture_room=virtual_room,
)

edited_comp_301_with_room = Section(
    id=3,
    course_id=course_data.comp_301.id,
    number="001",
    term_id=term_data.f_23.id,
    meeting_pattern="TTh 8:00AM - 9:15AM",
    override_title="",
    override_description="",
    lecture_room=virtual_room,
)

new_section = Section(
    id=4,
    course_id=course_data.comp_110.id,
    number="003",
    term_id=term_data.f_23.id,
    meeting_pattern="MW 1:30PM - 2:45PM",
    override_title="",
    override_description="",
)

new_section_with_lecture_room = Section(
    id=4,
    course_id=course_data.comp_110.id,
    number="003",
    term_id=term_data.f_23.id,
    meeting_pattern="MW 1:30PM - 2:45PM",
    override_title="",
    override_description="",
    lecture_room=virtual_room,
)


# Starting Here, Current Term Sections (SP'24). If term change, modify `current_term` assignment in `term_data.py`
comp_523_001_current_term = Section(
    id=5,
    course_id=course_data.comp_523.id,
    number="001",
    term_id=term_data.current_term.id,
    meeting_pattern="TTh 2:00PM - 3:15PM",
    override_title="",
    override_description="",
)

comp_210_001_current_term = Section(
    id=6,
    course_id=course_data.comp_210.id,
    number="001",
    term_id=term_data.current_term.id,
    meeting_pattern="TTh 9:00AM - 10:15AM",
    override_title="",
    override_description="",
)


comp_110_001_current_term = Section(
    id=7,
    course_id=course_data.comp_110.id,
    number="001",
    term_id=term_data.current_term.id,
    meeting_pattern="TTh 12:00PM - 1:15PM",
    override_title="",
    override_description="",
)

comp_110_002_current_term = Section(
    id=8,
    course_id=course_data.comp_110.id,
    number="002",
    term_id=term_data.current_term.id,
    meeting_pattern="TTh 1:30PM - 2:45PM",
    override_title="",
    override_description="",
)

comp_301_001_current_term = Section(
    id=9,
    course_id=course_data.comp_301.id,
    number="001",
    term_id=term_data.current_term.id,
    meeting_pattern="TTh 8:00AM - 9:15AM",
    override_title="",
    override_description="",
)
# Variables To Help Associate User Data to Section Members
user__comp110_instructor = user_data.instructor
user__comp110_uta_0 = user_data.uta
user__comp110_uta_1 = user_data.ambassador
user__comp110_student_0 = user_data.user
user__comp110_student_1 = user_data.student

# Root Will Not Be Enrolled In Section!
user__comp110_non_member = user_data.root

user__comp301_instructor = user_data.instructor
user__comp301_uta = user_data.ambassador
user__comp301_student = user_data.student

<<<<<<< HEAD
comp110_instructor = SectionMemberDraft(
    id=1,
=======
# F23 Section Memberships
comp110_f23_instructor = SectionMemberDraft(
>>>>>>> 8c444296
    user_id=user__comp110_instructor.id,
    section_id=comp_101_001.id,
    member_role=RosterRole.INSTRUCTOR,
)

<<<<<<< HEAD
comp110_uta = SectionMemberDraft(
    id=2,
=======
comp110_f23_uta = SectionMemberDraft(
>>>>>>> 8c444296
    user_id=user__comp110_uta_0.id,
    section_id=comp_101_001.id,
    member_role=RosterRole.UTA,
)

comp110_f23_student = SectionMemberDraft(
    user_id=user__comp110_student_0.id,
    section_id=comp_101_001.id,
    member_role=RosterRole.STUDENT,
)

# CURRENT TERM MEMBERSHIPS
comp110_instructor = SectionMemberDraft(
    user_id=user__comp110_instructor.id,
    section_id=comp_110_001_current_term.id,
    member_role=RosterRole.INSTRUCTOR,
)

comp110_uta = SectionMemberDraft(
    user_id=user__comp110_uta_0.id,
    section_id=comp_110_001_current_term.id,
    member_role=RosterRole.UTA,
)

comp110_uta_1 = SectionMemberDraft(
    id=3,
    user_id=user__comp110_uta_1.id,
    section_id=comp_110_001_current_term.id,
    member_role=RosterRole.UTA,
)


comp110_student_0 = SectionMemberDraft(
    id=4,
    user_id=user__comp110_student_0.id,
    section_id=comp_110_001_current_term.id,
    member_role=RosterRole.STUDENT,
)

comp110_student_1 = SectionMemberDraft(
    id=5,
    user_id=user__comp110_student_1.id,
    section_id=comp_110_001_current_term.id,
    member_role=RosterRole.STUDENT,
)

comp301_instructor = SectionMemberDraft(
    id=6,
    user_id=user__comp301_instructor.id,
    section_id=comp_301_001_current_term.id,
    member_role=RosterRole.INSTRUCTOR,
)

comp_301_uta = SectionMemberDraft(
    id=7,
    user_id=user__comp301_uta.id,
    section_id=comp_301_001_current_term.id,
    member_role=RosterRole.UTA,
)

comp_301_student = SectionMemberDraft(
    id=8,
    user_id=user__comp301_student.id,
    section_id=comp_301_001_current_term.id,
    member_role=RosterRole.STUDENT,
)

section_members = [
    comp110_f23_instructor,
    comp110_f23_student,
    comp110_f23_uta,
    comp110_instructor,
    comp110_student_0,
    comp110_student_1,
    comp110_uta,
    comp110_uta_1,
    comp301_instructor,
    comp_301_uta,
    comp_301_student,
]

comp110_members = [
    comp110_instructor,
    comp110_student_0,
    comp110_student_1,
    comp110_uta,
    comp110_uta_1,
]


room_assignment_110_001 = (
    comp_101_001.id,
    virtual_room.id,
    RoomAssignmentType.LECTURE_ROOM,
)

room_assignment_110_002 = (
    comp_101_002.id,
    virtual_room.id,
    RoomAssignmentType.LECTURE_ROOM,
)

sections = [
    comp_101_001,
    comp_101_002,
    comp_301_001,
    comp_523_001_current_term,
    comp_210_001_current_term,
    comp_110_001_current_term,
    comp_110_002_current_term,
    comp_301_001_current_term,
]

f23_sections = [comp_101_001, comp_101_002, comp_301_001]
current_term_sections = [
    comp_523_001_current_term,
    comp_210_001_current_term,
    comp_110_001_current_term,
    comp_110_002_current_term,
    comp_301_001_current_term,
]

assignments = [room_assignment_110_001, room_assignment_110_002]
comp_110_sections = [comp_101_001, comp_101_002]

comp_110_sections_current = [comp_110_001_current_term, comp_110_002_current_term]


def insert_fake_data(session: Session):
    room_entity = RoomEntity.from_model(virtual_room)
    session.add(room_entity)

    for section in sections:
        entity = SectionEntity.from_model(section)
        session.add(entity)

    for member in section_members:
        section_member_entity = SectionMemberEntity.from_draft_model(member)

        session.add(section_member_entity)
        session.commit()

    reset_table_id_seq(
        session, SectionMemberEntity, SectionMemberEntity.id, len(section_members) + 1
    )

    session.commit()

    for assignment in assignments:
        section_id, room_id, assignment_type = assignment
        entity = SectionRoomEntity(
            section=session.get(SectionEntity, section_id),
            room=session.get(RoomEntity, room_id),
            assignment_type=assignment_type,
        )
        session.add(entity)

    reset_table_id_seq(session, SectionEntity, SectionEntity.id, len(sections) + 1)


@pytest.fixture(autouse=True)
def fake_data_fixture(session: Session):
    insert_fake_data(session)
    session.commit()<|MERGE_RESOLUTION|>--- conflicted
+++ resolved
@@ -74,30 +74,6 @@
     override_description="",
 )
 
-<<<<<<< HEAD
-comp_210_001 = Section(
-    id=5,
-    course_id=course_data.comp_210.id,
-    number="001",
-    term_id=term_data.f_23.id,
-    meeting_pattern="TTh 9:00AM - 10:15AM",
-    override_title="",
-    override_description="",
-)
-
-
-comp_523_001 = Section(
-    id=6,
-    course_id=course_data.comp_523.id,
-    number="001",
-    term_id=term_data.f_23.id,
-    meeting_pattern="TTh 2:00PM - 3:15PM",
-    override_title="",
-    override_description="",
-)
-
-=======
->>>>>>> 8c444296
 edited_comp_110 = Section(
     id=2,
     course_id=course_data.comp_110.id,
@@ -217,43 +193,17 @@
 user__comp301_uta = user_data.ambassador
 user__comp301_student = user_data.student
 
-<<<<<<< HEAD
+
+# CURRENT TERM MEMBERSHIPS
 comp110_instructor = SectionMemberDraft(
     id=1,
-=======
-# F23 Section Memberships
-comp110_f23_instructor = SectionMemberDraft(
->>>>>>> 8c444296
     user_id=user__comp110_instructor.id,
-    section_id=comp_101_001.id,
+    section_id=comp_110_001_current_term.id,
     member_role=RosterRole.INSTRUCTOR,
 )
 
-<<<<<<< HEAD
 comp110_uta = SectionMemberDraft(
     id=2,
-=======
-comp110_f23_uta = SectionMemberDraft(
->>>>>>> 8c444296
-    user_id=user__comp110_uta_0.id,
-    section_id=comp_101_001.id,
-    member_role=RosterRole.UTA,
-)
-
-comp110_f23_student = SectionMemberDraft(
-    user_id=user__comp110_student_0.id,
-    section_id=comp_101_001.id,
-    member_role=RosterRole.STUDENT,
-)
-
-# CURRENT TERM MEMBERSHIPS
-comp110_instructor = SectionMemberDraft(
-    user_id=user__comp110_instructor.id,
-    section_id=comp_110_001_current_term.id,
-    member_role=RosterRole.INSTRUCTOR,
-)
-
-comp110_uta = SectionMemberDraft(
     user_id=user__comp110_uta_0.id,
     section_id=comp_110_001_current_term.id,
     member_role=RosterRole.UTA,
@@ -299,6 +249,28 @@
     id=8,
     user_id=user__comp301_student.id,
     section_id=comp_301_001_current_term.id,
+    member_role=RosterRole.STUDENT,
+)
+
+# F23 Section Memberships
+comp110_f23_instructor = SectionMemberDraft(
+    id=9,
+    user_id=user__comp110_instructor.id,
+    section_id=comp_101_001.id,
+    member_role=RosterRole.INSTRUCTOR,
+)
+
+comp110_f23_uta = SectionMemberDraft(
+    id=10,
+    user_id=user__comp110_uta_0.id,
+    section_id=comp_101_001.id,
+    member_role=RosterRole.UTA,
+)
+
+comp110_f23_student = SectionMemberDraft(
+    id=11,
+    user_id=user__comp110_student_0.id,
+    section_id=comp_101_001.id,
     member_role=RosterRole.STUDENT,
 )
 
