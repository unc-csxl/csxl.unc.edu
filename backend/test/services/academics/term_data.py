--- conflicted
+++ resolved
@@ -11,19 +11,8 @@
 __copyright__ = "Copyright 2024"
 __license__ = "MIT"
 
-<<<<<<< HEAD
-sp_25 = Term(
-    id="25S", name="Spring 2025", start=datetime(2025, 1, 8), end=datetime(2025, 5, 9)
-)
-
-f_24 = Term(
-    id="24F", name="Fall 2024", start=datetime(2024, 8, 18), end=datetime(2024, 12, 13)
-)
-
-=======
 TERM_LENGTH = timedelta(weeks=17)
 TERM_GAP = timedelta(weeks=1)
->>>>>>> c2be6c6e
 
 previous_term = Term(
     id="Prev",
