"""Term data for tests."""

import pytest
from sqlalchemy.orm import Session
from ....entities.academics import TermEntity
from ....models.academics import Term
from ..reset_table_id_seq import reset_table_id_seq
from datetime import datetime

__authors__ = ["Ajay Gandecha", "David Foss"]
__copyright__ = "Copyright 2024"
__license__ = "MIT"

sp_25 = Term(
    id="25S", name="Spring 2025", start=datetime(2025, 1, 8), end=datetime(2025, 5, 9)
)

f_24 = Term(
    id="24F", name="Fall 2024", start=datetime(2024, 8, 18), end=datetime(2024, 12, 13)
)


sp_23 = Term(
    id="23S", name="Spring 2023", start=datetime(2023, 1, 10), end=datetime(2023, 5, 10)
)

f_23 = Term(
    id="23F", name="Fall 2023", start=datetime(2023, 8, 20), end=datetime(2023, 12, 15)
)

edited_f_23 = Term(
    id="23F",
    name="Best Semester Ever",
    start=datetime(2023, 8, 20),
    end=datetime(2023, 12, 15),
)

sp_24 = Term(
    id="24S", name="Spring 2024", start=datetime(2024, 1, 10), end=datetime(2024, 5, 10)
)

ss1_24 = Term(
    id="24SuI",
    name="Summer Session I 2024",
    start=datetime(2024, 5, 13),
    end=datetime(2024, 6, 23),
)

ss2_24 = Term(
    id="SuII24",
    name="Summer Session II 2024",
    start=datetime(2024, 6, 23),
    end=datetime(2024, 8, 30),
    applications_open=datetime(2024, 6, 30),
    applications_close=datetime(2024, 8, 30),
)

f24 = Term(
    id="24F", name="Fall 2024", start=datetime(2024, 8, 20), end=datetime(2024, 12, 31)
)

new_term = Term(
<<<<<<< HEAD
    id="25F", name="Fall 2025", start=datetime(2025, 8, 20), end=datetime(2025, 12, 15)
)

terms = [sp_23, f_23, sp_24, ss1_24, ss2_24, sp_25, f_24]
=======
    id="25S", name="Spring 2025", start=datetime(2025, 1, 1), end=datetime(2025, 5, 31)
)

terms = [sp_23, f_23, sp_24, ss1_24, ss2_24, f24]
>>>>>>> 9bbdf3b1

current_term = f24

today = datetime(2023, 12, 1)
bad_day = datetime(3000, 1, 1)


def insert_fake_data(session: Session):
    for term in terms:
        entity = TermEntity.from_model(term)
        session.add(entity)


@pytest.fixture(autouse=True)
def fake_data_fixture(session: Session):
    insert_fake_data(session)
    session.commit()<|MERGE_RESOLUTION|>--- conflicted
+++ resolved
@@ -60,17 +60,10 @@
 )
 
 new_term = Term(
-<<<<<<< HEAD
-    id="25F", name="Fall 2025", start=datetime(2025, 8, 20), end=datetime(2025, 12, 15)
-)
-
-terms = [sp_23, f_23, sp_24, ss1_24, ss2_24, sp_25, f_24]
-=======
     id="25S", name="Spring 2025", start=datetime(2025, 1, 1), end=datetime(2025, 5, 31)
 )
 
 terms = [sp_23, f_23, sp_24, ss1_24, ss2_24, f24]
->>>>>>> 9bbdf3b1
 
 current_term = f24
 
