<<<<<<< HEAD
"""Tests for the OrganizationService class."""

# PyTest
import pytest
from unittest.mock import create_autospec

from backend.services.organization import OrganizationNotFoundException
from backend.services.exceptions import UserPermissionException

# Tested Dependencies
from ....models import Organization
from ....services import OrganizationService

# Injected Service Fixtures
from ..fixtures import organization_svc_integration

# Explicitly import Data Fixture to load entities in database
from ..core_data import setup_insert_data_fixture

# Data Models for Fake Data Inserted in Setup
from .organization_test_data import (
    organizations,
    to_add,
    cads,
    new_cads,
)
from ..user_data import root, user

__authors__ = ["Ajay Gandecha"]
__copyright__ = "Copyright 2023"
__license__ = "MIT"

# Test Functions

# Test `OrganizationService.all()`


def test_get_all(organization_svc_integration: OrganizationService):
    """Test that all organizations can be retrieved."""
    fetched_organizations = organization_svc_integration.all()
    assert fetched_organizations is not None
    assert len(fetched_organizations) == len(organizations)
    assert isinstance(fetched_organizations[0], Organization)


# Test `OrganizationService.get_from_id()`


def test_get_from_slug(organization_svc_integration: OrganizationService):
    """Test that organizations can be retrieved based on their ID."""
    fetched_organization = organization_svc_integration.get_from_slug(cads.slug)
    assert fetched_organization is not None
    assert isinstance(fetched_organization, Organization)
    assert fetched_organization.slug == cads.slug


# Test `OrganizationService.create()`


def test_create_enforces_permission(organization_svc_integration: OrganizationService):
    """Test that the service enforces permissions when attempting to create an organization."""

    # Setup to test permission enforcement on the PermissionService.
    organization_svc_integration._permission = create_autospec(
        organization_svc_integration._permission
    )

    # Test permissions with root user (admin permission)
    organization_svc_integration.create(root, to_add)
    organization_svc_integration._permission.enforce.assert_called_with(
        root, "organization.create", "organization"
    )


def test_create_organization_as_root(organization_svc_integration: OrganizationService):
    """Test that the root user is able to create new organizations."""
    created_organization = organization_svc_integration.create(root, to_add)
    assert created_organization is not None
    assert created_organization.id is not None


def test_create_organization_as_user(organization_svc_integration: OrganizationService):
    """Test that any user is *unable* to create new organizations."""
    with pytest.raises(UserPermissionException):
        organization_svc_integration.create(user, to_add)
        pytest.fail()  # Fail test if no error was thrown above


# Test `OrganizationService.update()`
def test_update_organization_as_root(
    organization_svc_integration: OrganizationService,
):
    """Test that the root user is able to update organizations.
    Note: Test data's website field is updated
    """
    organization_svc_integration.update(root, new_cads)
    assert (
        organization_svc_integration.get_from_slug("cads").website
        == "https://cads.cs.unc.edu/"
    )


def test_update_organization_as_user(organization_svc_integration: OrganizationService):
    """Test that any user is *unable* to update new organizations."""
    with pytest.raises(UserPermissionException):
        organization_svc_integration.update(user, new_cads)


def test_delete_enforces_permission(organization_svc_integration: OrganizationService):
    """Test that the service enforces permissions when attempting to delete an organization."""

    # Setup to test permission enforcement on the PermissionService.
    organization_svc_integration._permission = create_autospec(
        organization_svc_integration._permission
    )

    # Test permissions with root user (admin permission)
    organization_svc_integration.delete(root, cads.slug)
    organization_svc_integration._permission.enforce.assert_called_with(
        root, "organization.create", "organization"
    )


def test_delete_organization_as_root(organization_svc_integration: OrganizationService):
    """Test that the root user is able to delete organizations."""
    organization_svc_integration.delete(root, cads.slug)
    with pytest.raises(OrganizationNotFoundException):
        organization_svc_integration.get_from_slug(cads.slug)


def test_delete_organization_as_user(organization_svc_integration: OrganizationService):
    """Test that any user is *unable* to delete organizations."""
    with pytest.raises(UserPermissionException):
        organization_svc_integration.delete(user, cads.slug)
=======
"""Tests for the OrganizationService class."""

# PyTest
import pytest
from unittest.mock import create_autospec

from backend.services.exceptions import (
    UserPermissionException,
    ResourceNotFoundException,
)

# Tested Dependencies
from ....models import Organization
from ....services import OrganizationService

# Injected Service Fixtures
from ..fixtures import organization_svc_integration

# Explicitly import Data Fixture to load entities in database
from ..core_data import setup_insert_data_fixture

# Data Models for Fake Data Inserted in Setup
from .organization_test_data import (
    organizations,
    to_add,
    cads,
    new_cads,
)
from ..user_data import root, user

__authors__ = ["Ajay Gandecha"]
__copyright__ = "Copyright 2023"
__license__ = "MIT"

# Test Functions

# Test `OrganizationService.all()`


def test_get_all(organization_svc_integration: OrganizationService):
    """Test that all organizations can be retrieved."""
    fetched_organizations = organization_svc_integration.all()
    assert fetched_organizations is not None
    assert len(fetched_organizations) == len(organizations)
    assert isinstance(fetched_organizations[0], Organization)


# Test `OrganizationService.get_from_id()`


def test_get_from_slug(organization_svc_integration: OrganizationService):
    """Test that organizations can be retrieved based on their ID."""
    fetched_organization = organization_svc_integration.get_from_slug(cads.slug)
    assert fetched_organization is not None
    assert isinstance(fetched_organization, Organization)
    assert fetched_organization.slug == cads.slug


# Test `OrganizationService.create()`


def test_create_enforces_permission(organization_svc_integration: OrganizationService):
    """Test that the service enforces permissions when attempting to create an organization."""

    # Setup to test permission enforcement on the PermissionService.
    organization_svc_integration._permission = create_autospec(
        organization_svc_integration._permission
    )

    # Test permissions with root user (admin permission)
    organization_svc_integration.create(root, to_add)
    organization_svc_integration._permission.enforce.assert_called_with(
        root, "organization.create", "organization"
    )


def test_create_organization_as_root(organization_svc_integration: OrganizationService):
    """Test that the root user is able to create new organizations."""
    created_organization = organization_svc_integration.create(root, to_add)
    assert created_organization is not None
    assert created_organization.id is not None


def test_create_organization_as_user(organization_svc_integration: OrganizationService):
    """Test that any user is *unable* to create new organizations."""
    with pytest.raises(UserPermissionException):
        organization_svc_integration.create(user, to_add)
        pytest.fail()  # Fail test if no error was thrown above


# Test `OrganizationService.update()`
def test_update_organization_as_root(
    organization_svc_integration: OrganizationService,
):
    """Test that the root user is able to update organizations.
    Note: Test data's website field is updated
    """
    organization_svc_integration.update(root, new_cads)
    assert (
        organization_svc_integration.get_from_slug("cads").website
        == "https://cads.cs.unc.edu/"
    )


def test_update_organization_as_user(organization_svc_integration: OrganizationService):
    """Test that any user is *unable* to update new organizations."""
    with pytest.raises(UserPermissionException):
        organization_svc_integration.update(user, new_cads)


def test_delete_enforces_permission(organization_svc_integration: OrganizationService):
    """Test that the service enforces permissions when attempting to delete an organization."""

    # Setup to test permission enforcement on the PermissionService.
    organization_svc_integration._permission = create_autospec(
        organization_svc_integration._permission
    )

    # Test permissions with root user (admin permission)
    organization_svc_integration.delete(root, cads.slug)
    organization_svc_integration._permission.enforce.assert_called_with(
        root, "organization.delete", "organization"
    )


def test_delete_organization_as_root(organization_svc_integration: OrganizationService):
    """Test that the root user is able to delete organizations."""
    organization_svc_integration.delete(root, cads.slug)
    with pytest.raises(ResourceNotFoundException):
        organization_svc_integration.get_from_slug(cads.slug)


def test_delete_organization_as_user(organization_svc_integration: OrganizationService):
    """Test that any user is *unable* to delete organizations."""
    with pytest.raises(UserPermissionException):
        organization_svc_integration.delete(user, cads.slug)
>>>>>>> 1e2b2099
<|MERGE_RESOLUTION|>--- conflicted
+++ resolved
@@ -1,139 +1,3 @@
-<<<<<<< HEAD
-"""Tests for the OrganizationService class."""
-
-# PyTest
-import pytest
-from unittest.mock import create_autospec
-
-from backend.services.organization import OrganizationNotFoundException
-from backend.services.exceptions import UserPermissionException
-
-# Tested Dependencies
-from ....models import Organization
-from ....services import OrganizationService
-
-# Injected Service Fixtures
-from ..fixtures import organization_svc_integration
-
-# Explicitly import Data Fixture to load entities in database
-from ..core_data import setup_insert_data_fixture
-
-# Data Models for Fake Data Inserted in Setup
-from .organization_test_data import (
-    organizations,
-    to_add,
-    cads,
-    new_cads,
-)
-from ..user_data import root, user
-
-__authors__ = ["Ajay Gandecha"]
-__copyright__ = "Copyright 2023"
-__license__ = "MIT"
-
-# Test Functions
-
-# Test `OrganizationService.all()`
-
-
-def test_get_all(organization_svc_integration: OrganizationService):
-    """Test that all organizations can be retrieved."""
-    fetched_organizations = organization_svc_integration.all()
-    assert fetched_organizations is not None
-    assert len(fetched_organizations) == len(organizations)
-    assert isinstance(fetched_organizations[0], Organization)
-
-
-# Test `OrganizationService.get_from_id()`
-
-
-def test_get_from_slug(organization_svc_integration: OrganizationService):
-    """Test that organizations can be retrieved based on their ID."""
-    fetched_organization = organization_svc_integration.get_from_slug(cads.slug)
-    assert fetched_organization is not None
-    assert isinstance(fetched_organization, Organization)
-    assert fetched_organization.slug == cads.slug
-
-
-# Test `OrganizationService.create()`
-
-
-def test_create_enforces_permission(organization_svc_integration: OrganizationService):
-    """Test that the service enforces permissions when attempting to create an organization."""
-
-    # Setup to test permission enforcement on the PermissionService.
-    organization_svc_integration._permission = create_autospec(
-        organization_svc_integration._permission
-    )
-
-    # Test permissions with root user (admin permission)
-    organization_svc_integration.create(root, to_add)
-    organization_svc_integration._permission.enforce.assert_called_with(
-        root, "organization.create", "organization"
-    )
-
-
-def test_create_organization_as_root(organization_svc_integration: OrganizationService):
-    """Test that the root user is able to create new organizations."""
-    created_organization = organization_svc_integration.create(root, to_add)
-    assert created_organization is not None
-    assert created_organization.id is not None
-
-
-def test_create_organization_as_user(organization_svc_integration: OrganizationService):
-    """Test that any user is *unable* to create new organizations."""
-    with pytest.raises(UserPermissionException):
-        organization_svc_integration.create(user, to_add)
-        pytest.fail()  # Fail test if no error was thrown above
-
-
-# Test `OrganizationService.update()`
-def test_update_organization_as_root(
-    organization_svc_integration: OrganizationService,
-):
-    """Test that the root user is able to update organizations.
-    Note: Test data's website field is updated
-    """
-    organization_svc_integration.update(root, new_cads)
-    assert (
-        organization_svc_integration.get_from_slug("cads").website
-        == "https://cads.cs.unc.edu/"
-    )
-
-
-def test_update_organization_as_user(organization_svc_integration: OrganizationService):
-    """Test that any user is *unable* to update new organizations."""
-    with pytest.raises(UserPermissionException):
-        organization_svc_integration.update(user, new_cads)
-
-
-def test_delete_enforces_permission(organization_svc_integration: OrganizationService):
-    """Test that the service enforces permissions when attempting to delete an organization."""
-
-    # Setup to test permission enforcement on the PermissionService.
-    organization_svc_integration._permission = create_autospec(
-        organization_svc_integration._permission
-    )
-
-    # Test permissions with root user (admin permission)
-    organization_svc_integration.delete(root, cads.slug)
-    organization_svc_integration._permission.enforce.assert_called_with(
-        root, "organization.create", "organization"
-    )
-
-
-def test_delete_organization_as_root(organization_svc_integration: OrganizationService):
-    """Test that the root user is able to delete organizations."""
-    organization_svc_integration.delete(root, cads.slug)
-    with pytest.raises(OrganizationNotFoundException):
-        organization_svc_integration.get_from_slug(cads.slug)
-
-
-def test_delete_organization_as_user(organization_svc_integration: OrganizationService):
-    """Test that any user is *unable* to delete organizations."""
-    with pytest.raises(UserPermissionException):
-        organization_svc_integration.delete(user, cads.slug)
-=======
 """Tests for the OrganizationService class."""
 
 # PyTest
@@ -269,5 +133,4 @@
 def test_delete_organization_as_user(organization_svc_integration: OrganizationService):
     """Test that any user is *unable* to delete organizations."""
     with pytest.raises(UserPermissionException):
-        organization_svc_integration.delete(user, cads.slug)
->>>>>>> 1e2b2099
+        organization_svc_integration.delete(user, cads.slug)