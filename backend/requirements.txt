--- conflicted
+++ resolved
@@ -1,21 +1,8 @@
-<<<<<<< HEAD
-fastapi[all] >=0.100.0, <0.101.0
-honcho >=1.1.0, <1.2.0
-psycopg2 >=2.9.5, <2.10.0
-pyjwt >=2.6.0, <2.7.0
-pytest >=7.2.1, <7.3.0
-python-dotenv >=1.0.0, <1.1.0
-requests >=2.31.0, <2.32.0
-sqlalchemy >=2.0.4, <2.1.0
-alembic >=1.10.2, <1.11.0
-pygithub >=1.58.0, <1.59.0
-=======
-fastapi[all] >=0.89.1, <0.90.0
-honcho >=1.1.0, <1.2.0
-psycopg2 >=2.9.5, <2.10.0
-pyjwt >=2.6.0, <2.7.0
-pytest >=7.2.1, <7.3.0
-python-dotenv >=1.0.0, <1.1.0
-requests >=2.28.2, <2.29.0
-sqlalchemy >=2.0.4, <2.1.0
->>>>>>> 8af28846
+fastapi[all] >=0.89.1, <0.90.0
+honcho >=1.1.0, <1.2.0
+psycopg2 >=2.9.5, <2.10.0
+pyjwt >=2.6.0, <2.7.0
+pytest >=7.2.1, <7.3.0
+python-dotenv >=1.0.0, <1.1.0
+requests >=2.28.2, <2.29.0
+sqlalchemy >=2.0.4, <2.1.0