<<<<<<< HEAD
"""Load environment variables from a .env file or the process' environment."""

import os
import dotenv

__authors__ = ["Kris Jordan"]
__copyright__ = "Copyright 2023"
__license__ = "MIT"

# Load envirnment variables from .env file upon module start.
dotenv.load_dotenv(verbose=True)


def getenv(variable: str) -> str:
    """Get value of environment variable or raise an error if undefined.

    Unlike `os.getenv`, our application expects all environment variables it needs to be defined
    and we intentionally fast error out with a diagnostic message to avoid scenarios of running
    the application when expected environment variables are not set.
    """
    value = os.getenv(variable)
    if value is not None:
        return value
    else:
        raise NameError(f"Error: {variable} Environment Variable not Defined")
=======
"""Load environment variables from a .env file or the process' environment."""

import os
import dotenv

__authors__ = ["Kris Jordan"]
__copyright__ = "Copyright 2023"
__license__ = "MIT"

# Load envirnment variables from .env file upon module start.
dotenv.load_dotenv(f"{os.path.dirname(__file__)}/.env", verbose=True)


def getenv(variable: str) -> str:
    """Get value of environment variable or raise an error if undefined.

    Unlike `os.getenv`, our application expects all environment variables it needs to be defined
    and we intentionally fast error out with a diagnostic message to avoid scenarios of running
    the application when expected environment variables are not set.
    """
    value = os.getenv(variable)
    if value is not None:
        return value
    else:
        raise NameError(f"Error: {variable} Environment Variable not Defined")
>>>>>>> b7d9f229
<|MERGE_RESOLUTION|>--- conflicted
+++ resolved
@@ -1,53 +1,25 @@
-<<<<<<< HEAD
-"""Load environment variables from a .env file or the process' environment."""
-
-import os
-import dotenv
-
-__authors__ = ["Kris Jordan"]
-__copyright__ = "Copyright 2023"
-__license__ = "MIT"
-
-# Load envirnment variables from .env file upon module start.
-dotenv.load_dotenv(verbose=True)
-
-
-def getenv(variable: str) -> str:
-    """Get value of environment variable or raise an error if undefined.
-
-    Unlike `os.getenv`, our application expects all environment variables it needs to be defined
-    and we intentionally fast error out with a diagnostic message to avoid scenarios of running
-    the application when expected environment variables are not set.
-    """
-    value = os.getenv(variable)
-    if value is not None:
-        return value
-    else:
-        raise NameError(f"Error: {variable} Environment Variable not Defined")
-=======
-"""Load environment variables from a .env file or the process' environment."""
-
-import os
-import dotenv
-
-__authors__ = ["Kris Jordan"]
-__copyright__ = "Copyright 2023"
-__license__ = "MIT"
-
-# Load envirnment variables from .env file upon module start.
-dotenv.load_dotenv(f"{os.path.dirname(__file__)}/.env", verbose=True)
-
-
-def getenv(variable: str) -> str:
-    """Get value of environment variable or raise an error if undefined.
-
-    Unlike `os.getenv`, our application expects all environment variables it needs to be defined
-    and we intentionally fast error out with a diagnostic message to avoid scenarios of running
-    the application when expected environment variables are not set.
-    """
-    value = os.getenv(variable)
-    if value is not None:
-        return value
-    else:
-        raise NameError(f"Error: {variable} Environment Variable not Defined")
->>>>>>> b7d9f229
+"""Load environment variables from a .env file or the process' environment."""
+
+import os
+import dotenv
+
+__authors__ = ["Kris Jordan"]
+__copyright__ = "Copyright 2023"
+__license__ = "MIT"
+
+# Load envirnment variables from .env file upon module start.
+dotenv.load_dotenv(f"{os.path.dirname(__file__)}/.env", verbose=True)
+
+
+def getenv(variable: str) -> str:
+    """Get value of environment variable or raise an error if undefined.
+
+    Unlike `os.getenv`, our application expects all environment variables it needs to be defined
+    and we intentionally fast error out with a diagnostic message to avoid scenarios of running
+    the application when expected environment variables are not set.
+    """
+    value = os.getenv(variable)
+    if value is not None:
+        return value
+    else:
+        raise NameError(f"Error: {variable} Environment Variable not Defined")